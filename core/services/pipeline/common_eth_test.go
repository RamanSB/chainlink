package pipeline

import (
	"fmt"
	"reflect"
<<<<<<< HEAD
=======
	"strings"
>>>>>>> f20690e8
	"testing"

	"github.com/ethereum/go-ethereum/accounts/abi"
	"github.com/ethereum/go-ethereum/common"
	"github.com/ethereum/go-ethereum/common/hexutil"
	"github.com/stretchr/testify/assert"
	"github.com/stretchr/testify/require"
)

func mustABIType(t *testing.T, ty string) abi.Type {
	typ, err := abi.NewType(ty, "", nil)
	require.NoError(t, err)
	return typ
}

func Test_convertToETHABIType(t *testing.T) {
	emptyHash := common.Hash{}
	emptyAddr := common.Address{}
	emptyFunc := [24]byte{}

	fullHash := common.HexToHash(strings.Repeat("FF", 32))
	fullAddr := common.HexToAddress(strings.Repeat("FF", 20))
	fullFunc := [24]byte{}

	oneHash := common.Hash{31: 0x1}
	oneAddr := common.Address{19: 0x1}
	oneFunc := [24]byte{23: 0x1}
	type testCase struct {
		abiType string
		exp     interface{}
	}
	for _, tt := range []struct {
		vals  []interface{}
		cases []testCase
	}{
		{[]interface{}{emptyHash, emptyHash[:], emptyHash.Hex(), string(emptyHash[:])}, []testCase{
			{"bytes", make([]byte, 32)},
			{"bytes32", [32]byte{}},
		}},
		{[]interface{}{emptyAddr, emptyAddr[:], emptyAddr.Hex(), string(emptyAddr[:])}, []testCase{
			{"bytes", make([]byte, 20)},
			{"bytes20", [20]byte{}},
			{"address", common.Address{}},
		}},
		{[]interface{}{emptyFunc, emptyFunc[:], hexutil.Encode(emptyFunc[:]), string(emptyFunc[:])}, []testCase{
			{"bytes", make([]byte, 24)},
			{"bytes24", [24]byte{}},
		}},

		{[]interface{}{fullHash, fullHash[:], fullHash.Hex()}, []testCase{
			{"bytes", fullHash[:]},
			{"bytes32", [32]byte(fullHash)},
		}},
		{[]interface{}{fullAddr, fullAddr[:], fullAddr.Hex()}, []testCase{
			{"bytes", fullAddr[:]},
			{"bytes20", [20]byte(fullAddr)},
			{"address", fullAddr},
		}},
		{[]interface{}{fullFunc, fullFunc[:], hexutil.Encode(fullFunc[:])}, []testCase{
			{"bytes", fullFunc[:]},
			{"bytes24", fullFunc},
		}},

		{[]interface{}{oneHash, oneHash[:], oneHash.Hex()}, []testCase{
			{"bytes", oneHash[:]},
			{"bytes32", [32]byte(oneHash)},
		}},
		{[]interface{}{oneAddr, oneAddr[:], oneAddr.Hex()}, []testCase{
			{"bytes", oneAddr[:]},
			{"bytes20", [20]byte{19: 0x1}},
			{"address", common.Address{19: 0x1}},
		}},
		{[]interface{}{oneFunc, oneFunc[:], hexutil.Encode(oneFunc[:])}, []testCase{
			{"bytes", oneFunc[:]},
			{"bytes24", [24]byte{23: 0x1}},
		}},

		{[]interface{}{"test", []byte("test")}, []testCase{
			{"string", "test"},
		}},

		{[]interface{}{true, "true", "1"}, []testCase{
			{"bool", true},
		}},
	} {
		tt := tt
		for _, tc := range tt.cases {
			tc := tc
			abiType := mustABIType(t, tc.abiType)
			t.Run(fmt.Sprintf("%s:%T", tc.abiType, tc.exp), func(t *testing.T) {
				for _, val := range tt.vals {
					val := val
					t.Run(fmt.Sprintf("%T", val), func(t *testing.T) {
						got, err := convertToETHABIType(val, abiType)
						require.NoError(t, err)
						require.NotNil(t, got)
						require.Equal(t, tc.exp, got)
					})
				}
			})
		}
	}
}

func Test_convertToETHABIType_Errors(t *testing.T) {
	for _, tt := range []struct {
		val    interface{}
		errStr string
	}{
		{"0x1234", "expected 20, got 2"},
		{"0xasdfasdfasdfasdfasdfsadfasdfasdfasdfasdf", "invalid hex"},
	} {
		tt := tt
		t.Run(fmt.Sprintf("%T,%s", tt.val, tt.errStr), func(t *testing.T) {
			_, err := convertToETHABIType(tt.val, mustABIType(t, "bytes20"))
			require.Error(t, err)
			assert.Contains(t, err.Error(), tt.errStr)
		})
	}
}

func Test_convertToETHABIBytes_Errors(t *testing.T) {
	for _, tt := range []struct {
		val    interface{}
		errStr string
	}{
		{"test", "expected 20, got 4"},
		{"12345", "expected 20, got 5"},
		{"0x1234", "expected 20, got 2"},
		{"0xzZ", "expected 20, got 1"},
		{"0xasdfasdfasdfasdfasdfsadfasdfasdfasdfasdf", "invalid hex"},
	} {
		tt := tt
		t.Run(fmt.Sprintf("%T,%s", tt.val, tt.errStr), func(t *testing.T) {
			a := reflect.TypeOf([20]byte{})
			b := reflect.ValueOf(tt.val)
			_, err := convertToETHABIBytes(a, b, 20)
			require.Error(t, err)
			assert.Contains(t, err.Error(), tt.errStr)
		})
	}
}

func Test_convertToETHABIType_Errors(t *testing.T) {
	for _, tt := range []struct {
		val    interface{}
		errStr string
	}{
		{"0x1234", "expected 20, got 2"},
		{"0xasdfasdfasdfasdfasdfsadfasdfasdfasdfasdf", "invalid hex"},
	} {
		tt := tt
		t.Run(fmt.Sprintf("%T,%s", tt.val, tt.errStr), func(t *testing.T) {
			_, err := convertToETHABIType(tt.val, mustABIType(t, "bytes20"))
			require.Error(t, err)
			assert.Contains(t, err.Error(), tt.errStr)
		})
	}
}

func Test_convertToETHABIBytes_Errors(t *testing.T) {
	for _, tt := range []struct {
		val    interface{}
		errStr string
	}{
		{"test", "expected 20, got 4"},
		{"12345", "expected 20, got 5"},
		{"0x1234", "expected 20, got 2"},
		{"0xzZ", "expected 20, got 1"},
		{"0xasdfasdfasdfasdfasdfsadfasdfasdfasdfasdf", "invalid hex"},
	} {
		tt := tt
		t.Run(fmt.Sprintf("%T,%s", tt.val, tt.errStr), func(t *testing.T) {
			a := reflect.TypeOf([20]byte{})
			b := reflect.ValueOf(tt.val)
			_, err := convertToETHABIBytes(a, b, 20)
			require.Error(t, err)
			assert.Contains(t, err.Error(), tt.errStr)
		})
	}
}<|MERGE_RESOLUTION|>--- conflicted
+++ resolved
@@ -3,10 +3,7 @@
 import (
 	"fmt"
 	"reflect"
-<<<<<<< HEAD
-=======
 	"strings"
->>>>>>> f20690e8
 	"testing"
 
 	"github.com/ethereum/go-ethereum/accounts/abi"
