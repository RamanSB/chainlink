--- conflicted
+++ resolved
@@ -21,8 +21,6 @@
 	Export(id string, password string) ([]byte, error)
 	EnsureKey() error
 	Sign(ctx context.Context, id string, msg []byte) (signature []byte, err error)
-<<<<<<< HEAD
-=======
 }
 
 // SolanaSigner adapts Solana to [loop.Keystore].
@@ -39,7 +37,6 @@
 		accounts = append(accounts, k.PublicKeyStr())
 	}
 	return
->>>>>>> c51bf53a
 }
 
 type solana struct {
@@ -170,13 +167,6 @@
 	}
 	return k.Sign(msg)
 }
-<<<<<<< HEAD
-
-var (
-	ErrNoSolanaKey = errors.New("no solana keys exist")
-)
-=======
->>>>>>> c51bf53a
 
 func (ks *solana) getByID(id string) (solkey.Key, error) {
 	key, found := ks.keyRing.Solana[id]
