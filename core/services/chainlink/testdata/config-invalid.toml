[Database.Lock]
LeaseRefreshInterval='6s'
LeaseDuration='10s'

[[EVM]]
ChainID = '1'
Transactions.MaxInFlight= 10

[EVM.GasEstimator]
Mode = 'BlockHistory'
BumpTxDepth = 11
BumpPercent = 1
TipCapDefault = 3
TipCapMin = 4
FeeCapDefault = 2
PriceMin = '10 gwei'
PriceDefault = '9 gwei'
PriceMax = '5 gwei'

[EVM.GasEstimator.BlockHistory]
BlockHistorySize = 0

[[EVM.Nodes]]
Name = 'foo'
SendOnly = true

[[EVM.Nodes]]
Name = 'foo'
SendOnly = true

[[EVM]]
ChainID = '1'
ChainType = 'Foo'
<<<<<<< HEAD
=======
FinalityDepth = 32

[EVM.GasEstimator]
Mode = 'FixedPrice'
BumpThreshold = 0
EIP1559DynamicFees = true
FeeCapDefault = 101
PriceMax = 99

[EVM.HeadTracker]
HistoryDepth = 30
>>>>>>> 254fa94b

[[EVM.KeySpecific]]
Key = '0xde709f2102306220921060314715629080e2fb77'

[[EVM.KeySpecific]]
Key = '0xde709f2102306220921060314715629080e2fb77'

[[EVM]]
ChainID = '10'
ChainType = 'Arbitrum'
FinalityDepth = 0
MinIncomingConfirmations = 0

[[EVM]]
ChainID = '99'

[[EVM.Nodes]]
HTTPURl = ''

[[EVM.Nodes]]
WSURL = 'http://asdf.test'

[[EVM.Nodes]]
Name = ''
HTTPURl = 'ws://foo.bar'

[[EVM.Nodes]]
Name = 'dupe'
WSURL = 'ws://dupe.com'

[[EVM.Nodes]]
Name = 'dupe2'
WSURL = 'ws://dupe.com'

[[EVM]]

[[Solana]]
ChainID = 'mainnet'

[[Solana]]
ChainID = 'mainnet'

[[Solana.Nodes]]
Name = 'bar'

[[Solana.Nodes]]
Name = 'bar'

<<<<<<< HEAD
=======
[[Solana]]

>>>>>>> 254fa94b
[[Starknet]]

[[Starknet.Nodes]]
Name = 'primary'
URL = 'http://stark.node'

[[Starknet.Nodes]]
Name = 'primary'
URL = 'http://second.stark.node'

<<<<<<< HEAD
=======
[[Starknet]]

>>>>>>> 254fa94b
[[Terra]]
ChainID = 'Bombay-12'

[[Terra.Nodes]]
Name = 'test'

[[Terra.Nodes]]
Name = 'test'

[[Terra]]
ChainID = 'Bombay-12'

[[Terra]]<|MERGE_RESOLUTION|>--- conflicted
+++ resolved
@@ -31,8 +31,6 @@
 [[EVM]]
 ChainID = '1'
 ChainType = 'Foo'
-<<<<<<< HEAD
-=======
 FinalityDepth = 32
 
 [EVM.GasEstimator]
@@ -44,7 +42,6 @@
 
 [EVM.HeadTracker]
 HistoryDepth = 30
->>>>>>> 254fa94b
 
 [[EVM.KeySpecific]]
 Key = '0xde709f2102306220921060314715629080e2fb77'
@@ -93,11 +90,8 @@
 [[Solana.Nodes]]
 Name = 'bar'
 
-<<<<<<< HEAD
-=======
 [[Solana]]
 
->>>>>>> 254fa94b
 [[Starknet]]
 
 [[Starknet.Nodes]]
@@ -108,11 +102,8 @@
 Name = 'primary'
 URL = 'http://second.stark.node'
 
-<<<<<<< HEAD
-=======
 [[Starknet]]
 
->>>>>>> 254fa94b
 [[Terra]]
 ChainID = 'Bombay-12'
 
