--- conflicted
+++ resolved
@@ -17,7 +17,6 @@
 	soldb "github.com/smartcontractkit/chainlink-solana/pkg/solana/db"
 	stkdb "github.com/smartcontractkit/chainlink-starknet/relayer/pkg/chainlink/db"
 	terdb "github.com/smartcontractkit/chainlink-terra/pkg/terra/db"
-	starknet "github.com/smartcontractkit/chainlink/core/chains/starknet/types"
 
 	"github.com/smartcontractkit/chainlink/core/chains/starknet"
 	stktyp "github.com/smartcontractkit/chainlink/core/chains/starknet/types"
@@ -96,11 +95,7 @@
 	SolanaChains []solana.DBChain
 	SolanaNodes  map[string][]soldb.Node
 
-<<<<<<< HEAD
-	StarknetChains []starknet.DBChain
-=======
 	StarknetChains []stktyp.DBChain
->>>>>>> 254fa94b
 	StarknetNodes  map[string][]stkdb.Node
 
 	TerraChains []tertyp.DBChain
@@ -148,13 +143,8 @@
 	}
 
 	for _, dbChain := range dbData.StarknetChains {
-<<<<<<< HEAD
-		var starkChain StarknetConfig
-		if err := starkChain.setFromDB(dbChain, dbData.StarknetNodes[dbChain.ID]); err != nil {
-=======
 		var starkChain starknet.StarknetConfig
 		if err := starkChain.SetFromDB(dbChain, dbData.StarknetNodes[dbChain.ID]); err != nil {
->>>>>>> 254fa94b
 			return errors.Wrapf(err, "failed to convert db config for starknet chain %s", dbChain.ID)
 		}
 		if *starkChain.Enabled {
@@ -920,16 +910,7 @@
 		GasPriceBufferPercent:        envvar.NewUint32("KeeperGasPriceBufferPercent").ParsePtr(),
 		GasTipCapBufferPercent:       envvar.NewUint32("KeeperGasTipCapBufferPercent").ParsePtr(),
 		BaseFeeBufferPercent:         envvar.NewUint32("KeeperBaseFeeBufferPercent").ParsePtr(),
-<<<<<<< HEAD
-		MaximumGracePeriod:           envvar.NewInt64("KeeperMaximumGracePeriod").ParsePtr(),
-		RegistryCheckGasOverhead:     envvar.NewUint32("KeeperRegistryCheckGasOverhead").ParsePtr(),
-		RegistryPerformGasOverhead:   envvar.NewUint32("KeeperRegistryPerformGasOverhead").ParsePtr(),
-		RegistryMaxPerformDataSize:   envvar.NewUint32("KeeperRegistryMaxPerformDataSize").ParsePtr(),
-		RegistrySyncInterval:         envDuration("KeeperRegistrySyncInterval"),
-		RegistrySyncUpkeepQueueSize:  envvar.KeeperRegistrySyncUpkeepQueueSize.ParsePtr(),
-=======
 		MaxGracePeriod:               envvar.NewInt64("KeeperMaximumGracePeriod").ParsePtr(),
->>>>>>> 254fa94b
 		TurnLookBack:                 envvar.NewInt64("KeeperTurnLookBack").ParsePtr(),
 		TurnFlagEnabled:              envvar.NewBool("KeeperTurnFlagEnabled").ParsePtr(),
 		UpkeepCheckGasPriceEnabled:   envvar.NewBool("KeeperCheckUpkeepGasPriceFeatureEnabled").ParsePtr(),
