package ocr2

import (
	"encoding/hex"
	"encoding/json"
	"fmt"
	"math/big"
	"time"

	"github.com/ethereum/go-ethereum/common"
	"github.com/pkg/errors"
	libocr2 "github.com/smartcontractkit/libocr/offchainreporting2"
	ocr2types "github.com/smartcontractkit/libocr/offchainreporting2/types"
	ocr2keepers "github.com/smartcontractkit/ocr2keepers/pkg"
	"github.com/smartcontractkit/ocr2vrf/altbn_128"
	dkgpkg "github.com/smartcontractkit/ocr2vrf/dkg"
	"github.com/smartcontractkit/ocr2vrf/ocr2vrf"
	"github.com/smartcontractkit/sqlx"

	"github.com/smartcontractkit/chainlink-relay/pkg/types"

	"github.com/smartcontractkit/chainlink/v2/core/chains/evm"
	"github.com/smartcontractkit/chainlink/v2/core/logger"
<<<<<<< HEAD
	functions_service "github.com/smartcontractkit/chainlink/v2/core/services/functions"
	"github.com/smartcontractkit/chainlink/v2/core/services/job"
	"github.com/smartcontractkit/chainlink/v2/core/services/keystore"
	"github.com/smartcontractkit/chainlink/v2/core/services/ocr2/plugins"
=======
	"github.com/smartcontractkit/chainlink/v2/core/services/job"
	"github.com/smartcontractkit/chainlink/v2/core/services/keystore"
>>>>>>> 4d02c579
	"github.com/smartcontractkit/chainlink/v2/core/services/ocr2/plugins/dkg"
	"github.com/smartcontractkit/chainlink/v2/core/services/ocr2/plugins/dkg/persistence"
	"github.com/smartcontractkit/chainlink/v2/core/services/ocr2/plugins/functions"
	"github.com/smartcontractkit/chainlink/v2/core/services/ocr2/plugins/median"
	"github.com/smartcontractkit/chainlink/v2/core/services/ocr2/plugins/mercury"
	"github.com/smartcontractkit/chainlink/v2/core/services/ocr2/plugins/ocr2keeper"
	ocr2vrfconfig "github.com/smartcontractkit/chainlink/v2/core/services/ocr2/plugins/ocr2vrf/config"
	ocr2coordinator "github.com/smartcontractkit/chainlink/v2/core/services/ocr2/plugins/ocr2vrf/coordinator"
	"github.com/smartcontractkit/chainlink/v2/core/services/ocr2/plugins/ocr2vrf/juelsfeecoin"
	"github.com/smartcontractkit/chainlink/v2/core/services/ocr2/plugins/ocr2vrf/reasonablegasprice"
	"github.com/smartcontractkit/chainlink/v2/core/services/ocr2/plugins/ocr2vrf/reportserializer"
	"github.com/smartcontractkit/chainlink/v2/core/services/ocr2/plugins/promwrapper"
	"github.com/smartcontractkit/chainlink/v2/core/services/ocr2/validate"
	"github.com/smartcontractkit/chainlink/v2/core/services/ocrcommon"
	"github.com/smartcontractkit/chainlink/v2/core/services/pg"
	"github.com/smartcontractkit/chainlink/v2/core/services/pipeline"
	"github.com/smartcontractkit/chainlink/v2/core/services/relay"
	evmrelay "github.com/smartcontractkit/chainlink/v2/core/services/relay/evm"
	evmrelaytypes "github.com/smartcontractkit/chainlink/v2/core/services/relay/evm/types"
	"github.com/smartcontractkit/chainlink/v2/core/services/synchronization"
	"github.com/smartcontractkit/chainlink/v2/core/services/telemetry"
	"github.com/smartcontractkit/chainlink/v2/core/utils"
)

type Delegate struct {
	db                    *sqlx.DB
	jobORM                job.ORM
	pipelineRunner        pipeline.Runner
	peerWrapper           *ocrcommon.SingletonPeerWrapper
	monitoringEndpointGen telemetry.MonitoringEndpointGenerator
	chainSet              evm.ChainSet
	cfg                   validate.Config
	lggr                  logger.Logger
	ks                    keystore.OCR2
	dkgSignKs             keystore.DKGSign
	dkgEncryptKs          keystore.DKGEncrypt
	ethKs                 keystore.Eth
	relayers              map[relay.Network]types.Relayer
	isNewlyCreatedJob     bool // Set to true if this is a new job freshly added, false if job was present already on node boot.
	mailMon               *utils.MailboxMonitor
}

var _ job.Delegate = (*Delegate)(nil)

func NewDelegate(
	db *sqlx.DB,
	jobORM job.ORM,
	pipelineRunner pipeline.Runner,
	peerWrapper *ocrcommon.SingletonPeerWrapper,
	monitoringEndpointGen telemetry.MonitoringEndpointGenerator,
	chainSet evm.ChainSet,
	lggr logger.Logger,
	cfg validate.Config,
	ks keystore.OCR2,
	dkgSignKs keystore.DKGSign,
	dkgEncryptKs keystore.DKGEncrypt,
	ethKs keystore.Eth,
	relayers map[relay.Network]types.Relayer,
	mailMon *utils.MailboxMonitor,
) *Delegate {
	return &Delegate{
		db,
		jobORM,
		pipelineRunner,
		peerWrapper,
		monitoringEndpointGen,
		chainSet,
		cfg,
		lggr,
		ks,
		dkgSignKs,
		dkgEncryptKs,
		ethKs,
		relayers,
		false,
		mailMon,
	}
}

func (d *Delegate) JobType() job.Type {
	return job.OffchainReporting2
}

func (d *Delegate) BeforeJobCreated(spec job.Job) {
	// This is only called first time the job is created
	d.isNewlyCreatedJob = true
}
func (d *Delegate) AfterJobCreated(spec job.Job)  {}
func (d *Delegate) BeforeJobDeleted(spec job.Job) {}
func (d *Delegate) OnDeleteJob(jb job.Job, q pg.Queryer) error {
	// If the job spec is malformed in any way, we report the error but return nil so that
	//  the job deletion itself isn't blocked.  However, if UnregisterFilter returns an
	//  error, that means it failed to remove a valid active filter from the db.  We do abort the job deletion
	//  in that case, since it should be easy for the user to retry and will avoid leaving the db in
	//  an inconsistent state.  This assumes UnregisterFilter will return nil if the filter wasn't found
	//  at all (no rows deleted).

	spec := jb.OCR2OracleSpec
	if spec == nil {
		d.lggr.Errorf("offchainreporting2.Delegate.OnDeleteJob called with wrong job type, ignoring non-OCR2 spec %v", jb)
		return nil
	}
	if spec.Relay != relay.EVM {
		return nil
	}

	chainID, err := spec.RelayConfig.EVMChainID()
	if err != nil {
		d.lggr.Errorf("OCR2 jobs spec missing chainID")
		return nil
	}
	chain, err := d.chainSet.Get(big.NewInt(chainID))
	if err != nil {
		d.lggr.Error(err)
		return nil
	}
	lp := chain.LogPoller()

	var filters []string
	switch spec.PluginType {
	case job.OCR2VRF:
		filters, err = ocr2coordinator.FilterNamesFromSpec(spec)
		if err != nil {
			d.lggr.Errorw("failed to derive ocr2vrf filter names from spec", "err", err, "spec", spec)
		}
	case job.OCR2Keeper:
		filters, err = ocr2keeper.FilterNamesFromSpec(spec)
		if err != nil {
			d.lggr.Errorw("failed to derive ocr2keeper filter names from spec", "err", err, "spec", spec)
		}
	default:
		return nil
	}

	rargs := types.RelayArgs{
		ExternalJobID: jb.ExternalJobID,
		JobID:         spec.ID,
		ContractID:    spec.ContractID,
		New:           false,
		RelayConfig:   spec.RelayConfig.Bytes(),
	}

	relayFilters, err := evmrelay.FilterNamesFromRelayArgs(rargs)
	if err != nil {
		d.lggr.Errorw("Failed to derive evm relay filter names from relay args", "err", err, "rargs", rargs)
		return nil
	}

	filters = append(filters, relayFilters...)

	for _, filter := range filters {
		d.lggr.Debugf("Unregistering %s filter", filter)
		err = lp.UnregisterFilter(filter, q)
		if err != nil {
			return errors.Wrapf(err, "Failed to unregister filter %s", filter)
		}
	}
	return nil
}

// ServicesForSpec returns the OCR2 services that need to run for this job
func (d *Delegate) ServicesForSpec(jb job.Job) ([]job.ServiceCtx, error) {
	spec := jb.OCR2OracleSpec
	if spec == nil {
		return nil, errors.Errorf("offchainreporting2.Delegate expects an *job.Offchainreporting2OracleSpec to be present, got %v", jb)
	}
	if !spec.TransmitterID.Valid {
		return nil, errors.Errorf("expected a transmitterID to be specified")
	}
	transmitterID := spec.TransmitterID.String
	relayer, exists := d.relayers[spec.Relay]
	if !exists {
		return nil, errors.Errorf("%s relay does not exist is it enabled?", spec.Relay)
	}
	effectiveTransmitterID := transmitterID

	lggr := logger.Sugared(d.lggr.Named("OCR").With(
		"contractID", spec.ContractID,
		"jobName", jb.Name.ValueOrZero(),
		"jobID", jb.ID,
	))
	feedID := spec.FeedID
	if feedID != (common.Hash{}) {
		lggr = logger.Sugared(lggr.With("feedID", spec.FeedID))
		spec.RelayConfig["feedID"] = feedID
	}

	if spec.PluginType == job.Mercury {
		if feedID == (common.Hash{}) {
			return nil, errors.Errorf("ServicesForSpec: mercury job type requires feedID")
		}
		if len(transmitterID) != 64 {
			return nil, errors.Errorf("ServicesForSpec: mercury job type requires transmitter ID to be a 32-byte hex string, got: %q", transmitterID)
		}
		if _, err := hex.DecodeString(transmitterID); err != nil {
			return nil, errors.Wrapf(err, "ServicesForSpec: mercury job type requires transmitter ID to be a 32-byte hex string, got: %q", transmitterID)
		}
	}

	if spec.Relay == relay.EVM {
		chainID, err2 := spec.RelayConfig.EVMChainID()
		if err2 != nil {
			return nil, errors.Wrap(err2, "ServicesForSpec failed to get chainID")
		}
		chain, err2 := d.chainSet.Get(big.NewInt(chainID))
		if err2 != nil {
			return nil, errors.Wrap(err2, "ServicesForSpec failed to get chainset")
		}

		if spec.PluginType != job.Mercury {
			if !common.IsHexAddress(transmitterID) {
				return nil, errors.Errorf("transmitterID is not valid EVM hex address, got: %v", transmitterID)
			}
			if spec.RelayConfig["sendingKeys"] == nil {
				spec.RelayConfig["sendingKeys"] = []string{transmitterID}
			}

			// effectiveTransmitterID is the transmitter address registered on the ocr contract. This is by default the EOA account on the node.
			// In the case of forwarding, the transmitter address is the forwarder contract deployed onchain between EOA and OCR contract.
			if jb.ForwardingAllowed { // FIXME: ForwardingAllowed cannot be set with Mercury, validate this
				fwdrAddress, fwderr := chain.TxManager().GetForwarderForEOA(common.HexToAddress(transmitterID))
				if fwderr == nil {
					effectiveTransmitterID = fwdrAddress.String()
				} else {
					lggr.Warnw("Skipping forwarding for job, will fallback to default behavior", "job", jb.Name, "err", fwderr)
				}
			}
		}
	}
	spec.RelayConfig["effectiveTransmitterID"] = effectiveTransmitterID

	ocrDB := NewDB(d.db, spec.ID, lggr, d.cfg)
	peerWrapper := d.peerWrapper
	if peerWrapper == nil {
		return nil, errors.New("cannot setup OCR2 job service, libp2p peer was missing")
	} else if !peerWrapper.IsStarted() {
		return nil, errors.New("peerWrapper is not started. OCR2 jobs require a started and running p2p v2 peer")
	}

	ocrLogger := logger.NewOCRWrapper(lggr, true, func(msg string) {
		lggr.ErrorIf(d.jobORM.RecordError(jb.ID, msg), "unable to record error")
	})

	lc := validate.ToLocalConfig(d.cfg, *spec)
	if err := libocr2.SanityCheckLocalConfig(lc); err != nil {
		return nil, err
	}
	lggr.Infow("OCR2 job using local config",
		"BlockchainTimeout", lc.BlockchainTimeout,
		"ContractConfigConfirmations", lc.ContractConfigConfirmations,
		"ContractConfigTrackerPollInterval", lc.ContractConfigTrackerPollInterval,
		"ContractTransmitterTransmitTimeout", lc.ContractTransmitterTransmitTimeout,
		"DatabaseTimeout", lc.DatabaseTimeout,
	)

	bootstrapPeers, err := ocrcommon.GetValidatedBootstrapPeers(spec.P2PV2Bootstrappers, peerWrapper.Config().P2PV2Bootstrappers())
	if err != nil {
		return nil, err
	}
	lggr.Debugw("Using bootstrap peers", "peers", bootstrapPeers)
	// Fetch the specified OCR2 key bundle
	var kbID string
	if spec.OCRKeyBundleID.Valid {
		kbID = spec.OCRKeyBundleID.String
	} else if kbID, err = d.cfg.OCR2KeyBundleID(); err != nil {
		return nil, err
	}
	kb, err := d.ks.Get(kbID)
	if err != nil {
		return nil, err
	}

	runResults := make(chan pipeline.Run, d.cfg.JobPipelineResultWriteQueueDepth())

	switch spec.PluginType {
	case job.Mercury:
		mercuryProvider, err2 := relayer.NewMercuryProvider(
			types.RelayArgs{
				ExternalJobID: jb.ExternalJobID,
				JobID:         spec.ID,
				ContractID:    spec.ContractID,
				New:           d.isNewlyCreatedJob,
				RelayConfig:   spec.RelayConfig.Bytes(),
			}, types.PluginArgs{
				TransmitterID: transmitterID,
				PluginConfig:  spec.PluginConfig.Bytes(),
			})
		if err2 != nil {
			return nil, err2
		}
		oracleArgsNoPlugin := libocr2.OracleArgs{
			BinaryNetworkEndpointFactory: peerWrapper.Peer2,
			V2Bootstrappers:              bootstrapPeers,
			ContractTransmitter:          mercuryProvider.ContractTransmitter(),
			ContractConfigTracker:        mercuryProvider.ContractConfigTracker(),
			Database:                     ocrDB,
			LocalConfig:                  lc,
			Logger:                       ocrLogger,
			// FIXME: It looks like telemetry is uniquely keyed by contractID
			// but mercury runs multiple feeds per contract.
			// How can we scope this to a more granular level?
			// https://smartcontract-it.atlassian.net/browse/MERC-227
			MonitoringEndpoint:     d.monitoringEndpointGen.GenMonitoringEndpoint(spec.ContractID, synchronization.OCR2Mercury),
			OffchainConfigDigester: mercuryProvider.OffchainConfigDigester(),
			OffchainKeyring:        kb,
			OnchainKeyring:         kb,
		}
		return mercury.NewServices(jb, mercuryProvider, d.pipelineRunner, runResults, lggr, oracleArgsNoPlugin, d.cfg)
	case job.Median:
		medianProvider, err2 := relayer.NewMedianProvider(
			types.RelayArgs{
				ExternalJobID: jb.ExternalJobID,
				JobID:         spec.ID,
				ContractID:    spec.ContractID,
				New:           d.isNewlyCreatedJob,
				RelayConfig:   spec.RelayConfig.Bytes(),
			}, types.PluginArgs{
				TransmitterID: transmitterID,
				PluginConfig:  spec.PluginConfig.Bytes(),
			})
		if err2 != nil {
			return nil, err2
		}
		oracleArgsNoPlugin := libocr2.OracleArgs{
			BinaryNetworkEndpointFactory: peerWrapper.Peer2,
			V2Bootstrappers:              bootstrapPeers,
			ContractTransmitter:          medianProvider.ContractTransmitter(),
			ContractConfigTracker:        medianProvider.ContractConfigTracker(),
			Database:                     ocrDB,
			LocalConfig:                  lc,
			Logger:                       ocrLogger,
			MonitoringEndpoint:           d.monitoringEndpointGen.GenMonitoringEndpoint(spec.ContractID, synchronization.OCR2Median),
			OffchainConfigDigester:       medianProvider.OffchainConfigDigester(),
			OffchainKeyring:              kb,
			OnchainKeyring:               kb,
		}
		eaMonitoringEndpoint := d.monitoringEndpointGen.GenMonitoringEndpoint(spec.ContractID, synchronization.EnhancedEA)
		return median.NewMedianServices(jb, medianProvider, d.pipelineRunner, runResults, lggr, ocrLogger, oracleArgsNoPlugin, d.cfg, eaMonitoringEndpoint)
	case job.DKG:
		chainID, err2 := spec.RelayConfig.EVMChainID()
		if err2 != nil {
			return nil, err2
		}
		chain, err2 := d.chainSet.Get(big.NewInt(chainID))
		if err2 != nil {
			return nil, errors.Wrap(err2, "get chainset")
		}
		ocr2vrfRelayer := evmrelay.NewOCR2VRFRelayer(d.db, chain, lggr.Named("OCR2VRFRelayer"), d.ethKs)
		dkgProvider, err2 := ocr2vrfRelayer.NewDKGProvider(
			types.RelayArgs{
				ExternalJobID: jb.ExternalJobID,
				JobID:         spec.ID,
				ContractID:    spec.ContractID,
				New:           d.isNewlyCreatedJob,
				RelayConfig:   spec.RelayConfig.Bytes(),
			}, types.PluginArgs{
				TransmitterID: transmitterID,
				PluginConfig:  spec.PluginConfig.Bytes(),
			})
		if err2 != nil {
			return nil, err2
		}
		noopMonitoringEndpoint := telemetry.NoopAgent{}
		oracleArgsNoPlugin := libocr2.OracleArgs{
			BinaryNetworkEndpointFactory: peerWrapper.Peer2,
			V2Bootstrappers:              bootstrapPeers,
			ContractTransmitter:          dkgProvider.ContractTransmitter(),
			ContractConfigTracker:        dkgProvider.ContractConfigTracker(),
			Database:                     ocrDB,
			LocalConfig:                  lc,
			Logger:                       ocrLogger,
			// Telemetry ingress for DKG is currently not supported so a noop monitoring endpoint is being used
			MonitoringEndpoint:     &noopMonitoringEndpoint,
			OffchainConfigDigester: dkgProvider.OffchainConfigDigester(),
			OffchainKeyring:        kb,
			OnchainKeyring:         kb,
		}
		return dkg.NewDKGServices(
			jb,
			dkgProvider,
			lggr,
			ocrLogger,
			d.dkgSignKs,
			d.dkgEncryptKs,
			chain.Client(),
			oracleArgsNoPlugin,
			d.db,
			d.cfg,
			big.NewInt(chainID),
			spec.Relay,
		)
	case job.OCR2VRF:
		chainID, err2 := spec.RelayConfig.EVMChainID()
		if err2 != nil {
			return nil, err2
		}

		chain, err2 := d.chainSet.Get(big.NewInt(chainID))
		if err2 != nil {
			return nil, errors.Wrap(err2, "get chainset")
		}
		if jb.ForwardingAllowed != chain.Config().EvmUseForwarders() {
			return nil, errors.New("transaction forwarding settings must be consistent for ocr2vrf")
		}

		var cfg ocr2vrfconfig.PluginConfig
		err2 = json.Unmarshal(spec.PluginConfig.Bytes(), &cfg)
		if err2 != nil {
			return nil, errors.Wrap(err2, "unmarshal ocr2vrf plugin config")
		}

		err2 = ocr2vrfconfig.ValidatePluginConfig(cfg, d.dkgSignKs, d.dkgEncryptKs)
		if err2 != nil {
			return nil, errors.Wrap(err2, "validate ocr2vrf plugin config")
		}

		ocr2vrfRelayer := evmrelay.NewOCR2VRFRelayer(d.db, chain, lggr.Named("OCR2VRFRelayer"), d.ethKs)

		vrfProvider, err2 := ocr2vrfRelayer.NewOCR2VRFProvider(
			types.RelayArgs{
				ExternalJobID: jb.ExternalJobID,
				JobID:         spec.ID,
				ContractID:    spec.ContractID,
				New:           d.isNewlyCreatedJob,
				RelayConfig:   spec.RelayConfig.Bytes(),
			}, types.PluginArgs{
				TransmitterID: transmitterID,
				PluginConfig:  spec.PluginConfig.Bytes(),
			})
		if err2 != nil {
			return nil, errors.Wrap(err2, "new vrf provider")
		}

		dkgProvider, err2 := ocr2vrfRelayer.NewDKGProvider(
			types.RelayArgs{
				ExternalJobID: jb.ExternalJobID,
				JobID:         spec.ID,
				ContractID:    cfg.DKGContractAddress,
				RelayConfig:   spec.RelayConfig.Bytes(),
			}, types.PluginArgs{
				TransmitterID: transmitterID,
				PluginConfig:  spec.PluginConfig.Bytes(),
			})
		if err2 != nil {
			return nil, errors.Wrap(err2, "new dkg provider")
		}

		dkgContract, err2 := dkg.NewOnchainDKGClient(cfg.DKGContractAddress, chain.Client())
		if err2 != nil {
			return nil, errors.Wrap(err2, "new onchain dkg client")
		}

		timeout := 1 * time.Second
		juelsPerFeeCoin, err2 := juelsfeecoin.NewLinkEthPriceProvider(
			common.HexToAddress(cfg.LinkEthFeedAddress), chain.Client(), timeout)
		if err2 != nil {
			return nil, errors.Wrap(err2, "new link eth price provider")
		}

		reasonableGasPrice := reasonablegasprice.NewReasonableGasPriceProvider(
			chain.GasEstimator(),
			timeout,
			chain.Config().EvmMaxGasPriceWei(),
			chain.Config().EvmEIP1559DynamicFees(),
		)

		encryptionSecretKey, err2 := d.dkgEncryptKs.Get(cfg.DKGEncryptionPublicKey)
		if err2 != nil {
			return nil, errors.Wrap(err2, "get DKG encryption key")
		}
		signingSecretKey, err2 := d.dkgSignKs.Get(cfg.DKGSigningPublicKey)
		if err2 != nil {
			return nil, errors.Wrap(err2, "get DKG signing key")
		}
		keyID, err2 := dkg.DecodeKeyID(cfg.DKGKeyID)
		if err2 != nil {
			return nil, errors.Wrap(err2, "decode DKG key ID")
		}

		coordinator, err2 := ocr2coordinator.New(
			lggr.Named("OCR2VRFCoordinator"),
			common.HexToAddress(spec.ContractID),
			common.HexToAddress(cfg.VRFCoordinatorAddress),
			common.HexToAddress(cfg.DKGContractAddress),
			chain.Client(),
			chain.LogPoller(),
			chain.Config().EvmFinalityDepth(),
		)
		if err2 != nil {
			return nil, errors.Wrap(err2, "create ocr2vrf coordinator")
		}
		l := lggr.Named("OCR2VRF").With(
			"jobName", jb.Name.ValueOrZero(),
			"jobID", jb.ID,
		)
		vrfLogger := logger.NewOCRWrapper(l.With(
			"vrfContractID", spec.ContractID), true, func(msg string) {
			lggr.ErrorIf(d.jobORM.RecordError(jb.ID, msg), "unable to record error")
		})
		dkgLogger := logger.NewOCRWrapper(l.With(
			"dkgContractID", cfg.DKGContractAddress), true, func(msg string) {
			lggr.ErrorIf(d.jobORM.RecordError(jb.ID, msg), "unable to record error")
		})
		dkgReportingPluginFactoryDecorator := func(wrapped ocr2types.ReportingPluginFactory) ocr2types.ReportingPluginFactory {
			return promwrapper.NewPromFactory(wrapped, "DKG", string(relay.EVM), chain.ID())
		}
		vrfReportingPluginFactoryDecorator := func(wrapped ocr2types.ReportingPluginFactory) ocr2types.ReportingPluginFactory {
			return promwrapper.NewPromFactory(wrapped, "OCR2VRF", string(relay.EVM), chain.ID())
		}
		noopMonitoringEndpoint := telemetry.NoopAgent{}
		oracles, err2 := ocr2vrf.NewOCR2VRF(ocr2vrf.DKGVRFArgs{
			VRFLogger:                    vrfLogger,
			DKGLogger:                    dkgLogger,
			BinaryNetworkEndpointFactory: peerWrapper.Peer2,
			V2Bootstrappers:              bootstrapPeers,
			OffchainKeyring:              kb,
			OnchainKeyring:               kb,
			VRFOffchainConfigDigester:    vrfProvider.OffchainConfigDigester(),
			VRFContractConfigTracker:     vrfProvider.ContractConfigTracker(),
			VRFContractTransmitter:       vrfProvider.ContractTransmitter(),
			VRFDatabase:                  ocrDB,
			VRFLocalConfig:               lc,
			VRFMonitoringEndpoint:        d.monitoringEndpointGen.GenMonitoringEndpoint(spec.ContractID, synchronization.OCR2VRF),
			DKGContractConfigTracker:     dkgProvider.ContractConfigTracker(),
			DKGOffchainConfigDigester:    dkgProvider.OffchainConfigDigester(),
			DKGContract:                  dkgpkg.NewOnchainContract(dkgContract, &altbn_128.G2{}),
			DKGContractTransmitter:       dkgProvider.ContractTransmitter(),
			DKGDatabase:                  ocrDB,
			DKGLocalConfig:               lc,
			// Telemetry ingress for DKG is currently not supported so a noop monitoring endpoint is being used
			DKGMonitoringEndpoint:              &noopMonitoringEndpoint,
			Serializer:                         reportserializer.NewReportSerializer(&altbn_128.G1{}),
			JuelsPerFeeCoin:                    juelsPerFeeCoin,
			ReasonableGasPrice:                 reasonableGasPrice,
			Coordinator:                        coordinator,
			Esk:                                encryptionSecretKey.KyberScalar(),
			Ssk:                                signingSecretKey.KyberScalar(),
			KeyID:                              keyID,
			DKGReportingPluginFactoryDecorator: dkgReportingPluginFactoryDecorator,
			VRFReportingPluginFactoryDecorator: vrfReportingPluginFactoryDecorator,
			DKGSharePersistence:                persistence.NewShareDB(d.db, lggr.Named("DKGShareDB"), d.cfg, big.NewInt(chainID), spec.Relay),
		})
		if err2 != nil {
			return nil, errors.Wrap(err2, "new ocr2vrf")
		}

		// RunResultSaver needs to be started first, so it's available
		// to read odb writes. It is stopped last after the OraclePlugin is shut down
		// so no further runs are enqueued, and we can drain the queue.
		runResultSaver := ocrcommon.NewResultRunSaver(
			runResults,
			d.pipelineRunner,
			make(chan struct{}),
			lggr,
			d.cfg.JobPipelineMaxSuccessfulRuns(),
		)

		// NOTE: we return from here with the services because the OCR2VRF oracles are defined
		// and exported from the ocr2vrf library. It takes care of running the DKG and OCR2VRF
		// oracles under the hood together.
		oracleCtx := job.NewServiceAdapter(oracles)
		return []job.ServiceCtx{runResultSaver, vrfProvider, dkgProvider, oracleCtx}, nil
	case job.OCR2Keeper:
		keeperProvider, rgstry, encoder, logProvider, err2 := ocr2keeper.EVMDependencies(jb, d.db, lggr, d.chainSet, d.pipelineRunner)
		if err2 != nil {
			return nil, errors.Wrap(err2, "could not build dependencies for ocr2 keepers")
		}

		var cfg ocr2keeper.PluginConfig
		err2 = json.Unmarshal(spec.PluginConfig.Bytes(), &cfg)
		if err2 != nil {
			return nil, errors.Wrap(err2, "unmarshal ocr2keepers plugin config")
		}

		err2 = ocr2keeper.ValidatePluginConfig(cfg)
		if err2 != nil {
			return nil, errors.Wrap(err2, "ocr2keepers plugin config validation failure")
		}

		conf := ocr2keepers.DelegateConfig{
			BinaryNetworkEndpointFactory: peerWrapper.Peer2,
			V2Bootstrappers:              bootstrapPeers,
			ContractTransmitter:          keeperProvider.ContractTransmitter(),
			ContractConfigTracker:        keeperProvider.ContractConfigTracker(),
			KeepersDatabase:              ocrDB,
			LocalConfig:                  lc,
			Logger:                       ocrLogger,
			MonitoringEndpoint:           d.monitoringEndpointGen.GenMonitoringEndpoint(spec.ContractID, synchronization.OCR2Automation),
			OffchainConfigDigester:       keeperProvider.OffchainConfigDigester(),
			OffchainKeyring:              kb,
			OnchainKeyring:               kb,
			HeadSubscriber:               rgstry,
			Registry:                     rgstry,
			ReportEncoder:                encoder,
			PerformLogProvider:           logProvider,
			CacheExpiration:              cfg.CacheExpiration.Value(),
			CacheEvictionInterval:        cfg.CacheEvictionInterval.Value(),
			MaxServiceWorkers:            cfg.MaxServiceWorkers,
			ServiceQueueLength:           cfg.ServiceQueueLength,
		}
		pluginService, err2 := ocr2keepers.NewDelegate(conf)
		if err2 != nil {
			return nil, errors.Wrap(err, "could not create new keepers ocr2 delegate")
		}

		// RunResultSaver needs to be started first, so it's available
		// to read odb writes. It is stopped last after the OraclePlugin is shut down
		// so no further runs are enqueued, and we can drain the queue.
		runResultSaver := ocrcommon.NewResultRunSaver(
			runResults,
			d.pipelineRunner,
			make(chan struct{}),
			lggr,
			d.cfg.JobPipelineMaxSuccessfulRuns(),
		)

		return []job.ServiceCtx{
			runResultSaver,
			keeperProvider,
			rgstry,
			logProvider,
			pluginService,
		}, nil
	case job.OCR2Functions:
		if spec.Relay != relay.EVM {
			return nil, fmt.Errorf("unsupported relay: %s", spec.Relay)
		}
		functionsProvider, err2 := evmrelay.NewFunctionsProvider(
			d.chainSet,
			types.RelayArgs{
				ExternalJobID: jb.ExternalJobID,
				JobID:         spec.ID,
				ContractID:    spec.ContractID,
				RelayConfig:   spec.RelayConfig.Bytes(),
				New:           d.isNewlyCreatedJob,
			},
			types.PluginArgs{
				TransmitterID: transmitterID,
				PluginConfig:  spec.PluginConfig.Bytes(),
			},
			lggr.Named("FunctionsRelayer"),
			d.ethKs,
		)
		if err2 != nil {
			return nil, err2
		}
<<<<<<< HEAD
		ocr2Provider = functionsProvider
=======
>>>>>>> 4d02c579

		var relayConfig evmrelaytypes.RelayConfig
		err2 = json.Unmarshal(spec.RelayConfig.Bytes(), &relayConfig)
		if err2 != nil {
			return nil, err2
		}
		chain, err2 := d.chainSet.Get(relayConfig.ChainID.ToInt())
		if err2 != nil {
			return nil, err2
		}
<<<<<<< HEAD
		pluginORM := functions_service.NewORM(d.db, lggr, d.cfg, common.HexToAddress(spec.ContractID))
		pluginOracle, err2 = functions.NewDROracle(jb, d.pipelineRunner, d.jobORM, pluginORM, chain, lggr, ocrLogger, d.mailMon)
		if err2 != nil {
			return nil, err2
		}
	default:
		return nil, errors.Errorf("plugin type %s not supported", spec.PluginType)
	}
	if err != nil {
		return nil, errors.Wrap(err, "failed to initialise plugin")
	}
=======
>>>>>>> 4d02c579

		sharedOracleArgs := libocr2.OracleArgs{
			BinaryNetworkEndpointFactory: peerWrapper.Peer2,
			V2Bootstrappers:              bootstrapPeers,
			ContractTransmitter:          functionsProvider.ContractTransmitter(),
			ContractConfigTracker:        functionsProvider.ContractConfigTracker(),
			Database:                     ocrDB,
			LocalConfig:                  lc,
			Logger:                       ocrLogger,
			MonitoringEndpoint:           d.monitoringEndpointGen.GenMonitoringEndpoint(spec.ContractID, synchronization.OCR2Functions),
			OffchainConfigDigester:       functionsProvider.OffchainConfigDigester(),
			OffchainKeyring:              kb,
			OnchainKeyring:               kb,
			ReportingPluginFactory:       nil, // To be set by NewFunctionsServices
		}

		functionsServicesConfig := functions.FunctionsServicesConfig{
			Job:            jb,
			PipelineRunner: d.pipelineRunner,
			JobORM:         d.jobORM,
			OCR2JobConfig:  d.cfg,
			DB:             d.db,
			Chain:          chain,
			ContractID:     spec.ContractID,
			Lggr:           lggr,
			MailMon:        d.mailMon,
		}

		functionsServices, err := functions.NewFunctionsServices(&sharedOracleArgs, &functionsServicesConfig)
		if err != nil {
			return nil, errors.Wrap(err, "error calling NewFunctionsServices")
		}

		// RunResultSaver needs to be started first, so it's available
		// to read odb writes. It is stopped last after the OraclePlugin is shut down
		// so no further runs are enqueued, and we can drain the queue.
		runResultSaver := ocrcommon.NewResultRunSaver(
			runResults,
			d.pipelineRunner,
			make(chan struct{}),
			lggr,
			d.cfg.JobPipelineMaxSuccessfulRuns(),
		)

		return append([]job.ServiceCtx{runResultSaver, functionsProvider}, functionsServices...), nil
	default:
		return nil, errors.Errorf("plugin type %s not supported", spec.PluginType)
	}
}<|MERGE_RESOLUTION|>--- conflicted
+++ resolved
@@ -21,15 +21,8 @@
 
 	"github.com/smartcontractkit/chainlink/v2/core/chains/evm"
 	"github.com/smartcontractkit/chainlink/v2/core/logger"
-<<<<<<< HEAD
-	functions_service "github.com/smartcontractkit/chainlink/v2/core/services/functions"
 	"github.com/smartcontractkit/chainlink/v2/core/services/job"
 	"github.com/smartcontractkit/chainlink/v2/core/services/keystore"
-	"github.com/smartcontractkit/chainlink/v2/core/services/ocr2/plugins"
-=======
-	"github.com/smartcontractkit/chainlink/v2/core/services/job"
-	"github.com/smartcontractkit/chainlink/v2/core/services/keystore"
->>>>>>> 4d02c579
 	"github.com/smartcontractkit/chainlink/v2/core/services/ocr2/plugins/dkg"
 	"github.com/smartcontractkit/chainlink/v2/core/services/ocr2/plugins/dkg/persistence"
 	"github.com/smartcontractkit/chainlink/v2/core/services/ocr2/plugins/functions"
@@ -676,10 +669,6 @@
 		if err2 != nil {
 			return nil, err2
 		}
-<<<<<<< HEAD
-		ocr2Provider = functionsProvider
-=======
->>>>>>> 4d02c579
 
 		var relayConfig evmrelaytypes.RelayConfig
 		err2 = json.Unmarshal(spec.RelayConfig.Bytes(), &relayConfig)
@@ -690,20 +679,6 @@
 		if err2 != nil {
 			return nil, err2
 		}
-<<<<<<< HEAD
-		pluginORM := functions_service.NewORM(d.db, lggr, d.cfg, common.HexToAddress(spec.ContractID))
-		pluginOracle, err2 = functions.NewDROracle(jb, d.pipelineRunner, d.jobORM, pluginORM, chain, lggr, ocrLogger, d.mailMon)
-		if err2 != nil {
-			return nil, err2
-		}
-	default:
-		return nil, errors.Errorf("plugin type %s not supported", spec.PluginType)
-	}
-	if err != nil {
-		return nil, errors.Wrap(err, "failed to initialise plugin")
-	}
-=======
->>>>>>> 4d02c579
 
 		sharedOracleArgs := libocr2.OracleArgs{
 			BinaryNetworkEndpointFactory: peerWrapper.Peer2,
