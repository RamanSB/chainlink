package logprovider_test

import (
	"context"
	"errors"
	"math/big"
	"testing"
	"time"

	"github.com/smartcontractkit/chainlink-automation/pkg/v3/types"

	"github.com/ethereum/go-ethereum/accounts/abi/bind"
	"github.com/ethereum/go-ethereum/accounts/abi/bind/backends"
	"github.com/ethereum/go-ethereum/common"
	"github.com/ethereum/go-ethereum/core"
	"github.com/ethereum/go-ethereum/eth/ethconfig"
	"github.com/jmoiron/sqlx"
	"github.com/stretchr/testify/assert"
	"github.com/stretchr/testify/require"
	"go.uber.org/zap/zapcore"
	"golang.org/x/time/rate"

	ocr2keepers "github.com/smartcontractkit/chainlink-common/pkg/types/automation"

	"github.com/smartcontractkit/chainlink/v2/core/chains/evm/assets"
	"github.com/smartcontractkit/chainlink/v2/core/chains/evm/client"
	evmclient "github.com/smartcontractkit/chainlink/v2/core/chains/evm/client"
	"github.com/smartcontractkit/chainlink/v2/core/chains/evm/logpoller"
	"github.com/smartcontractkit/chainlink/v2/core/gethwrappers/generated/log_upkeep_counter_wrapper"
	"github.com/smartcontractkit/chainlink/v2/core/internal/cltest"
	"github.com/smartcontractkit/chainlink/v2/core/internal/cltest/heavyweight"
	"github.com/smartcontractkit/chainlink/v2/core/internal/testutils"
	"github.com/smartcontractkit/chainlink/v2/core/logger"
	"github.com/smartcontractkit/chainlink/v2/core/services/chainlink"
	evmregistry21 "github.com/smartcontractkit/chainlink/v2/core/services/ocr2/plugins/ocr2keeper/evmregistry/v21/core"
	"github.com/smartcontractkit/chainlink/v2/core/services/ocr2/plugins/ocr2keeper/evmregistry/v21/logprovider"
)

func TestIntegration_LogEventProvider(t *testing.T) {
	ctx, cancel := context.WithCancel(testutils.Context(t))
	defer cancel()

	backend, stopMining, accounts := setupBackend(t)
	defer stopMining()
	carrol := accounts[2]

	db := setupDB(t)
	defer db.Close()

	opts := logprovider.NewOptions(200)
	opts.ReadInterval = time.Second / 2
	lp, ethClient := setupDependencies(t, db, backend)
	filterStore := logprovider.NewUpkeepFilterStore()
	provider, _ := setup(logger.TestLogger(t), lp, nil, nil, filterStore, &opts)
	logProvider := provider.(logprovider.LogEventProviderTest)

	n := 10

	backend.Commit()
	lp.PollAndSaveLogs(ctx, 1) // Ensure log poller has a latest block

	ids, addrs, contracts := deployUpkeepCounter(ctx, t, n, ethClient, backend, carrol, logProvider)
	lp.PollAndSaveLogs(ctx, int64(n))

	go func() {
		if err := logProvider.Start(ctx); err != nil {
			t.Logf("error starting log provider: %s", err)
			t.Fail()
		}
	}()
	defer logProvider.Close()

	logsRounds := 10

	poll := pollFn(ctx, t, lp, ethClient)

	triggerEvents(ctx, t, backend, carrol, logsRounds, poll, contracts...)

	poll(backend.Commit())

	waitLogPoller(ctx, t, backend, lp, ethClient)

	waitLogProvider(ctx, t, logProvider, 3)

	allPayloads := collectPayloads(ctx, t, logProvider, n, 5)
	require.GreaterOrEqual(t, len(allPayloads), n,
		"failed to get logs after restart")

	t.Run("Restart", func(t *testing.T) {
		t.Log("restarting log provider")
		// assuming that our service was closed and restarted,
		// we should be able to backfill old logs and fetch new ones
		filterStore := logprovider.NewUpkeepFilterStore()
		logProvider2 := logprovider.NewLogProvider(logger.TestLogger(t), lp, logprovider.NewLogEventsPacker(), filterStore, opts)

		poll(backend.Commit())
		go func() {
			if err2 := logProvider2.Start(ctx); err2 != nil {
				t.Logf("error starting log provider: %s", err2)
				t.Fail()
			}
		}()
		defer logProvider2.Close()

		// re-register filters
		for i, id := range ids {
			err := logProvider2.RegisterFilter(ctx, logprovider.FilterOptions{
				UpkeepID:      id,
				TriggerConfig: newPlainLogTriggerConfig(addrs[i]),
				// using block number at which the upkeep was registered,
				// before we emitted any logs
				UpdateBlock: uint64(n),
			})
			require.NoError(t, err)
		}

		waitLogProvider(ctx, t, logProvider2, 2)

		t.Log("getting logs after restart")
		logsAfterRestart := collectPayloads(ctx, t, logProvider2, n, 5)
		require.GreaterOrEqual(t, len(logsAfterRestart), n,
			"failed to get logs after restart")
	})
}

func TestIntegration_LogEventProvider_UpdateConfig(t *testing.T) {
	ctx, cancel := context.WithCancel(testutils.Context(t))
	defer cancel()

	backend, stopMining, accounts := setupBackend(t)
	defer stopMining()
	carrol := accounts[2]

	db := setupDB(t)
	defer db.Close()

	opts := &logprovider.LogTriggersOptions{
		ReadInterval: time.Second / 2,
	}
	lp, ethClient := setupDependencies(t, db, backend)
	filterStore := logprovider.NewUpkeepFilterStore()
	provider, _ := setup(logger.TestLogger(t), lp, nil, nil, filterStore, opts)
	logProvider := provider.(logprovider.LogEventProviderTest)

	backend.Commit()
	lp.PollAndSaveLogs(ctx, 1) // Ensure log poller has a latest block
	_, addrs, contracts := deployUpkeepCounter(ctx, t, 1, ethClient, backend, carrol, logProvider)
	lp.PollAndSaveLogs(ctx, int64(5))
	require.Equal(t, 1, len(contracts))
	require.Equal(t, 1, len(addrs))

	t.Run("update filter config", func(t *testing.T) {
		upkeepID := evmregistry21.GenUpkeepID(types.LogTrigger, "111")
		id := upkeepID.BigInt()
		cfg := newPlainLogTriggerConfig(addrs[0])
		b, err := ethClient.BlockByHash(ctx, backend.Commit())
		require.NoError(t, err)
		bn := b.Number()
		err = logProvider.RegisterFilter(ctx, logprovider.FilterOptions{
			UpkeepID:      id,
			TriggerConfig: cfg,
			UpdateBlock:   bn.Uint64(),
		})
		require.NoError(t, err)
		// old block
		err = logProvider.RegisterFilter(ctx, logprovider.FilterOptions{
			UpkeepID:      id,
			TriggerConfig: cfg,
			UpdateBlock:   bn.Uint64() - 1,
		})
		require.Error(t, err)
		// new block
		b, err = ethClient.BlockByHash(ctx, backend.Commit())
		require.NoError(t, err)
		bn = b.Number()
		err = logProvider.RegisterFilter(ctx, logprovider.FilterOptions{
			UpkeepID:      id,
			TriggerConfig: cfg,
			UpdateBlock:   bn.Uint64(),
		})
		require.NoError(t, err)
	})

	t.Run("register same log filter", func(t *testing.T) {
		upkeepID := evmregistry21.GenUpkeepID(types.LogTrigger, "222")
		id := upkeepID.BigInt()
		cfg := newPlainLogTriggerConfig(addrs[0])
		b, err := ethClient.BlockByHash(ctx, backend.Commit())
		require.NoError(t, err)
		bn := b.Number()
		err = logProvider.RegisterFilter(ctx, logprovider.FilterOptions{
			UpkeepID:      id,
			TriggerConfig: cfg,
			UpdateBlock:   bn.Uint64(),
		})
		require.NoError(t, err)
	})
}

func TestIntegration_LogEventProvider_Backfill(t *testing.T) {
	ctx, cancel := context.WithTimeout(testutils.Context(t), time.Second*60)
	defer cancel()

	backend, stopMining, accounts := setupBackend(t)
	defer stopMining()
	carrol := accounts[2]

	db := setupDB(t)
	defer db.Close()

	opts := logprovider.NewOptions(200)
	opts.ReadInterval = time.Second / 4
	lp, ethClient := setupDependencies(t, db, backend)
	filterStore := logprovider.NewUpkeepFilterStore()
	provider, _ := setup(logger.TestLogger(t), lp, nil, nil, filterStore, &opts)
	logProvider := provider.(logprovider.LogEventProviderTest)

	n := 10

	backend.Commit()
	lp.PollAndSaveLogs(ctx, 1) // Ensure log poller has a latest block
	_, _, contracts := deployUpkeepCounter(ctx, t, n, ethClient, backend, carrol, logProvider)

	poll := pollFn(ctx, t, lp, ethClient)

	rounds := 8
	for i := 0; i < rounds; i++ {
		poll(backend.Commit())
		triggerEvents(ctx, t, backend, carrol, n, poll, contracts...)
		poll(backend.Commit())
	}

	waitLogPoller(ctx, t, backend, lp, ethClient)

	// starting the log provider should backfill logs
	go func() {
		if startErr := logProvider.Start(ctx); startErr != nil {
			t.Logf("error starting log provider: %s", startErr)
			t.Fail()
		}
	}()
	defer logProvider.Close()

	waitLogProvider(ctx, t, logProvider, 3)

	allPayloads := collectPayloads(ctx, t, logProvider, n, 5)
	require.GreaterOrEqual(t, len(allPayloads), len(contracts), "failed to backfill logs")
}

func TestIntegration_LogEventProvider_RateLimit(t *testing.T) {
	setupTest := func(
		t *testing.T,
		opts *logprovider.LogTriggersOptions,
	) (
		context.Context,
		*backends.SimulatedBackend,
		func(blockHash common.Hash),
		logprovider.LogEventProviderTest,
		[]*big.Int,
		func(),
	) {
		ctx, cancel := context.WithCancel(testutils.Context(t))
		backend, stopMining, accounts := setupBackend(t)
		userContractAccount := accounts[2]
		db := setupDB(t)

		deferFunc := func() {
			cancel()
			stopMining()
			_ = db.Close()
		}
		lp, ethClient := setupDependencies(t, db, backend)
		filterStore := logprovider.NewUpkeepFilterStore()
		provider, _ := setup(logger.TestLogger(t), lp, nil, nil, filterStore, opts)
		logProvider := provider.(logprovider.LogEventProviderTest)
		backend.Commit()
		lp.PollAndSaveLogs(ctx, 1) // Ensure log poller has a latest block

		rounds := 5
		numberOfUserContracts := 10
		poll := pollFn(ctx, t, lp, ethClient)

		// deployUpkeepCounter creates 'n' blocks and 'n' contracts
		ids, _, contracts := deployUpkeepCounter(
			ctx,
			t,
			numberOfUserContracts,
			ethClient,
			backend,
			userContractAccount,
			logProvider)

		// have log poller save logs for current blocks
		lp.PollAndSaveLogs(ctx, int64(numberOfUserContracts))

		for i := 0; i < rounds; i++ {
			triggerEvents(
				ctx,
				t,
				backend,
				userContractAccount,
				numberOfUserContracts,
				poll,
				contracts...)

			for dummyBlocks := 0; dummyBlocks < numberOfUserContracts; dummyBlocks++ {
				_ = backend.Commit()
			}

			poll(backend.Commit())
		}

		{
			// total block history at this point should be 566
			var minimumBlockCount int64 = 500
			latestBlock, _ := lp.LatestBlock(ctx)

			assert.GreaterOrEqual(t, latestBlock.BlockNumber, minimumBlockCount, "to ensure the integrety of the test, the minimum block count before the test should be %d but got %d", minimumBlockCount, latestBlock)
		}

		require.NoError(t, logProvider.ReadLogs(ctx, ids...))

		return ctx, backend, poll, logProvider, ids, deferFunc
	}

	// polling for logs at approximately the same rate as a chain produces
	// blocks should not encounter rate limits
	t.Run("should allow constant polls within the rate and burst limit", func(t *testing.T) {
		ctx, backend, poll, logProvider, ids, deferFunc := setupTest(t, &logprovider.LogTriggersOptions{
			LookbackBlocks: 200,
			// BlockRateLimit is set low to ensure the test does not exceed the
			// rate limit
			BlockRateLimit: rate.Every(50 * time.Millisecond),
			// BlockLimitBurst is just set to a non-zero value
			BlockLimitBurst: 5,
		})

		defer deferFunc()

		// set the wait time between reads higher than the rate limit
		readWait := 50 * time.Millisecond
		timer := time.NewTimer(readWait)

		for i := 0; i < 4; i++ {
			<-timer.C

			// advance 1 block for every read
			poll(backend.Commit())

			err := logProvider.ReadLogs(ctx, ids...)
			if err != nil {
				assert.False(t, errors.Is(err, logprovider.ErrBlockLimitExceeded), "error should not contain block limit exceeded")
			}

			timer.Reset(readWait)
		}

		poll(backend.Commit())

		_, err := logProvider.GetLatestPayloads(ctx)

		require.NoError(t, err)
	})

	t.Run("should produce a rate limit error for over burst limit", func(t *testing.T) {
		ctx, backend, poll, logProvider, ids, deferFunc := setupTest(t, &logprovider.LogTriggersOptions{
			LookbackBlocks: 200,
			// BlockRateLimit is set low to ensure the test does not exceed the
			// rate limit
			BlockRateLimit: rate.Every(50 * time.Millisecond),
			// BlockLimitBurst is just set to a non-zero value
			BlockLimitBurst: 5,
		})

		defer deferFunc()

		// set the wait time between reads higher than the rate limit
		readWait := 50 * time.Millisecond
		timer := time.NewTimer(readWait)

		for i := 0; i < 4; i++ {
			<-timer.C

			// advance 4 blocks for every read
			for x := 0; x < 4; x++ {
				poll(backend.Commit())
			}

			err := logProvider.ReadLogs(ctx, ids...)
			if err != nil {
				assert.True(t, errors.Is(err, logprovider.ErrBlockLimitExceeded), "error should not contain block limit exceeded")
			}

			timer.Reset(readWait)
		}

		poll(backend.Commit())

		_, err := logProvider.GetLatestPayloads(ctx)

		require.NoError(t, err)
	})

	t.Run("should allow polling after lookback number of blocks have passed", func(t *testing.T) {
		ctx, backend, poll, logProvider, ids, deferFunc := setupTest(t, &logprovider.LogTriggersOptions{
			// BlockRateLimit is set low to ensure the test does not exceed the
			// rate limit
			BlockRateLimit: rate.Every(50 * time.Millisecond),
			// BlockLimitBurst is set low to ensure the test exceeds the burst limit
			BlockLimitBurst: 5,
			// LogBlocksLookback is set low to reduce the number of blocks required
			// to reset the block limiter to maxBurst
			LookbackBlocks: 50,
		})

		defer deferFunc()

		// simulate a burst in unpolled blocks
		for i := 0; i < 20; i++ {
			_ = backend.Commit()
		}

		poll(backend.Commit())

		// all entries should error at this point because there are too many
		// blocks to processes
		err := logProvider.ReadLogs(ctx, ids...)
		if err != nil {
			assert.True(t, errors.Is(err, logprovider.ErrBlockLimitExceeded), "error should not contain block limit exceeded")
		}

		// progress the chain by the same number of blocks as the lookback limit
		// to trigger the usage of maxBurst
		for i := 0; i < 50; i++ {
			_ = backend.Commit()
		}

		poll(backend.Commit())

		// all entries should reset to the maxBurst because they are beyond
		// the log lookback
		err = logProvider.ReadLogs(ctx, ids...)
		if err != nil {
			assert.True(t, errors.Is(err, logprovider.ErrBlockLimitExceeded), "error should not contain block limit exceeded")
		}

		poll(backend.Commit())

		_, err = logProvider.GetLatestPayloads(ctx)

		require.NoError(t, err)
	})
}

func TestIntegration_LogRecoverer_Backfill(t *testing.T) {
	ctx := testutils.Context(t)

	backend, stopMining, accounts := setupBackend(t)
	defer stopMining()
	carrol := accounts[2]

	db := setupDB(t)
	defer db.Close()

	lookbackBlocks := int64(200)
	opts := &logprovider.LogTriggersOptions{
		ReadInterval:   time.Second / 4,
		LookbackBlocks: lookbackBlocks,
	}
	lp, ethClient := setupDependencies(t, db, backend)
	filterStore := logprovider.NewUpkeepFilterStore()
	origDefaultRecoveryInterval := logprovider.RecoveryInterval
	logprovider.RecoveryInterval = time.Millisecond * 200
	defer func() {
		logprovider.RecoveryInterval = origDefaultRecoveryInterval
	}()
	provider, recoverer := setup(logger.TestLogger(t), lp, nil, &mockUpkeepStateStore{}, filterStore, opts)
	logProvider := provider.(logprovider.LogEventProviderTest)

	backend.Commit()
	lp.PollAndSaveLogs(ctx, 1) // Ensure log poller has a latest block

	n := 10
	_, _, contracts := deployUpkeepCounter(ctx, t, n, ethClient, backend, carrol, logProvider)

	poll := pollFn(ctx, t, lp, ethClient)

	rounds := 8
	for i := 0; i < rounds; i++ {
		triggerEvents(ctx, t, backend, carrol, n, poll, contracts...)
		poll(backend.Commit())
	}
	poll(backend.Commit())

	waitLogPoller(ctx, t, backend, lp, ethClient)

	// create dummy blocks
	var blockNumber int64
	for blockNumber < lookbackBlocks*4 {
		b, err := ethClient.BlockByHash(ctx, backend.Commit())
		require.NoError(t, err)
		bn := b.Number()
		blockNumber = bn.Int64()
	}
	// starting the log recoverer should backfill logs
	go func() {
		if startErr := recoverer.Start(ctx); startErr != nil {
			t.Logf("error starting log provider: %s", startErr)
			t.Fail()
		}
	}()
	defer recoverer.Close()

	var allProposals []ocr2keepers.UpkeepPayload
	for {
		poll(backend.Commit())
		proposals, err := recoverer.GetRecoveryProposals(ctx)
		require.NoError(t, err)
		allProposals = append(allProposals, proposals...)
		if len(allProposals) >= n {
			break // success
		}
		select {
		case <-ctx.Done():
			t.Fatalf("could not recover logs before timeout: %s", ctx.Err())
		case <-time.After(100 * time.Millisecond):
		}
	}
}

func collectPayloads(ctx context.Context, t *testing.T, logProvider logprovider.LogEventProvider, n, rounds int) []ocr2keepers.UpkeepPayload {
	allPayloads := make([]ocr2keepers.UpkeepPayload, 0)
	for ctx.Err() == nil && len(allPayloads) < n && rounds > 0 {
		logs, err := logProvider.GetLatestPayloads(ctx)
		require.NoError(t, err)
		require.LessOrEqual(t, len(logs), logprovider.AllowedLogsPerUpkeep, "failed to get all logs")
		allPayloads = append(allPayloads, logs...)
		rounds--
	}
	return allPayloads
}

// waitLogProvider waits until the provider reaches the given partition
func waitLogProvider(ctx context.Context, t *testing.T, logProvider logprovider.LogEventProviderTest, partition int) {
	t.Logf("waiting for log provider to reach partition %d", partition)
	for ctx.Err() == nil {
		currentPartition := logProvider.CurrentPartitionIdx()
		if currentPartition > uint64(partition) { // make sure we went over all items
			break
		}
		time.Sleep(100 * time.Millisecond)
	}
}

// waitLogPoller waits until the log poller is familiar with the given block
func waitLogPoller(ctx context.Context, t *testing.T, backend *backends.SimulatedBackend, lp logpoller.LogPollerTest, ethClient *evmclient.SimulatedBackendClient) {
	t.Log("waiting for log poller to get updated")
	// let the log poller work
	b, err := ethClient.BlockByHash(ctx, backend.Commit())
	require.NoError(t, err)
	latestBlock := b.Number().Int64()
	for {
		latestPolled, lberr := lp.LatestBlock(ctx)
		require.NoError(t, lberr)
		if latestPolled.BlockNumber >= latestBlock {
			break
		}
		lp.PollAndSaveLogs(ctx, latestBlock)
	}
}

func pollFn(ctx context.Context, t *testing.T, lp logpoller.LogPollerTest, ethClient *evmclient.SimulatedBackendClient) func(blockHash common.Hash) {
	return func(blockHash common.Hash) {
		b, err := ethClient.BlockByHash(ctx, blockHash)
		require.NoError(t, err)
		bn := b.Number()
		lp.PollAndSaveLogs(ctx, bn.Int64())
	}
}

func triggerEvents(
	ctx context.Context,
	t *testing.T,
	backend *backends.SimulatedBackend,
	account *bind.TransactOpts,
	rounds int,
	poll func(blockHash common.Hash),
	contracts ...*log_upkeep_counter_wrapper.LogUpkeepCounter,
) {
	lctx, cancel := context.WithCancel(ctx)
	defer cancel()

	var blockHash common.Hash
	for rounds > 0 && lctx.Err() == nil {
		rounds--
		for _, upkeepContract := range contracts {
			if lctx.Err() != nil {
				return
			}
			_, err := upkeepContract.Start(account)
			require.NoError(t, err)
			blockHash = backend.Commit()
		}
		poll(blockHash)
	}
}

func deployUpkeepCounter(
	ctx context.Context,
	t *testing.T,
	n int,
	ethClient *evmclient.SimulatedBackendClient,
	backend *backends.SimulatedBackend,
	account *bind.TransactOpts,
	logProvider logprovider.LogEventProvider,
) (
	ids []*big.Int,
	contractsAddrs []common.Address,
	contracts []*log_upkeep_counter_wrapper.LogUpkeepCounter,
) {
	for i := 0; i < n; i++ {
		upkeepAddr, _, upkeepContract, err := log_upkeep_counter_wrapper.DeployLogUpkeepCounter(
			account, backend,
			big.NewInt(100000),
		)
		require.NoError(t, err)
		backend.Commit()

		contracts = append(contracts, upkeepContract)
		contractsAddrs = append(contractsAddrs, upkeepAddr)

		// creating some dummy upkeepID to register filter
		upkeepID := ocr2keepers.UpkeepIdentifier(append(common.LeftPadBytes([]byte{1}, 16), upkeepAddr[:16]...))
		id := upkeepID.BigInt()
		ids = append(ids, id)
		b, err := ethClient.BlockByHash(ctx, backend.Commit())
		require.NoError(t, err)
		bn := b.Number()
		err = logProvider.RegisterFilter(ctx, logprovider.FilterOptions{
			UpkeepID:      id,
			TriggerConfig: newPlainLogTriggerConfig(upkeepAddr),
			UpdateBlock:   bn.Uint64(),
		})
		require.NoError(t, err)
	}
	return
}

func newPlainLogTriggerConfig(upkeepAddr common.Address) logprovider.LogTriggerConfig {
	return logprovider.LogTriggerConfig{
		ContractAddress: upkeepAddr,
		FilterSelector:  0,
		Topic0:          common.HexToHash("0x3d53a39550e04688065827f3bb86584cb007ab9ebca7ebd528e7301c9c31eb5d"),
	}
}

func setupDependencies(t *testing.T, db *sqlx.DB, backend *backends.SimulatedBackend) (logpoller.LogPollerTest, *evmclient.SimulatedBackendClient) {
	ethClient := evmclient.NewSimulatedBackendClient(t, backend, big.NewInt(1337))
	pollerLggr := logger.TestLogger(t)
	pollerLggr.SetLogLevel(zapcore.WarnLevel)
<<<<<<< HEAD
	lorm := logpoller.NewORM(big.NewInt(1337), db, pollerLggr)
	lp := logpoller.NewLogPoller(lorm, ethClient, pollerLggr, 100*time.Millisecond, false, 1, 2, 2, 1000)
=======
	lorm := logpoller.NewORM(big.NewInt(1337), db, pollerLggr, pgtest.NewQConfig(false))
	lp := logpoller.NewLogPoller(lorm, ethClient, pollerLggr, 100*time.Millisecond, false, 1, 2, 2, 1000, 0)
>>>>>>> 9a20034a
	return lp, ethClient
}

func setup(lggr logger.Logger, poller logpoller.LogPoller, c client.Client, stateStore evmregistry21.UpkeepStateReader, filterStore logprovider.UpkeepFilterStore, opts *logprovider.LogTriggersOptions) (logprovider.LogEventProvider, logprovider.LogRecoverer) {
	packer := logprovider.NewLogEventsPacker()
	if opts == nil {
		o := logprovider.NewOptions(200)
		opts = &o
	}
	provider := logprovider.NewLogProvider(lggr, poller, packer, filterStore, *opts)
	recoverer := logprovider.NewLogRecoverer(lggr, poller, c, stateStore, packer, filterStore, *opts)

	return provider, recoverer
}

func setupBackend(t *testing.T) (*backends.SimulatedBackend, func(), []*bind.TransactOpts) {
	sergey := testutils.MustNewSimTransactor(t) // owns all the link
	steve := testutils.MustNewSimTransactor(t)  // registry owner
	carrol := testutils.MustNewSimTransactor(t) // upkeep owner
	genesisData := core.GenesisAlloc{
		sergey.From: {Balance: assets.Ether(1000000000000000000).ToInt()},
		steve.From:  {Balance: assets.Ether(1000000000000000000).ToInt()},
		carrol.From: {Balance: assets.Ether(1000000000000000000).ToInt()},
	}
	backend := cltest.NewSimulatedBackend(t, genesisData, uint32(ethconfig.Defaults.Miner.GasCeil))
	stopMining := cltest.Mine(backend, 3*time.Second) // Should be greater than deltaRound since we cannot access old blocks on simulated blockchain
	return backend, stopMining, []*bind.TransactOpts{sergey, steve, carrol}
}

func ptr[T any](v T) *T { return &v }

func setupDB(t *testing.T) *sqlx.DB {
	_, db := heavyweight.FullTestDBV2(t, func(c *chainlink.Config, s *chainlink.Secrets) {
		c.Feature.LogPoller = ptr(true)

		c.OCR.Enabled = ptr(false)
		c.OCR2.Enabled = ptr(true)

		c.EVM[0].Transactions.ForwardersEnabled = ptr(true)
		c.EVM[0].GasEstimator.Mode = ptr("FixedPrice")
	})
	return db
}

type mockUpkeepStateStore struct {
}

func (m *mockUpkeepStateStore) SelectByWorkIDs(ctx context.Context, workIDs ...string) ([]ocr2keepers.UpkeepState, error) {
	states := make([]ocr2keepers.UpkeepState, len(workIDs))
	for i := range workIDs {
		states[i] = ocr2keepers.UnknownState
	}
	return states, nil
}<|MERGE_RESOLUTION|>--- conflicted
+++ resolved
@@ -658,13 +658,8 @@
 	ethClient := evmclient.NewSimulatedBackendClient(t, backend, big.NewInt(1337))
 	pollerLggr := logger.TestLogger(t)
 	pollerLggr.SetLogLevel(zapcore.WarnLevel)
-<<<<<<< HEAD
 	lorm := logpoller.NewORM(big.NewInt(1337), db, pollerLggr)
-	lp := logpoller.NewLogPoller(lorm, ethClient, pollerLggr, 100*time.Millisecond, false, 1, 2, 2, 1000)
-=======
-	lorm := logpoller.NewORM(big.NewInt(1337), db, pollerLggr, pgtest.NewQConfig(false))
 	lp := logpoller.NewLogPoller(lorm, ethClient, pollerLggr, 100*time.Millisecond, false, 1, 2, 2, 1000, 0)
->>>>>>> 9a20034a
 	return lp, ethClient
 }
 
