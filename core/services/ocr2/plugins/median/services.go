--- conflicted
+++ resolved
@@ -131,21 +131,11 @@
 			abort()
 			return
 		}
-<<<<<<< HEAD
-		// TODO: make it compatible with LOOPP approach of creating new median service
-		median := loop.NewMedianService(lggr, telem, cmdFn, provider, dataSource, juelsPerFeeCoinSource, gasPriceDataSource, errorLog)
+		median := loop.NewMedianService(lggr, telem, cmdFn, medianProvider, dataSource, juelsPerFeeCoinSource, gasPriceDataSource, errorLog)
 		argsNoPlugin.ReportingPluginFactory = median
 		srvs = append(srvs, median)
 	} else {
-		// legacy way
-		argsNoPlugin.ReportingPluginFactory, err = NewPlugin(lggr).NewMedianFactory(ctx, provider, dataSource, juelsPerFeeCoinSource, gasPriceDataSource, errorLog)
-=======
-		median := loop.NewMedianService(lggr, telem, cmdFn, medianProvider, dataSource, juelsPerFeeCoinSource, errorLog)
-		argsNoPlugin.ReportingPluginFactory = median
-		srvs = append(srvs, median)
-	} else {
-		argsNoPlugin.ReportingPluginFactory, err = NewPlugin(lggr).NewMedianFactory(ctx, medianProvider, dataSource, juelsPerFeeCoinSource, errorLog)
->>>>>>> 0b26676a
+		argsNoPlugin.ReportingPluginFactory, err = NewPlugin(lggr).NewMedianFactory(ctx, medianProvider, dataSource, juelsPerFeeCoinSource, gasPriceDataSource, errorLog)
 		if err != nil {
 			err = fmt.Errorf("failed to create median factory: %w", err)
 			abort()
