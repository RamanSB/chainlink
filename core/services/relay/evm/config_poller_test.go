package evm

import (
	"database/sql"
	"math/big"
	"testing"
	"time"

	"github.com/ethereum/go-ethereum"
	"github.com/ethereum/go-ethereum/accounts/abi/bind"
	"github.com/ethereum/go-ethereum/accounts/abi/bind/backends"
	"github.com/ethereum/go-ethereum/common"
	"github.com/ethereum/go-ethereum/core"
	"github.com/ethereum/go-ethereum/crypto"
	"github.com/ethereum/go-ethereum/eth/ethconfig"
	"github.com/onsi/gomega"
	"github.com/pkg/errors"
	"github.com/stretchr/testify/assert"
	"github.com/stretchr/testify/mock"
	"github.com/stretchr/testify/require"

	"github.com/smartcontractkit/libocr/gethwrappers2/ocr2aggregator"
	"github.com/smartcontractkit/libocr/gethwrappers2/ocrconfigurationstoreevmsimple"
	testoffchainaggregator2 "github.com/smartcontractkit/libocr/gethwrappers2/testocr2aggregator"
	"github.com/smartcontractkit/libocr/offchainreporting2/reportingplugin/median"
	confighelper2 "github.com/smartcontractkit/libocr/offchainreporting2plus/confighelper"
	ocrtypes "github.com/smartcontractkit/libocr/offchainreporting2plus/types"
	ocrtypes2 "github.com/smartcontractkit/libocr/offchainreporting2plus/types"

	"github.com/smartcontractkit/chainlink-common/pkg/services/servicetest"

	"github.com/smartcontractkit/chainlink/v2/core/chains/evm/client"
	evmclient "github.com/smartcontractkit/chainlink/v2/core/chains/evm/client"
	evmClientMocks "github.com/smartcontractkit/chainlink/v2/core/chains/evm/client/mocks"
	"github.com/smartcontractkit/chainlink/v2/core/chains/evm/logpoller"
	"github.com/smartcontractkit/chainlink/v2/core/chains/evm/logpoller/mocks"
	evmutils "github.com/smartcontractkit/chainlink/v2/core/chains/evm/utils"
	"github.com/smartcontractkit/chainlink/v2/core/gethwrappers/generated/link_token_interface"
	"github.com/smartcontractkit/chainlink/v2/core/internal/testutils"
	"github.com/smartcontractkit/chainlink/v2/core/internal/testutils/pgtest"
	"github.com/smartcontractkit/chainlink/v2/core/logger"
	"github.com/smartcontractkit/chainlink/v2/core/services/ocr2/testhelpers"
	"github.com/smartcontractkit/chainlink/v2/core/utils"
)

func TestConfigPoller(t *testing.T) {
	lggr := logger.TestLogger(t)
	var ethClient *client.SimulatedBackendClient
	var lp logpoller.LogPoller
	var ocrAddress common.Address
	var ocrContract *ocr2aggregator.OCR2Aggregator
	var configStoreContractAddr common.Address
	var configStoreContract *ocrconfigurationstoreevmsimple.OCRConfigurationStoreEVMSimple
	var user *bind.TransactOpts
	var b *backends.SimulatedBackend
	var linkTokenAddress common.Address
	var accessAddress common.Address

	ld := OCR2AggregatorLogDecoder

	{
		key, err := crypto.GenerateKey()
		require.NoError(t, err)
		user, err = bind.NewKeyedTransactorWithChainID(key, big.NewInt(1337))
		require.NoError(t, err)
		b = backends.NewSimulatedBackend(core.GenesisAlloc{
			user.From: {Balance: big.NewInt(1000000000000000000)}},
			5*ethconfig.Defaults.Miner.GasCeil)
		linkTokenAddress, _, _, err = link_token_interface.DeployLinkToken(user, b)
		require.NoError(t, err)
		accessAddress, _, _, err = testoffchainaggregator2.DeploySimpleWriteAccessController(user, b)
		require.NoError(t, err, "failed to deploy test access controller contract")
		ocrAddress, _, ocrContract, err = ocr2aggregator.DeployOCR2Aggregator(
			user,
			b,
			linkTokenAddress,
			big.NewInt(0),
			big.NewInt(10),
			accessAddress,
			accessAddress,
			9,
			"TEST",
		)
		require.NoError(t, err)
		configStoreContractAddr, _, configStoreContract, err = ocrconfigurationstoreevmsimple.DeployOCRConfigurationStoreEVMSimple(user, b)
		require.NoError(t, err)
		b.Commit()

		db := pgtest.NewSqlxDB(t)
		ethClient = evmclient.NewSimulatedBackendClient(t, b, testutils.SimulatedChainID)
<<<<<<< HEAD
		lorm := logpoller.NewORM(testutils.SimulatedChainID, db, lggr)
		lp = logpoller.NewLogPoller(lorm, ethClient, lggr, 100*time.Millisecond, false, 1, 2, 2, 1000, 0)
=======
		lorm := logpoller.NewORM(testutils.SimulatedChainID, db, lggr, cfg)

		lpOpts := logpoller.Opts{
			PollPeriod:               100 * time.Millisecond,
			FinalityDepth:            1,
			BackfillBatchSize:        2,
			RpcBatchSize:             2,
			KeepFinalizedBlocksDepth: 1000,
		}
		lp = logpoller.NewLogPoller(lorm, ethClient, lggr, lpOpts)
>>>>>>> f1cf6827
		servicetest.Run(t, lp)
	}

	t.Run("LatestConfig errors if there is no config in logs and config store is unconfigured", func(t *testing.T) {
		cp, err := NewConfigPoller(lggr, CPConfig{ethClient, lp, ocrAddress, nil, ld})
		require.NoError(t, err)

		_, err = cp.LatestConfig(testutils.Context(t), 0)
		require.Error(t, err)
		assert.Contains(t, err.Error(), "no logs found for config on contract")
	})

	t.Run("happy path (with config store)", func(t *testing.T) {
		cp, err := NewConfigPoller(lggr, CPConfig{ethClient, lp, ocrAddress, &configStoreContractAddr, ld})
		require.NoError(t, err)
		// Should have no config to begin with.
		_, configDigest, err := cp.LatestConfigDetails(testutils.Context(t))
		require.NoError(t, err)
		require.Equal(t, ocrtypes2.ConfigDigest{}, configDigest)
		// Should error because there are no logs for config at block 0
		_, err = cp.LatestConfig(testutils.Context(t), 0)
		require.Error(t, err)
		assert.Contains(t, err.Error(), "config details missing while trying to lookup config in store")

		// Set the config
		contractConfig := setConfig(t, median.OffchainConfig{
			AlphaReportInfinite: false,
			AlphaReportPPB:      0,
			AlphaAcceptInfinite: true,
			AlphaAcceptPPB:      0,
			DeltaC:              10,
		}, ocrContract, user)
		b.Commit()
		latest, err := b.BlockByNumber(testutils.Context(t), nil)
		require.NoError(t, err)
		// Ensure we capture this config set log.
		require.NoError(t, lp.Replay(testutils.Context(t), latest.Number().Int64()-1))

		// Send blocks until we see the config updated.
		var configBlock uint64
		var digest [32]byte
		gomega.NewGomegaWithT(t).Eventually(func() bool {
			b.Commit()
			configBlock, digest, err = cp.LatestConfigDetails(testutils.Context(t))
			require.NoError(t, err)
			return ocrtypes2.ConfigDigest{} != digest
		}, testutils.WaitTimeout(t), 100*time.Millisecond).Should(gomega.BeTrue())

		// Assert the config returned is the one we configured.
		newConfig, err := cp.LatestConfig(testutils.Context(t), configBlock)
		require.NoError(t, err)
		// Note we don't check onchainConfig, as that is populated in the contract itself.
		assert.Equal(t, digest, [32]byte(newConfig.ConfigDigest))
		assert.Equal(t, contractConfig.Signers, newConfig.Signers)
		assert.Equal(t, contractConfig.Transmitters, newConfig.Transmitters)
		assert.Equal(t, contractConfig.F, newConfig.F)
		assert.Equal(t, contractConfig.OffchainConfigVersion, newConfig.OffchainConfigVersion)
		assert.Equal(t, contractConfig.OffchainConfig, newConfig.OffchainConfig)
	})

	{
		var err error
		ocrAddress, _, ocrContract, err = ocr2aggregator.DeployOCR2Aggregator(
			user,
			b,
			linkTokenAddress,
			big.NewInt(0),
			big.NewInt(10),
			accessAddress,
			accessAddress,
			9,
			"TEST",
		)
		require.NoError(t, err)
		b.Commit()
	}

	t.Run("LatestConfigDetails, when logs have been pruned and config store contract is configured", func(t *testing.T) {
		// Give it a log poller that will never return logs
		mp := new(mocks.LogPoller)
		mp.On("RegisterFilter", mock.Anything, mock.Anything).Return(nil)
		mp.On("LatestLogByEventSigWithConfs", mock.Anything, mock.Anything, mock.Anything, mock.Anything).Return(nil, sql.ErrNoRows)

		t.Run("if callLatestConfigDetails succeeds", func(t *testing.T) {
			cp, err := newConfigPoller(lggr, ethClient, mp, ocrAddress, &configStoreContractAddr, ld)
			require.NoError(t, err)

			t.Run("when config has not been set, returns zero values", func(t *testing.T) {
				changedInBlock, configDigest, err := cp.LatestConfigDetails(testutils.Context(t))
				require.NoError(t, err)

				assert.Equal(t, 0, int(changedInBlock))
				assert.Equal(t, ocrtypes.ConfigDigest{}, configDigest)
			})
			t.Run("when config has been set, returns config details", func(t *testing.T) {
				setConfig(t, median.OffchainConfig{
					AlphaReportInfinite: false,
					AlphaReportPPB:      0,
					AlphaAcceptInfinite: true,
					AlphaAcceptPPB:      0,
					DeltaC:              10,
				}, ocrContract, user)
				b.Commit()

				changedInBlock, configDigest, err := cp.LatestConfigDetails(testutils.Context(t))
				require.NoError(t, err)

				latest, err := b.BlockByNumber(testutils.Context(t), nil)
				require.NoError(t, err)

				onchainDetails, err := ocrContract.LatestConfigDetails(nil)
				require.NoError(t, err)

				assert.Equal(t, latest.Number().Int64(), int64(changedInBlock))
				assert.Equal(t, onchainDetails.ConfigDigest, [32]byte(configDigest))
			})
		})
		t.Run("returns error if callLatestConfigDetails fails", func(t *testing.T) {
			failingClient := new(evmClientMocks.Client)
			failingClient.On("ConfiguredChainID").Return(big.NewInt(42))
			failingClient.On("CallContract", mock.Anything, mock.Anything, mock.Anything).Return(nil, errors.New("something exploded"))
			cp, err := newConfigPoller(lggr, failingClient, mp, ocrAddress, &configStoreContractAddr, ld)
			require.NoError(t, err)

			cp.configStoreContractAddr = &configStoreContractAddr
			cp.configStoreContract = configStoreContract

			_, _, err = cp.LatestConfigDetails(testutils.Context(t))
			assert.EqualError(t, err, "something exploded")

			failingClient.AssertExpectations(t)
		})
	})

	{
		var err error
		// deploy it again to reset to empty config
		ocrAddress, _, ocrContract, err = ocr2aggregator.DeployOCR2Aggregator(
			user,
			b,
			linkTokenAddress,
			big.NewInt(0),
			big.NewInt(10),
			accessAddress,
			accessAddress,
			9,
			"TEST",
		)
		require.NoError(t, err)
		b.Commit()
	}

	t.Run("LatestConfig, when logs have been pruned and config store contract is configured", func(t *testing.T) {
		// Give it a log poller that will never return logs
		mp := mocks.NewLogPoller(t)
		mp.On("RegisterFilter", mock.Anything, mock.Anything).Return(nil)
		mp.On("Logs", mock.Anything, mock.Anything, mock.Anything, mock.Anything, mock.Anything).Return(nil, nil)
		mp.On("LatestLogByEventSigWithConfs", mock.Anything, mock.Anything, mock.Anything, mock.Anything).Return(nil, sql.ErrNoRows)

		t.Run("if callReadConfig succeeds", func(t *testing.T) {
			cp, err := newConfigPoller(lggr, ethClient, mp, ocrAddress, &configStoreContractAddr, ld)
			require.NoError(t, err)

			t.Run("when config has not been set, returns error", func(t *testing.T) {
				_, err := cp.LatestConfig(testutils.Context(t), 0)
				require.Error(t, err)

				assert.Contains(t, err.Error(), "config details missing while trying to lookup config in store")
			})
			t.Run("when config has been set, returns config", func(t *testing.T) {
				b.Commit()
				onchainDetails, err := ocrContract.LatestConfigDetails(nil)
				require.NoError(t, err)

				contractConfig := setConfig(t, median.OffchainConfig{
					AlphaReportInfinite: false,
					AlphaReportPPB:      0,
					AlphaAcceptInfinite: true,
					AlphaAcceptPPB:      0,
					DeltaC:              10,
				}, ocrContract, user)

				signerAddresses, err := OnchainPublicKeyToAddress(contractConfig.Signers)
				require.NoError(t, err)
				transmitterAddresses, err := AccountToAddress(contractConfig.Transmitters)
				require.NoError(t, err)

				configuration := ocrconfigurationstoreevmsimple.OCRConfigurationStoreEVMSimpleConfigurationEVMSimple{
					Signers:               signerAddresses,
					Transmitters:          transmitterAddresses,
					OnchainConfig:         contractConfig.OnchainConfig,
					OffchainConfig:        contractConfig.OffchainConfig,
					ContractAddress:       ocrAddress,
					OffchainConfigVersion: contractConfig.OffchainConfigVersion,
					ConfigCount:           1,
					F:                     contractConfig.F,
				}

				addConfig(t, user, configStoreContract, configuration)

				b.Commit()
				onchainDetails, err = ocrContract.LatestConfigDetails(nil)
				require.NoError(t, err)

				newConfig, err := cp.LatestConfig(testutils.Context(t), 0)
				require.NoError(t, err)

				assert.Equal(t, onchainDetails.ConfigDigest, [32]byte(newConfig.ConfigDigest))
				assert.Equal(t, contractConfig.Signers, newConfig.Signers)
				assert.Equal(t, contractConfig.Transmitters, newConfig.Transmitters)
				assert.Equal(t, contractConfig.F, newConfig.F)
				assert.Equal(t, contractConfig.OffchainConfigVersion, newConfig.OffchainConfigVersion)
				assert.Equal(t, contractConfig.OffchainConfig, newConfig.OffchainConfig)
			})
		})
		t.Run("returns error if callReadConfig fails", func(t *testing.T) {
			failingClient := new(evmClientMocks.Client)
			failingClient.On("ConfiguredChainID").Return(big.NewInt(42))
			failingClient.On("CallContract", mock.Anything, mock.MatchedBy(func(callArgs ethereum.CallMsg) bool {
				// initial call to retrieve config store address from aggregator
				return *callArgs.To == ocrAddress
			}), mock.Anything).Return(nil, errors.New("something exploded")).Once()
			cp, err := newConfigPoller(lggr, failingClient, mp, ocrAddress, &configStoreContractAddr, ld)
			require.NoError(t, err)

			_, err = cp.LatestConfig(testutils.Context(t), 0)
			assert.EqualError(t, err, "failed to get latest config details: something exploded")

			failingClient.AssertExpectations(t)
		})
	})
}

func setConfig(t *testing.T, pluginConfig median.OffchainConfig, ocrContract *ocr2aggregator.OCR2Aggregator, user *bind.TransactOpts) ocrtypes2.ContractConfig {
	// Create minimum number of nodes.
	var oracles []confighelper2.OracleIdentityExtra
	for i := 0; i < 4; i++ {
		oracles = append(oracles, confighelper2.OracleIdentityExtra{
			OracleIdentity: confighelper2.OracleIdentity{
				OnchainPublicKey:  evmutils.RandomAddress().Bytes(),
				TransmitAccount:   ocrtypes2.Account(evmutils.RandomAddress().Hex()),
				OffchainPublicKey: evmutils.RandomBytes32(),
				PeerID:            utils.MustNewPeerID(),
			},
			ConfigEncryptionPublicKey: evmutils.RandomBytes32(),
		})
	}
	// Gnerate OnchainConfig
	onchainConfig, err := testhelpers.GenerateDefaultOCR2OnchainConfig(big.NewInt(0), big.NewInt(10))
	require.NoError(t, err)
	// Change the offramp config
	signers, transmitters, threshold, onchainConfig, offchainConfigVersion, offchainConfig, err := confighelper2.ContractSetConfigArgsForTests(
		2*time.Second,        // deltaProgress
		1*time.Second,        // deltaResend
		1*time.Second,        // deltaRound
		500*time.Millisecond, // deltaGrace
		2*time.Second,        // deltaStage
		3,
		[]int{1, 1, 1, 1},
		oracles,
		pluginConfig.Encode(),
		50*time.Millisecond,
		50*time.Millisecond,
		50*time.Millisecond,
		50*time.Millisecond,
		50*time.Millisecond,
		1, // faults
		onchainConfig,
	)
	require.NoError(t, err)
	signerAddresses, err := OnchainPublicKeyToAddress(signers)
	require.NoError(t, err)
	transmitterAddresses, err := AccountToAddress(transmitters)
	require.NoError(t, err)
	_, err = ocrContract.SetConfig(user, signerAddresses, transmitterAddresses, threshold, onchainConfig, offchainConfigVersion, offchainConfig)
	require.NoError(t, err)
	return ocrtypes2.ContractConfig{
		Signers:               signers,
		Transmitters:          transmitters,
		F:                     threshold,
		OnchainConfig:         onchainConfig,
		OffchainConfigVersion: offchainConfigVersion,
		OffchainConfig:        offchainConfig,
	}
}

func addConfig(t *testing.T, user *bind.TransactOpts, configStoreContract *ocrconfigurationstoreevmsimple.OCRConfigurationStoreEVMSimple, config ocrconfigurationstoreevmsimple.OCRConfigurationStoreEVMSimpleConfigurationEVMSimple) {

	_, err := configStoreContract.AddConfig(user, config)
	require.NoError(t, err)
}<|MERGE_RESOLUTION|>--- conflicted
+++ resolved
@@ -88,11 +88,8 @@
 
 		db := pgtest.NewSqlxDB(t)
 		ethClient = evmclient.NewSimulatedBackendClient(t, b, testutils.SimulatedChainID)
-<<<<<<< HEAD
+
 		lorm := logpoller.NewORM(testutils.SimulatedChainID, db, lggr)
-		lp = logpoller.NewLogPoller(lorm, ethClient, lggr, 100*time.Millisecond, false, 1, 2, 2, 1000, 0)
-=======
-		lorm := logpoller.NewORM(testutils.SimulatedChainID, db, lggr, cfg)
 
 		lpOpts := logpoller.Opts{
 			PollPeriod:               100 * time.Millisecond,
@@ -102,7 +99,6 @@
 			KeepFinalizedBlocksDepth: 1000,
 		}
 		lp = logpoller.NewLogPoller(lorm, ethClient, lggr, lpOpts)
->>>>>>> f1cf6827
 		servicetest.Run(t, lp)
 	}
 
