package evm

import (
	"context"
	"database/sql"
	"encoding/hex"
	"fmt"
	"math/big"

	"github.com/ethereum/go-ethereum"
	"github.com/ethereum/go-ethereum/accounts/abi"
	"github.com/ethereum/go-ethereum/common"
	gethcommon "github.com/ethereum/go-ethereum/common"
	"github.com/pkg/errors"
	"github.com/smartcontractkit/libocr/offchainreporting2/chains/evmutil"
	ocrtypes "github.com/smartcontractkit/libocr/offchainreporting2/types"

	"github.com/smartcontractkit/chainlink/v2/core/chains/evm/logpoller"
<<<<<<< HEAD
=======
	"github.com/smartcontractkit/chainlink/v2/core/chains/evm/txmgr"
>>>>>>> 4d02c579
	"github.com/smartcontractkit/chainlink/v2/core/logger"
	"github.com/smartcontractkit/chainlink/v2/core/services"
	"github.com/smartcontractkit/chainlink/v2/core/utils"
)

type ContractTransmitter interface {
	services.ServiceCtx
	ocrtypes.ContractTransmitter
}

var _ ContractTransmitter = &contractTransmitter{}

type Transmitter interface {
	CreateEthTransaction(ctx context.Context, toAddress gethcommon.Address, payload []byte, txMeta *txmgr.EthTxMeta) error
	FromAddress() gethcommon.Address
}

type ReportToEthMetadata func([]byte) (*txmgr.EthTxMeta, error)

func reportToEthTxMetaNoop([]byte) (*txmgr.EthTxMeta, error) {
	return nil, nil
}

type contractTransmitter struct {
	contractAddress     gethcommon.Address
	contractABI         abi.ABI
	transmitter         Transmitter
	transmittedEventSig common.Hash
	contractReader      contractReader
	lp                  logpoller.LogPoller
	lggr                logger.Logger
	reportToEthTxMeta   ReportToEthMetadata
}

func transmitterFilterName(addr common.Address) string {
	return logpoller.FilterName("OCR ContractTransmitter", addr.String())
}

func transmitterFilterName(addr common.Address) string {
	return logpoller.FilterName("OCR ContractTransmitter", addr.String())
}

func NewOCRContractTransmitter(
	address gethcommon.Address,
	caller contractReader,
	contractABI abi.ABI,
	transmitter Transmitter,
	lp logpoller.LogPoller,
	lggr logger.Logger,
	reportToEthTxMeta ReportToEthMetadata,
) (*contractTransmitter, error) {
	transmitted, ok := contractABI.Events["Transmitted"]
	if !ok {
		return nil, errors.New("invalid ABI, missing transmitted")
	}

	err := lp.RegisterFilter(logpoller.Filter{Name: transmitterFilterName(address), EventSigs: []common.Hash{transmitted.ID}, Addresses: []common.Address{address}})
	if err != nil {
		return nil, err
	}
	if reportToEthTxMeta == nil {
		reportToEthTxMeta = reportToEthTxMetaNoop
	}
	return &contractTransmitter{
		contractAddress:     address,
		contractABI:         contractABI,
		transmitter:         transmitter,
		transmittedEventSig: transmitted.ID,
		lp:                  lp,
		contractReader:      caller,
		lggr:                lggr.Named("OCRContractTransmitter"),
<<<<<<< HEAD
=======
		reportToEthTxMeta:   reportToEthTxMeta,
>>>>>>> 4d02c579
	}, nil
}

// Transmit sends the report to the on-chain smart contract's Transmit method.
func (oc *contractTransmitter) Transmit(ctx context.Context, reportCtx ocrtypes.ReportContext, report ocrtypes.Report, signatures []ocrtypes.AttributedOnchainSignature) error {
	var rs [][32]byte
	var ss [][32]byte
	var vs [32]byte
	for i, as := range signatures {
		r, s, v, err := evmutil.SplitSignature(as.Signature)
		if err != nil {
			panic("eventTransmit(ev): error in SplitSignature")
		}
		rs = append(rs, r)
		ss = append(ss, s)
		vs[i] = v
	}
	rawReportCtx := evmutil.RawReportContext(reportCtx)

	txMeta, err := oc.reportToEthTxMeta(report)
	if err != nil {
		oc.lggr.Warnw("failed to generate tx metadata for report", "err", err)
	}

	oc.lggr.Debugw("Transmitting report", "report", hex.EncodeToString(report), "rawReportCtx", rawReportCtx, "contractAddress", oc.contractAddress, "txMeta", txMeta)

	payload, err := oc.contractABI.Pack("transmit", rawReportCtx, []byte(report), rs, ss, vs)
	if err != nil {
		return errors.Wrap(err, "abi.Pack failed")
	}

	return errors.Wrap(oc.transmitter.CreateEthTransaction(ctx, oc.contractAddress, payload, txMeta), "failed to send Eth transaction")
}

type contractReader interface {
	CallContract(ctx context.Context, call ethereum.CallMsg, blockNumber *big.Int) ([]byte, error)
}

func parseTransmitted(log []byte) ([32]byte, uint32, error) {
	var args abi.Arguments = []abi.Argument{
		{
			Name: "configDigest",
			Type: utils.MustAbiType("bytes32", nil),
		},
		{
			Name: "epoch",
			Type: utils.MustAbiType("uint32", nil),
		},
	}
	transmitted, err := args.Unpack(log)
	if err != nil {
		return [32]byte{}, 0, err
	}
	configDigest := *abi.ConvertType(transmitted[0], new([32]byte)).(*[32]byte)
	epoch := *abi.ConvertType(transmitted[1], new(uint32)).(*uint32)
	return configDigest, epoch, err
}

func callContract(ctx context.Context, addr common.Address, contractABI abi.ABI, method string, args []interface{}, caller contractReader) ([]interface{}, error) {
	input, err := contractABI.Pack(method, args...)
	if err != nil {
		return nil, err
	}
	output, err := caller.CallContract(ctx, ethereum.CallMsg{To: &addr, Data: input}, nil)
	if err != nil {
		return nil, err
	}
	return contractABI.Unpack(method, output)
}

// LatestConfigDigestAndEpoch retrieves the latest config digest and epoch from the OCR2 contract.
// It is plugin independent, in particular avoids use of the plugin specific generated evm wrappers
// by using the evm client Call directly for functions/events that are part of OCR2Abstract.
func (oc *contractTransmitter) LatestConfigDigestAndEpoch(ctx context.Context) (ocrtypes.ConfigDigest, uint32, error) {
	latestConfigDigestAndEpoch, err := callContract(ctx, oc.contractAddress, oc.contractABI, "latestConfigDigestAndEpoch", nil, oc.contractReader)
	if err != nil {
		return ocrtypes.ConfigDigest{}, 0, err
	}
	// Panic on these conversions erroring, would mean a broken contract.
	scanLogs := *abi.ConvertType(latestConfigDigestAndEpoch[0], new(bool)).(*bool)
	configDigest := *abi.ConvertType(latestConfigDigestAndEpoch[1], new([32]byte)).(*[32]byte)
	epoch := *abi.ConvertType(latestConfigDigestAndEpoch[2], new(uint32)).(*uint32)
	if !scanLogs {
		return configDigest, epoch, nil
	}

	// Otherwise, we have to scan for the logs.
	if err != nil {
		return ocrtypes.ConfigDigest{}, 0, err
	}
	latest, err := oc.lp.LatestLogByEventSigWithConfs(oc.transmittedEventSig, oc.contractAddress, 1)
	if err != nil {
		if errors.Is(err, sql.ErrNoRows) {
			// No transmissions yet
			return configDigest, 0, nil
		}
		return ocrtypes.ConfigDigest{}, 0, err
	}
	return parseTransmitted(latest.Data)
}

// FromAccount returns the account from which the transmitter invokes the contract
func (oc *contractTransmitter) FromAccount() ocrtypes.Account {
	return ocrtypes.Account(fmt.Sprintf("0x%x", oc.transmitter.FromAddress()))
}

func (oc *contractTransmitter) Start(ctx context.Context) error { return nil }
func (oc *contractTransmitter) Close() error                    { return nil }

// Has no state/lifecycle so it's always healthy and ready
func (oc *contractTransmitter) Ready() error { return nil }
func (oc *contractTransmitter) HealthReport() map[string]error {
	return map[string]error{oc.Name(): nil}
}
func (oc *contractTransmitter) Name() string { return oc.lggr.Name() }<|MERGE_RESOLUTION|>--- conflicted
+++ resolved
@@ -4,7 +4,6 @@
 	"context"
 	"database/sql"
 	"encoding/hex"
-	"fmt"
 	"math/big"
 
 	"github.com/ethereum/go-ethereum"
@@ -16,10 +15,7 @@
 	ocrtypes "github.com/smartcontractkit/libocr/offchainreporting2/types"
 
 	"github.com/smartcontractkit/chainlink/v2/core/chains/evm/logpoller"
-<<<<<<< HEAD
-=======
 	"github.com/smartcontractkit/chainlink/v2/core/chains/evm/txmgr"
->>>>>>> 4d02c579
 	"github.com/smartcontractkit/chainlink/v2/core/logger"
 	"github.com/smartcontractkit/chainlink/v2/core/services"
 	"github.com/smartcontractkit/chainlink/v2/core/utils"
@@ -52,10 +48,6 @@
 	lp                  logpoller.LogPoller
 	lggr                logger.Logger
 	reportToEthTxMeta   ReportToEthMetadata
-}
-
-func transmitterFilterName(addr common.Address) string {
-	return logpoller.FilterName("OCR ContractTransmitter", addr.String())
 }
 
 func transmitterFilterName(addr common.Address) string {
@@ -91,10 +83,7 @@
 		lp:                  lp,
 		contractReader:      caller,
 		lggr:                lggr.Named("OCRContractTransmitter"),
-<<<<<<< HEAD
-=======
 		reportToEthTxMeta:   reportToEthTxMeta,
->>>>>>> 4d02c579
 	}, nil
 }
 
@@ -198,7 +187,7 @@
 
 // FromAccount returns the account from which the transmitter invokes the contract
 func (oc *contractTransmitter) FromAccount() ocrtypes.Account {
-	return ocrtypes.Account(fmt.Sprintf("0x%x", oc.transmitter.FromAddress()))
+	return ocrtypes.Account(oc.transmitter.FromAddress().String())
 }
 
 func (oc *contractTransmitter) Start(ctx context.Context) error { return nil }
