package evm

import (
	"context"
	"encoding/json"
	"errors"
	"fmt"
	"strings"
	"sync"

	"github.com/ethereum/go-ethereum/accounts/abi"
	"github.com/ethereum/go-ethereum/common"
	"github.com/jmoiron/sqlx"
	pkgerrors "github.com/pkg/errors"
	"golang.org/x/exp/maps"

	"github.com/smartcontractkit/libocr/gethwrappers2/ocr2aggregator"
	"github.com/smartcontractkit/libocr/offchainreporting2/reportingplugin/median"
	"github.com/smartcontractkit/libocr/offchainreporting2/reportingplugin/median/evmreportcodec"
	"github.com/smartcontractkit/libocr/offchainreporting2plus/chains/evmutil"
	ocrtypes "github.com/smartcontractkit/libocr/offchainreporting2plus/types"

	"github.com/smartcontractkit/chainlink-common/pkg/services"
	commontypes "github.com/smartcontractkit/chainlink-common/pkg/types"

	txmgrcommon "github.com/smartcontractkit/chainlink/v2/common/txmgr"
	txm "github.com/smartcontractkit/chainlink/v2/core/chains/evm/txmgr"
	"github.com/smartcontractkit/chainlink/v2/core/chains/legacyevm"
	"github.com/smartcontractkit/chainlink/v2/core/logger"
	"github.com/smartcontractkit/chainlink/v2/core/services/keystore"
	"github.com/smartcontractkit/chainlink/v2/core/services/keystore/keys/ethkey"
	mercuryconfig "github.com/smartcontractkit/chainlink/v2/core/services/ocr2/plugins/mercury/config"
	"github.com/smartcontractkit/chainlink/v2/core/services/ocrcommon"
	"github.com/smartcontractkit/chainlink/v2/core/services/pg"
	"github.com/smartcontractkit/chainlink/v2/core/services/relay/evm/functions"
	"github.com/smartcontractkit/chainlink/v2/core/services/relay/evm/mercury"
	mercuryutils "github.com/smartcontractkit/chainlink/v2/core/services/relay/evm/mercury/utils"
	reportcodecv1 "github.com/smartcontractkit/chainlink/v2/core/services/relay/evm/mercury/v1/reportcodec"
	reportcodecv2 "github.com/smartcontractkit/chainlink/v2/core/services/relay/evm/mercury/v2/reportcodec"
	reportcodecv3 "github.com/smartcontractkit/chainlink/v2/core/services/relay/evm/mercury/v3/reportcodec"
	"github.com/smartcontractkit/chainlink/v2/core/services/relay/evm/mercury/wsrpc"
	"github.com/smartcontractkit/chainlink/v2/core/services/relay/evm/types"
)

var _ commontypes.Relayer = &Relayer{} //nolint:staticcheck

type Relayer struct {
<<<<<<< HEAD
	db               *sqlx.DB
	chain            legacyevm.Chain
	lggr             logger.Logger
	ks               CSAETHKeystore
	mercuryPool      wsrpc.Pool
	eventBroadcaster pg.EventBroadcaster
	pgCfg            pg.QConfig
	chainReader      commontypes.ChainReader
	codec            commontypes.Codec
=======
	db          *sqlx.DB
	chain       legacyevm.Chain
	lggr        logger.Logger
	ks          CSAETHKeystore
	mercuryPool wsrpc.Pool
	pgCfg       pg.QConfig
	chainReader commontypes.ChainReader
>>>>>>> c32efca1
}

type CSAETHKeystore interface {
	CSA() keystore.CSA
	Eth() keystore.Eth
}

type RelayerOpts struct {
	*sqlx.DB
	pg.QConfig
	CSAETHKeystore
	MercuryPool wsrpc.Pool
}

func (c RelayerOpts) Validate() error {
	var err error
	if c.DB == nil {
		err = errors.Join(err, errors.New("nil DB"))
	}
	if c.QConfig == nil {
		err = errors.Join(err, errors.New("nil QConfig"))
	}
	if c.CSAETHKeystore == nil {
		err = errors.Join(err, errors.New("nil Keystore"))
	}

	if err != nil {
		err = fmt.Errorf("invalid RelayerOpts: %w", err)
	}
	return err
}

func NewRelayer(lggr logger.Logger, chain legacyevm.Chain, opts RelayerOpts) (*Relayer, error) {
	err := opts.Validate()
	if err != nil {
		return nil, fmt.Errorf("cannot create evm relayer: %w", err)
	}
	lggr = lggr.Named("Relayer")
	return &Relayer{
		db:          opts.DB,
		chain:       chain,
		lggr:        lggr,
		ks:          opts.CSAETHKeystore,
		mercuryPool: opts.MercuryPool,
		pgCfg:       opts.QConfig,
	}, nil
}

func (r *Relayer) Name() string {
	return r.lggr.Name()
}

// Start does noop: no subservices started on relay start, but when the first job is started
func (r *Relayer) Start(context.Context) error {
	return nil
}

func (r *Relayer) Close() error {
	return nil
}

// Ready does noop: always ready
func (r *Relayer) Ready() error {
	return r.chain.Ready()
}

func (r *Relayer) HealthReport() (report map[string]error) {
	report = make(map[string]error)
	maps.Copy(report, r.chain.HealthReport())
	return
}

func (r *Relayer) NewMercuryProvider(rargs commontypes.RelayArgs, pargs commontypes.PluginArgs) (commontypes.MercuryProvider, error) {
	lggr := r.lggr.Named("MercuryProvider").Named(rargs.ExternalJobID.String())
	relayOpts := types.NewRelayOpts(rargs)
	relayConfig, err := relayOpts.RelayConfig()
	if err != nil {
		return nil, fmt.Errorf("failed to get relay config: %w", err)
	}

	var mercuryConfig mercuryconfig.PluginConfig
	if err = json.Unmarshal(pargs.PluginConfig, &mercuryConfig); err != nil {
		return nil, pkgerrors.WithStack(err)
	}

	if relayConfig.FeedID == nil {
		return nil, pkgerrors.New("FeedID must be specified")
	}
	feedID := mercuryutils.FeedID(*relayConfig.FeedID)

	if relayConfig.ChainID.String() != r.chain.ID().String() {
		return nil, fmt.Errorf("internal error: chain id in spec does not match this relayer's chain: have %s expected %s", relayConfig.ChainID.String(), r.chain.ID().String())
	}
	cw, err := newConfigProvider(lggr, r.chain, relayOpts)
	if err != nil {
		return nil, pkgerrors.WithStack(err)
	}

	if !relayConfig.EffectiveTransmitterID.Valid {
		return nil, pkgerrors.New("EffectiveTransmitterID must be specified")
	}
	privKey, err := r.ks.CSA().Get(relayConfig.EffectiveTransmitterID.String)
	if err != nil {
		return nil, pkgerrors.Wrap(err, "failed to get CSA key for mercury connection")
	}

	client, err := r.mercuryPool.Checkout(context.Background(), privKey, mercuryConfig.ServerPubKey, mercuryConfig.ServerURL())
	if err != nil {
		return nil, err
	}

	// FIXME: We actually know the version here since it's in the feed ID, can
	// we use generics to avoid passing three of this?
	// https://smartcontract-it.atlassian.net/browse/MERC-1414
	reportCodecV1 := reportcodecv1.NewReportCodec(*relayConfig.FeedID, lggr.Named("ReportCodecV1"))
	reportCodecV2 := reportcodecv2.NewReportCodec(*relayConfig.FeedID, lggr.Named("ReportCodecV2"))
	reportCodecV3 := reportcodecv3.NewReportCodec(*relayConfig.FeedID, lggr.Named("ReportCodecV3"))

	var transmitterCodec mercury.TransmitterReportDecoder
	switch feedID.Version() {
	case 1:
		transmitterCodec = reportCodecV1
	case 2:
		transmitterCodec = reportCodecV2
	case 3:
		transmitterCodec = reportCodecV3
	default:
		return nil, fmt.Errorf("invalid feed version %d", feedID.Version())
	}
	transmitter := mercury.NewTransmitter(lggr, cw.ContractConfigTracker(), client, privKey.PublicKey, rargs.JobID, *relayConfig.FeedID, r.db, r.pgCfg, transmitterCodec)

	return NewMercuryProvider(cw, r.chainReader, r.codec, NewMercuryChainReader(r.chain.HeadTracker()), transmitter, reportCodecV1, reportCodecV2, reportCodecV3, lggr), nil
}

func (r *Relayer) NewFunctionsProvider(rargs commontypes.RelayArgs, pargs commontypes.PluginArgs) (commontypes.FunctionsProvider, error) {
	lggr := r.lggr.Named("FunctionsProvider").Named(rargs.ExternalJobID.String())
	// TODO(FUN-668): Not ready yet (doesn't implement FunctionsEvents() properly)
	return NewFunctionsProvider(r.chain, rargs, pargs, lggr, r.ks.Eth(), functions.FunctionsPlugin)
}

func (r *Relayer) NewConfigProvider(args commontypes.RelayArgs) (commontypes.ConfigProvider, error) {
	lggr := r.lggr.Named("ConfigProvider").Named(args.ExternalJobID.String())
	relayOpts := types.NewRelayOpts(args)
	relayConfig, err := relayOpts.RelayConfig()
	if err != nil {
		return nil, fmt.Errorf("failed to get relay config: %w", err)
	}
	expectedChainID := relayConfig.ChainID.String()
	if expectedChainID != r.chain.ID().String() {
		return nil, fmt.Errorf("internal error: chain id in spec does not match this relayer's chain: have %s expected %s", relayConfig.ChainID.String(), r.chain.ID().String())
	}

	configProvider, err := newConfigProvider(lggr, r.chain, relayOpts)
	if err != nil {
		// Never return (*configProvider)(nil)
		return nil, err
	}
	return configProvider, err
}

func FilterNamesFromRelayArgs(args commontypes.RelayArgs) (filterNames []string, err error) {
	var addr ethkey.EIP55Address
	if addr, err = ethkey.NewEIP55Address(args.ContractID); err != nil {
		return nil, err
	}
	var relayConfig types.RelayConfig
	if err = json.Unmarshal(args.RelayConfig, &relayConfig); err != nil {
		return nil, pkgerrors.WithStack(err)
	}

	if relayConfig.FeedID != nil {
		filterNames = []string{mercury.FilterName(addr.Address(), *relayConfig.FeedID)}
	} else {
		filterNames = []string{configPollerFilterName(addr.Address()), transmitterFilterName(addr.Address())}
	}
	return filterNames, err
}

type configWatcher struct {
	services.StateMachine
	lggr             logger.Logger
	contractAddress  common.Address
	contractABI      abi.ABI
	offchainDigester ocrtypes.OffchainConfigDigester
	configPoller     types.ConfigPoller
	chain            legacyevm.Chain
	runReplay        bool
	fromBlock        uint64
	replayCtx        context.Context
	replayCancel     context.CancelFunc
	wg               sync.WaitGroup
}

func newConfigWatcher(lggr logger.Logger,
	contractAddress common.Address,
	contractABI abi.ABI,
	offchainDigester ocrtypes.OffchainConfigDigester,
	configPoller types.ConfigPoller,
	chain legacyevm.Chain,
	fromBlock uint64,
	runReplay bool,
) *configWatcher {
	replayCtx, replayCancel := context.WithCancel(context.Background())
	return &configWatcher{
		lggr:             lggr.Named("ConfigWatcher").Named(contractAddress.String()),
		contractAddress:  contractAddress,
		contractABI:      contractABI,
		offchainDigester: offchainDigester,
		configPoller:     configPoller,
		chain:            chain,
		runReplay:        runReplay,
		fromBlock:        fromBlock,
		replayCtx:        replayCtx,
		replayCancel:     replayCancel,
	}

}

func (c *configWatcher) Name() string {
	return c.lggr.Name()
}

func (c *configWatcher) Start(ctx context.Context) error {
	return c.StartOnce(fmt.Sprintf("configWatcher %x", c.contractAddress), func() error {
		if c.runReplay && c.fromBlock != 0 {
			// Only replay if it's a brand runReplay job.
			c.wg.Add(1)
			go func() {
				defer c.wg.Done()
				c.lggr.Infow("starting replay for config", "fromBlock", c.fromBlock)
				if err := c.configPoller.Replay(c.replayCtx, int64(c.fromBlock)); err != nil {
					c.lggr.Errorf("error replaying for config", "err", err)
				} else {
					c.lggr.Infow("completed replaying for config", "fromBlock", c.fromBlock)
				}
			}()
		}
		c.configPoller.Start()
		return nil
	})
}

func (c *configWatcher) Close() error {
	return c.StopOnce(fmt.Sprintf("configWatcher %x", c.contractAddress), func() error {
		c.replayCancel()
		c.wg.Wait()
		return c.configPoller.Close()
	})
}

func (c *configWatcher) HealthReport() map[string]error {
	return map[string]error{c.Name(): c.Healthy()}
}

func (c *configWatcher) OffchainConfigDigester() ocrtypes.OffchainConfigDigester {
	return c.offchainDigester
}

func (c *configWatcher) ContractConfigTracker() ocrtypes.ContractConfigTracker {
	return c.configPoller
}

func newConfigProvider(lggr logger.Logger, chain legacyevm.Chain, opts *types.RelayOpts) (*configWatcher, error) {
	if !common.IsHexAddress(opts.ContractID) {
		return nil, pkgerrors.Errorf("invalid contractID, expected hex address")
	}

	aggregatorAddress := common.HexToAddress(opts.ContractID)
	contractABI, err := abi.JSON(strings.NewReader(ocr2aggregator.OCR2AggregatorMetaData.ABI))
	if err != nil {
		return nil, pkgerrors.Wrap(err, "could not get contract ABI JSON")
	}
	var cp types.ConfigPoller

	relayConfig, err := opts.RelayConfig()
	if err != nil {
		return nil, fmt.Errorf("failed to get relay config: %w", err)
	}
	if relayConfig.FeedID != nil {
		cp, err = mercury.NewConfigPoller(
			lggr.Named(relayConfig.FeedID.String()),
			chain.LogPoller(),
			aggregatorAddress,
			*relayConfig.FeedID,
			// TODO: Does mercury need to support config contract? DF-19182
		)
	} else {
		cp, err = NewConfigPoller(
			lggr,
			chain.Client(),
			chain.LogPoller(),
			aggregatorAddress,
			relayConfig.ConfigContractAddress,
		)
	}
	if err != nil {
		return nil, err
	}

	var offchainConfigDigester ocrtypes.OffchainConfigDigester
	if relayConfig.FeedID != nil {
		// Mercury
		offchainConfigDigester = mercury.NewOffchainConfigDigester(*relayConfig.FeedID, chain.Config().EVM().ChainID(), aggregatorAddress)
	} else {
		// Non-mercury
		offchainConfigDigester = evmutil.EVMOffchainConfigDigester{
			ChainID:         chain.Config().EVM().ChainID().Uint64(),
			ContractAddress: aggregatorAddress,
		}
	}
	return newConfigWatcher(lggr, aggregatorAddress, contractABI, offchainConfigDigester, cp, chain, relayConfig.FromBlock, opts.New), nil
}

type configTransmitterOpts struct {
	// override the gas limit default provided in the config watcher
	pluginGasLimit *uint32
}

func newContractTransmitter(lggr logger.Logger, rargs commontypes.RelayArgs, transmitterID string, ethKeystore keystore.Eth, configWatcher *configWatcher, opts configTransmitterOpts) (*contractTransmitter, error) {
	var relayConfig types.RelayConfig
	if err := json.Unmarshal(rargs.RelayConfig, &relayConfig); err != nil {
		return nil, err
	}
	var fromAddresses []common.Address
	sendingKeys := relayConfig.SendingKeys
	if !relayConfig.EffectiveTransmitterID.Valid {
		return nil, pkgerrors.New("EffectiveTransmitterID must be specified")
	}
	effectiveTransmitterAddress := common.HexToAddress(relayConfig.EffectiveTransmitterID.String)

	sendingKeysLength := len(sendingKeys)
	if sendingKeysLength == 0 {
		return nil, pkgerrors.New("no sending keys provided")
	}

	// If we are using multiple sending keys, then a forwarder is needed to rotate transmissions.
	// Ensure that this forwarder is not set to a local sending key, and ensure our sending keys are enabled.
	for _, s := range sendingKeys {
		if sendingKeysLength > 1 && s == effectiveTransmitterAddress.String() {
			return nil, pkgerrors.New("the transmitter is a local sending key with transaction forwarding enabled")
		}
		if err := ethKeystore.CheckEnabled(common.HexToAddress(s), configWatcher.chain.Config().EVM().ChainID()); err != nil {
			return nil, pkgerrors.Wrap(err, "one of the sending keys given is not enabled")
		}
		fromAddresses = append(fromAddresses, common.HexToAddress(s))
	}

	scoped := configWatcher.chain.Config()
	strategy := txmgrcommon.NewQueueingTxStrategy(rargs.ExternalJobID, scoped.OCR2().DefaultTransactionQueueDepth(), scoped.Database().DefaultQueryTimeout())

	var checker txm.TransmitCheckerSpec
	if configWatcher.chain.Config().OCR2().SimulateTransactions() {
		checker.CheckerType = txm.TransmitCheckerTypeSimulate
	}

	gasLimit := configWatcher.chain.Config().EVM().GasEstimator().LimitDefault()
	ocr2Limit := configWatcher.chain.Config().EVM().GasEstimator().LimitJobType().OCR2()
	if ocr2Limit != nil {
		gasLimit = *ocr2Limit
	}
	if opts.pluginGasLimit != nil {
		gasLimit = *opts.pluginGasLimit
	}

	transmitter, err := ocrcommon.NewTransmitter(
		configWatcher.chain.TxManager(),
		fromAddresses,
		gasLimit,
		effectiveTransmitterAddress,
		strategy,
		checker,
		configWatcher.chain.ID(),
		ethKeystore,
	)

	if err != nil {
		return nil, pkgerrors.Wrap(err, "failed to create transmitter")
	}

	return NewOCRContractTransmitter(
		configWatcher.contractAddress,
		configWatcher.chain.Client(),
		configWatcher.contractABI,
		transmitter,
		configWatcher.chain.LogPoller(),
		lggr,
		nil,
	)
}

func (r *Relayer) NewMedianProvider(rargs commontypes.RelayArgs, pargs commontypes.PluginArgs) (commontypes.MedianProvider, error) {
	lggr := r.lggr.Named("MedianProvider").Named(rargs.ExternalJobID.String())
	relayOpts := types.NewRelayOpts(rargs)
	relayConfig, err := relayOpts.RelayConfig()
	if err != nil {
		return nil, fmt.Errorf("failed to get relay config: %w", err)
	}
	expectedChainID := relayConfig.ChainID.String()
	if expectedChainID != r.chain.ID().String() {
		return nil, fmt.Errorf("internal error: chain id in spec does not match this relayer's chain: have %s expected %s", relayConfig.ChainID.String(), r.chain.ID().String())
	}
	if !common.IsHexAddress(relayOpts.ContractID) {
		return nil, fmt.Errorf("invalid contractID %s, expected hex address", relayOpts.ContractID)
	}
	contractID := common.HexToAddress(relayOpts.ContractID)

	configWatcher, err := newConfigProvider(lggr, r.chain, relayOpts)
	if err != nil {
		return nil, err
	}

	reportCodec := evmreportcodec.ReportCodec{}
	contractTransmitter, err := newContractTransmitter(lggr, rargs, pargs.TransmitterID, r.ks.Eth(), configWatcher, configTransmitterOpts{})
	if err != nil {
		return nil, err
	}

	medianContract, err := newMedianContract(configWatcher.ContractConfigTracker(), configWatcher.contractAddress, configWatcher.chain, rargs.JobID, r.db, lggr)
	if err != nil {
		return nil, err
	}

	medianProvider := medianProvider{
		lggr:                lggr.Named("MedianProvider"),
		configWatcher:       configWatcher,
		reportCodec:         reportCodec,
		contractTransmitter: contractTransmitter,
		medianContract:      medianContract,
	}

	// allow fallback until chain reader is default and median contract is removed, but still log just in case
	var chainReaderService ChainReaderService
	if relayConfig.ChainReader != nil {
		if chainReaderService, err = NewChainReaderService(lggr, r.chain.LogPoller(), r.chain, *relayConfig.ChainReader); err != nil {
			return nil, err
		}

		boundContracts := []commontypes.BoundContract{{Name: "median", Pending: true, Address: contractID.String()}}
		if err = chainReaderService.Bind(context.Background(), boundContracts); err != nil {
			return nil, err
		}
	} else {
		lggr.Info("ChainReader missing from RelayConfig; falling back to internal MedianContract")
	}
	medianProvider.chainReader = chainReaderService

	if relayConfig.Codec != nil {
		medianProvider.codec, err = NewCodec(*relayConfig.Codec)
		if err != nil {
			return nil, err
		}
	} else {
		lggr.Info("Codec missing from RelayConfig; falling back to internal MedianContract")
	}

	return &medianProvider, nil
}

func (r *Relayer) NewAutomationProvider(rargs commontypes.RelayArgs, pargs commontypes.PluginArgs) (commontypes.AutomationProvider, error) {
	lggr := r.lggr.Named("AutomationProvider").Named(rargs.ExternalJobID.String())
	ocr2keeperRelayer := NewOCR2KeeperRelayer(r.db, r.chain, lggr.Named("OCR2KeeperRelayer"), r.ks.Eth())

	return ocr2keeperRelayer.NewOCR2KeeperProvider(rargs, pargs)
}

var _ commontypes.MedianProvider = (*medianProvider)(nil)

type medianProvider struct {
	lggr                logger.Logger
	configWatcher       *configWatcher
	contractTransmitter ContractTransmitter
	reportCodec         median.ReportCodec
	medianContract      *medianContract
	chainReader         ChainReaderService
	codec               commontypes.Codec
	ms                  services.MultiStart
}

func (p *medianProvider) Name() string { return p.lggr.Name() }

func (p *medianProvider) Start(ctx context.Context) error {
	srvcs := []services.StartClose{p.configWatcher, p.contractTransmitter, p.medianContract}
	if p.chainReader != nil {
		srvcs = append(srvcs, p.chainReader)
	}

	return p.ms.Start(ctx, srvcs...)
}

func (p *medianProvider) Close() error { return p.ms.Close() }

func (p *medianProvider) Ready() error { return nil }

func (p *medianProvider) HealthReport() map[string]error {
	hp := map[string]error{p.Name(): p.Ready()}
	services.CopyHealth(hp, p.configWatcher.HealthReport())
	services.CopyHealth(hp, p.contractTransmitter.HealthReport())
	services.CopyHealth(hp, p.medianContract.HealthReport())
	return hp
}

func (p *medianProvider) ContractTransmitter() ocrtypes.ContractTransmitter {
	return p.contractTransmitter
}

func (p *medianProvider) ReportCodec() median.ReportCodec {
	return p.reportCodec
}

func (p *medianProvider) MedianContract() median.MedianContract {
	return p.medianContract
}

func (p *medianProvider) OnchainConfigCodec() median.OnchainConfigCodec {
	return median.StandardOnchainConfigCodec{}
}

func (p *medianProvider) OffchainConfigDigester() ocrtypes.OffchainConfigDigester {
	return p.configWatcher.OffchainConfigDigester()
}

func (p *medianProvider) ContractConfigTracker() ocrtypes.ContractConfigTracker {
	return p.configWatcher.ContractConfigTracker()
}

func (p *medianProvider) ChainReader() commontypes.ChainReader {
	return p.chainReader
}

func (p *medianProvider) Codec() commontypes.Codec {
	return p.codec
}<|MERGE_RESOLUTION|>--- conflicted
+++ resolved
@@ -45,17 +45,6 @@
 var _ commontypes.Relayer = &Relayer{} //nolint:staticcheck
 
 type Relayer struct {
-<<<<<<< HEAD
-	db               *sqlx.DB
-	chain            legacyevm.Chain
-	lggr             logger.Logger
-	ks               CSAETHKeystore
-	mercuryPool      wsrpc.Pool
-	eventBroadcaster pg.EventBroadcaster
-	pgCfg            pg.QConfig
-	chainReader      commontypes.ChainReader
-	codec            commontypes.Codec
-=======
 	db          *sqlx.DB
 	chain       legacyevm.Chain
 	lggr        logger.Logger
@@ -63,7 +52,7 @@
 	mercuryPool wsrpc.Pool
 	pgCfg       pg.QConfig
 	chainReader commontypes.ChainReader
->>>>>>> c32efca1
+	codec       commontypes.Codec
 }
 
 type CSAETHKeystore interface {
