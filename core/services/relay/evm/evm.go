--- conflicted
+++ resolved
@@ -452,27 +452,22 @@
 
 func (r *Relayer) NewMedianProvider(rargs commontypes.RelayArgs, pargs commontypes.PluginArgs) (commontypes.MedianProvider, error) {
 	lggr := r.lggr.Named("MedianProvider").Named(rargs.ExternalJobID.String())
-	lggr.Infof("!!!!!!!!\nIn new median provider\n%s\n!!!!!!!!\n", string(rargs.RelayConfig))
 	relayOpts := types.NewRelayOpts(rargs)
 	relayConfig, err := relayOpts.RelayConfig()
 	if err != nil {
-		lggr.Infof("!!!!!!!!\nfailed to get relay config: %w\n!!!!!!!!\n", err)
 		return nil, fmt.Errorf("failed to get relay config: %w", err)
 	}
 	expectedChainID := relayConfig.ChainID.String()
 	if expectedChainID != r.chain.ID().String() {
-		lggr.Infof("!!!!!!!!\nwrong chain id %s\n!!!!!!!!\n", r.chain.ID().String())
 		return nil, fmt.Errorf("internal error: chain id in spec does not match this relayer's chain: have %s expected %s", relayConfig.ChainID.String(), r.chain.ID().String())
 	}
 	if !common.IsHexAddress(relayOpts.ContractID) {
-		lggr.Infof("!!!!!!!!\ninvalid contract id %s\n!!!!!!!!\n", relayOpts.ContractID)
 		return nil, fmt.Errorf("invalid contractID %s, expected hex address", relayOpts.ContractID)
 	}
 	contractID := common.HexToAddress(relayOpts.ContractID)
 
 	configWatcher, err := newConfigProvider(lggr, r.chain, relayOpts, r.eventBroadcaster)
 	if err != nil {
-		lggr.Infof("!!!!!!!!\nconfig watcher %s\n!!!!!!!!\n", configWatcher)
 		return nil, err
 	}
 
@@ -498,17 +493,8 @@
 	// allow fallback until chain reader is default and median contract is removed, but still log just in case
 	var chainReaderService ChainReaderService
 	if relayConfig.ChainReader != nil {
-<<<<<<< HEAD
-		b := Bindings{
-			// TODO BCF-2837: clean up the hard-coded values.
-			"median": {
-				"LatestTransmissionDetails": &addrEvtBinding{addr: contractID},
-				"LatestRoundRequested":      &addrEvtBinding{addr: contractID},
-			},
-=======
 		if chainReaderService, err = NewChainReaderService(lggr, r.chain.LogPoller(), r.chain, *relayConfig.ChainReader); err != nil {
 			return nil, err
->>>>>>> 11634014
 		}
 
 		boundContracts := []commontypes.BoundContract{{Name: "median", Pending: true, Address: contractID.String()}}
@@ -521,10 +507,8 @@
 	medianProvider.chainReader = chainReaderService
 
 	if relayConfig.Codec != nil {
-		lggr.Infof("!!!!!!!!\nCodec config found\n%#v\n!!!!!!!!\n", relayConfig.Codec)
-		medianProvider.codec, err = NewCodec(*relayConfig.Codec, lggr)
+		medianProvider.codec, err = NewCodec(*relayConfig.Codec)
 		if err != nil {
-			lggr.Infof("!!!!!!!!\nfailed to make new codec\n%v\n!!!!!!!!\n", err)
 			return nil, err
 		}
 	} else {
@@ -557,19 +541,10 @@
 func (p *medianProvider) Name() string { return p.lggr.Name() }
 
 func (p *medianProvider) Start(ctx context.Context) error {
-<<<<<<< HEAD
-	if p.chainReader == nil {
-		return p.ms.Start(ctx, p.configWatcher, p.contractTransmitter)
-	}
-
-	return p.ms.Start(ctx, p.configWatcher, p.contractTransmitter, p.chainReader)
-}
-=======
 	srvcs := []services.StartClose{p.configWatcher, p.contractTransmitter, p.medianContract}
 	if p.chainReader != nil {
 		srvcs = append(srvcs, p.chainReader)
 	}
->>>>>>> 11634014
 
 	return p.ms.Start(ctx, srvcs...)
 }
