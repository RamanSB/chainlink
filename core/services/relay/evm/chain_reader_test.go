package evm_test

import (
	"crypto/ecdsa"
	"fmt"
	"math"
	"math/big"
	"os"
	"reflect"
	"strconv"
	"testing"
	"time"

	"github.com/ethereum/go-ethereum/accounts/abi"
	"github.com/ethereum/go-ethereum/accounts/abi/bind"
	"github.com/ethereum/go-ethereum/accounts/abi/bind/backends"
	"github.com/ethereum/go-ethereum/common"
	"github.com/ethereum/go-ethereum/common/hexutil"
	"github.com/ethereum/go-ethereum/core"
	evmtypes "github.com/ethereum/go-ethereum/core/types"
	"github.com/ethereum/go-ethereum/crypto"
	"github.com/smartcontractkit/libocr/commontypes"
	"github.com/stretchr/testify/assert"
	"github.com/stretchr/testify/require"

	"github.com/smartcontractkit/chainlink-common/pkg/codec"

	clcommontypes "github.com/smartcontractkit/chainlink-common/pkg/types"
	. "github.com/smartcontractkit/chainlink-common/pkg/types/interfacetests" //nolint common practice to import test mods with .

	commontestutils "github.com/smartcontractkit/chainlink-common/pkg/loop/testutils"

	"github.com/smartcontractkit/chainlink/v2/core/chains/evm/client"
	"github.com/smartcontractkit/chainlink/v2/core/chains/evm/logpoller"
	"github.com/smartcontractkit/chainlink/v2/core/chains/legacyevm/mocks"
	"github.com/smartcontractkit/chainlink/v2/core/gethwrappers/generated/chain_reader_example"
	"github.com/smartcontractkit/chainlink/v2/core/internal/testutils"
	"github.com/smartcontractkit/chainlink/v2/core/internal/testutils/pgtest"
	"github.com/smartcontractkit/chainlink/v2/core/logger"
	"github.com/smartcontractkit/chainlink/v2/core/services/relay/evm"
	"github.com/smartcontractkit/chainlink/v2/core/services/relay/evm/types"
)

const (
	commonGasLimitOnEvms    = uint64(4712388)
	triggerWithDynamicTopic = "TriggeredEventWithDynamicTopic"
	triggerWithAllTopics    = "TriggeredWithFourTopics"
)

func TestChainReader(t *testing.T) {
	t.Parallel()
	it := &chainReaderInterfaceTester{}
	RunChainReaderInterfaceTests(t, it)
	RunChainReaderInterfaceTests(t, commontestutils.WrapChainReaderTesterForLoop(it))

	t.Run("Dynamically typed topics can be used to filter and have type correct in return", func(t *testing.T) {
		it.Setup(t)

		// bind event before firing it to avoid log poller race
		ctx := testutils.Context(t)
		cr := it.GetChainReader(t)
		require.NoError(t, cr.Bind(ctx, it.GetBindings(t)))

		anyString := "foo"
		tx, err := it.evmTest.LatestValueHolderTransactor.TriggerEventWithDynamicTopic(it.auth, anyString)
		require.NoError(t, err)
		it.sim.Commit()
		it.incNonce()
		it.awaitTx(t, tx)

		input := struct{ Field string }{Field: anyString}
		tp := cr.(clcommontypes.ContractTypeProvider)
		output, err := tp.CreateContractType(AnyContractName, triggerWithDynamicTopic, false)
		require.NoError(t, err)
		rOutput := reflect.Indirect(reflect.ValueOf(output))

		require.Eventually(t, func() bool {
			return cr.GetLatestValue(ctx, AnyContractName, triggerWithDynamicTopic, input, output) == nil
		}, it.MaxWaitTimeForEvents(), time.Millisecond*10)

		assert.Equal(t, &anyString, rOutput.FieldByName("Field").Interface())
		topic, err := abi.MakeTopics([]any{anyString})
		require.NoError(t, err)
		assert.Equal(t, &topic[0][0], rOutput.FieldByName("FieldHash").Interface())
	})

	t.Run("Multiple topics can filter together", func(t *testing.T) {
		it.Setup(t)

		// bind event before firing it to avoid log poller race
		ctx := testutils.Context(t)
		cr := it.GetChainReader(t)
		require.NoError(t, cr.Bind(ctx, it.GetBindings(t)))

		triggerFourTopics(t, it, int32(1), int32(2), int32(3))
		triggerFourTopics(t, it, int32(2), int32(2), int32(3))
		triggerFourTopics(t, it, int32(1), int32(3), int32(3))
		triggerFourTopics(t, it, int32(1), int32(2), int32(4))

		var latest struct{ Field1, Field2, Field3 int32 }
		params := struct{ Field1, Field2, Field3 int32 }{Field1: 1, Field2: 2, Field3: 3}

		require.Eventually(t, func() bool {
			return cr.GetLatestValue(ctx, AnyContractName, triggerWithAllTopics, params, &latest) == nil
		}, it.MaxWaitTimeForEvents(), time.Millisecond*10)

		assert.Equal(t, int32(1), latest.Field1)
		assert.Equal(t, int32(2), latest.Field2)
		assert.Equal(t, int32(3), latest.Field3)
	})
}

func triggerFourTopics(t *testing.T, it *chainReaderInterfaceTester, i1, i2, i3 int32) {
	tx, err := it.evmTest.LatestValueHolderTransactor.TriggerWithFourTopics(it.auth, i1, i2, i3)
	require.NoError(t, err)
	require.NoError(t, err)
	it.sim.Commit()
	it.incNonce()
	it.awaitTx(t, tx)
}

type chainReaderInterfaceTester struct {
	chain       *mocks.Chain
	address     string
	address2    string
	chainConfig types.ChainReaderConfig
	auth        *bind.TransactOpts
	sim         *backends.SimulatedBackend
	pk          *ecdsa.PrivateKey
	evmTest     *chain_reader_example.LatestValueHolder
	cr          evm.ChainReaderService
}

func (it *chainReaderInterfaceTester) MaxWaitTimeForEvents() time.Duration {
	// From trial and error, when running on CI, sometimes the boxes get slow
	maxWaitTime := time.Second * 20
	maxWaitTimeStr, ok := os.LookupEnv("MAX_WAIT_TIME_FOR_EVENTS_S")
	if ok {
		waitS, err := strconv.ParseInt(maxWaitTimeStr, 10, 64)
		if err != nil {
			fmt.Printf("Error parsing MAX_WAIT_TIME_FOR_EVENTS_S: %v, defaulting to %v\n", err, maxWaitTime)
		}
		maxWaitTime = time.Second * time.Duration(waitS)
	}

	return maxWaitTime
}

func (it *chainReaderInterfaceTester) Setup(t *testing.T) {
	t.Cleanup(func() {
		// DB may be closed by the test already, ignore errors
		if it.cr != nil {
			_ = it.cr.Close()
		}
		it.cr = nil
		it.evmTest = nil
	})

	// can re-use the same chain for tests, just make new contract for each test
	if it.chain != nil {
		it.deployNewContracts(t)
		return
	}

	it.chain = &mocks.Chain{}
	it.setupChainNoClient(t)

	testStruct := CreateTestStruct(0, it)

	it.chainConfig = types.ChainReaderConfig{
		Contracts: map[string]types.ChainContractReader{
			AnyContractName: {
				ContractABI: chain_reader_example.LatestValueHolderMetaData.ABI,
				Configs: map[string]*types.ChainReaderDefinition{
					MethodTakingLatestParamsReturningTestStruct: {
						ChainSpecificName: "getElementAtIndex",
						OutputModifications: codec.ModifiersConfig{
							&codec.RenameModifierConfig{Fields: map[string]string{"NestedStruct.Inner.IntVal": "I"}},
						},
					},
					MethodReturningUint64: {
						ChainSpecificName: "getPrimitiveValue",
					},
					DifferentMethodReturningUint64: {
						ChainSpecificName: "getDifferentPrimitiveValue",
					},
					MethodReturningUint64Slice: {
						ChainSpecificName: "getSliceValue",
					},
					EventName: {
						ChainSpecificName: "Triggered",
						ReadType:          types.Event,
						OutputModifications: codec.ModifiersConfig{
							&codec.RenameModifierConfig{Fields: map[string]string{"NestedStruct.Inner.IntVal": "I"}},
						},
					},
					EventWithFilterName: {
						ChainSpecificName: "Triggered",
						ReadType:          types.Event,
						EventInputFields:  []string{"Field"},
					},
					triggerWithDynamicTopic: {
						ChainSpecificName: triggerWithDynamicTopic,
						ReadType:          types.Event,
						EventInputFields:  []string{"fieldHash"},
						InputModifications: codec.ModifiersConfig{
							&codec.RenameModifierConfig{Fields: map[string]string{"FieldHash": "Field"}},
						},
					},
					triggerWithAllTopics: {
						ChainSpecificName: triggerWithAllTopics,
						ReadType:          types.Event,
						EventInputFields:  []string{"Field1", "Field2", "Field3"},
					},
					MethodReturningSeenStruct: {
						ChainSpecificName: "returnSeen",
						InputModifications: codec.ModifiersConfig{
							&codec.HardCodeModifierConfig{
								OnChainValues: map[string]any{
									"BigField": testStruct.BigField.String(),
									"Account":  hexutil.Encode(testStruct.Account),
								},
							},
							&codec.RenameModifierConfig{Fields: map[string]string{"NestedStruct.Inner.IntVal": "I"}},
						},
						OutputModifications: codec.ModifiersConfig{
							&codec.HardCodeModifierConfig{OffChainValues: map[string]any{"ExtraField": anyExtraValue}},
							&codec.RenameModifierConfig{Fields: map[string]string{"NestedStruct.Inner.IntVal": "I"}},
						},
					},
				},
			},
			AnySecondContractName: {
				ContractABI: chain_reader_example.LatestValueHolderMetaData.ABI,
				Configs: map[string]*types.ChainReaderDefinition{
					MethodReturningUint64: {
						ChainSpecificName: "getDifferentPrimitiveValue",
					},
				},
			},
		},
	}
	it.chain.On("Client").Return(client.NewSimulatedBackendClient(t, it.sim, big.NewInt(1337)))
	it.deployNewContracts(t)
}

func (it *chainReaderInterfaceTester) Name() string {
	return "EVM"
}

func (it *chainReaderInterfaceTester) GetAccountBytes(i int) []byte {
	account := [20]byte{1, 2, 3, 4, 5, 6, 7, 8, 9, 10, 1, 2, 3, 4, 5, 6, 7, 8, 9, 10}
	account[i%20] += byte(i)
	account[(i+3)%20] += byte(i + 3)
	return account[:]
}

func (it *chainReaderInterfaceTester) GetChainReader(t *testing.T) clcommontypes.ChainReader {
	ctx := testutils.Context(t)
	if it.cr != nil {
		return it.cr
	}

	lggr := logger.NullLogger
	db := pgtest.NewSqlxDB(t)
<<<<<<< HEAD
	lp := logpoller.NewLogPoller(logpoller.NewORM(testutils.SimulatedChainID, db, lggr), it.chain.Client(), lggr, time.Millisecond, false, 0, 1, 1, 10000, 0)
=======

	lpOpts := logpoller.Opts{
		PollPeriod:               time.Millisecond,
		FinalityDepth:            4,
		BackfillBatchSize:        1,
		RpcBatchSize:             1,
		KeepFinalizedBlocksDepth: 10000,
	}
	lp := logpoller.NewLogPoller(logpoller.NewORM(testutils.SimulatedChainID, db, lggr, pgtest.NewQConfig(true)), it.chain.Client(), lggr, lpOpts)
>>>>>>> f1cf6827
	require.NoError(t, lp.Start(ctx))
	it.chain.On("LogPoller").Return(lp)
	cr, err := evm.NewChainReaderService(lggr, lp, it.chain, it.chainConfig)
	require.NoError(t, err)
	require.NoError(t, cr.Start(ctx))
	it.cr = cr
	return cr
}

func (it *chainReaderInterfaceTester) SetLatestValue(t *testing.T, testStruct *TestStruct) {
	it.sendTxWithTestStruct(t, testStruct, (*chain_reader_example.LatestValueHolderTransactor).AddTestStruct)
}

func (it *chainReaderInterfaceTester) TriggerEvent(t *testing.T, testStruct *TestStruct) {
	it.sendTxWithTestStruct(t, testStruct, (*chain_reader_example.LatestValueHolderTransactor).TriggerEvent)
}

func (it *chainReaderInterfaceTester) GetBindings(t *testing.T) []clcommontypes.BoundContract {
	return []clcommontypes.BoundContract{
		{Name: AnyContractName, Address: it.address, Pending: true},
		{Name: AnySecondContractName, Address: it.address2, Pending: true},
	}
}

type testStructFn = func(*chain_reader_example.LatestValueHolderTransactor, *bind.TransactOpts, int32, string, uint8, [32]uint8, common.Address, []common.Address, *big.Int, chain_reader_example.MidLevelTestStruct) (*evmtypes.Transaction, error)

func (it *chainReaderInterfaceTester) sendTxWithTestStruct(t *testing.T, testStruct *TestStruct, fn testStructFn) {
	tx, err := fn(
		&it.evmTest.LatestValueHolderTransactor,
		it.auth,
		*testStruct.Field,
		testStruct.DifferentField,
		uint8(testStruct.OracleID),
		convertOracleIDs(testStruct.OracleIDs),
		common.Address(testStruct.Account),
		convertAccounts(testStruct.Accounts),
		testStruct.BigField,
		midToInternalType(testStruct.NestedStruct),
	)
	require.NoError(t, err)
	it.sim.Commit()
	it.incNonce()
	it.awaitTx(t, tx)
}

func convertOracleIDs(oracleIDs [32]commontypes.OracleID) [32]byte {
	convertedIds := [32]byte{}
	for i, id := range oracleIDs {
		convertedIds[i] = byte(id)
	}
	return convertedIds
}

func convertAccounts(accounts [][]byte) []common.Address {
	convertedAccounts := make([]common.Address, len(accounts))
	for i, a := range accounts {
		convertedAccounts[i] = common.Address(a)
	}
	return convertedAccounts
}

func (it *chainReaderInterfaceTester) setupChainNoClient(t require.TestingT) {
	privateKey, err := crypto.GenerateKey()
	require.NoError(t, err)
	it.pk = privateKey

	it.auth, err = bind.NewKeyedTransactorWithChainID(privateKey, big.NewInt(1337))
	require.NoError(t, err)

	it.sim = backends.NewSimulatedBackend(core.GenesisAlloc{it.auth.From: {Balance: big.NewInt(math.MaxInt64)}}, commonGasLimitOnEvms*5000)
	it.sim.Commit()
}

func (it *chainReaderInterfaceTester) deployNewContracts(t *testing.T) {
	it.address = it.deployNewContract(t)
	it.address2 = it.deployNewContract(t)
}

func (it *chainReaderInterfaceTester) deployNewContract(t *testing.T) string {
	ctx := testutils.Context(t)
	gasPrice, err := it.sim.SuggestGasPrice(ctx)
	require.NoError(t, err)
	it.auth.GasPrice = gasPrice

	// 105528 was in the error: gas too low: have 0, want 105528
	// Not sure if there's a better way to get it.
	it.auth.GasLimit = 10552800

	address, tx, ts, err := chain_reader_example.DeployLatestValueHolder(it.auth, it.sim)

	require.NoError(t, err)
	it.sim.Commit()
	if it.evmTest == nil {
		it.evmTest = ts
	}
	it.incNonce()
	it.awaitTx(t, tx)
	return address.String()
}

func (it *chainReaderInterfaceTester) awaitTx(t *testing.T, tx *evmtypes.Transaction) {
	ctx := testutils.Context(t)
	receipt, err := it.sim.TransactionReceipt(ctx, tx.Hash())
	require.NoError(t, err)
	require.Equal(t, evmtypes.ReceiptStatusSuccessful, receipt.Status)
}

func (it *chainReaderInterfaceTester) incNonce() {
	if it.auth.Nonce == nil {
		it.auth.Nonce = big.NewInt(1)
	} else {
		it.auth.Nonce = it.auth.Nonce.Add(it.auth.Nonce, big.NewInt(1))
	}
}

func getAccounts(first TestStruct) []common.Address {
	accountBytes := make([]common.Address, len(first.Accounts))
	for i, account := range first.Accounts {
		accountBytes[i] = common.Address(account)
	}
	return accountBytes
}

func argsFromTestStruct(ts TestStruct) []any {
	return []any{
		ts.Field,
		ts.DifferentField,
		uint8(ts.OracleID),
		getOracleIDs(ts),
		common.Address(ts.Account),
		getAccounts(ts),
		ts.BigField,
		midToInternalType(ts.NestedStruct),
	}
}

func getOracleIDs(first TestStruct) [32]byte {
	oracleIDs := [32]byte{}
	for i, oracleID := range first.OracleIDs {
		oracleIDs[i] = byte(oracleID)
	}
	return oracleIDs
}

func toInternalType(testStruct TestStruct) chain_reader_example.TestStruct {
	return chain_reader_example.TestStruct{
		Field:          *testStruct.Field,
		DifferentField: testStruct.DifferentField,
		OracleId:       byte(testStruct.OracleID),
		OracleIds:      convertOracleIDs(testStruct.OracleIDs),
		Account:        common.Address(testStruct.Account),
		Accounts:       convertAccounts(testStruct.Accounts),
		BigField:       testStruct.BigField,
		NestedStruct:   midToInternalType(testStruct.NestedStruct),
	}
}

func midToInternalType(m MidLevelTestStruct) chain_reader_example.MidLevelTestStruct {
	return chain_reader_example.MidLevelTestStruct{
		FixedBytes: m.FixedBytes,
		Inner: chain_reader_example.InnerTestStruct{
			IntVal: int64(m.Inner.I),
			S:      m.Inner.S,
		},
	}
}<|MERGE_RESOLUTION|>--- conflicted
+++ resolved
@@ -263,10 +263,6 @@
 
 	lggr := logger.NullLogger
 	db := pgtest.NewSqlxDB(t)
-<<<<<<< HEAD
-	lp := logpoller.NewLogPoller(logpoller.NewORM(testutils.SimulatedChainID, db, lggr), it.chain.Client(), lggr, time.Millisecond, false, 0, 1, 1, 10000, 0)
-=======
-
 	lpOpts := logpoller.Opts{
 		PollPeriod:               time.Millisecond,
 		FinalityDepth:            4,
@@ -274,8 +270,7 @@
 		RpcBatchSize:             1,
 		KeepFinalizedBlocksDepth: 10000,
 	}
-	lp := logpoller.NewLogPoller(logpoller.NewORM(testutils.SimulatedChainID, db, lggr, pgtest.NewQConfig(true)), it.chain.Client(), lggr, lpOpts)
->>>>>>> f1cf6827
+	lp := logpoller.NewLogPoller(logpoller.NewORM(testutils.SimulatedChainID, db, lggr), it.chain.Client(), lggr, lpOpts)
 	require.NoError(t, lp.Start(ctx))
 	it.chain.On("LogPoller").Return(lp)
 	cr, err := evm.NewChainReaderService(lggr, lp, it.chain, it.chainConfig)
