package v1

import (
	"context"
	"errors"
	"fmt"
	"math/big"
	"sync"

	pkgerrors "github.com/pkg/errors"
	"github.com/prometheus/client_golang/prometheus"
	"github.com/prometheus/client_golang/prometheus/promauto"

	ocrtypes "github.com/smartcontractkit/libocr/offchainreporting2plus/types"

	"github.com/smartcontractkit/chainlink-common/pkg/types/mercury"
	v1types "github.com/smartcontractkit/chainlink-common/pkg/types/mercury/v1"
	v1 "github.com/smartcontractkit/chainlink-data-streams/mercury/v1"

	"github.com/smartcontractkit/chainlink/v2/core/logger"
	"github.com/smartcontractkit/chainlink/v2/core/services/job"
	"github.com/smartcontractkit/chainlink/v2/core/services/ocrcommon"
	"github.com/smartcontractkit/chainlink/v2/core/services/pipeline"
	"github.com/smartcontractkit/chainlink/v2/core/services/relay/evm/mercury/types"
	mercuryutils "github.com/smartcontractkit/chainlink/v2/core/services/relay/evm/mercury/utils"
	"github.com/smartcontractkit/chainlink/v2/core/services/relay/evm/mercury/v1/reportcodec"
	"github.com/smartcontractkit/chainlink/v2/core/utils"
)

var (
	insufficientBlocksCount = promauto.NewCounterVec(prometheus.CounterOpts{
		Name: "mercury_insufficient_blocks_count",
		Help: fmt.Sprintf("Count of times that there were not enough blocks in the chain during observation (need: %d)", nBlocksObservation),
	},
		[]string{"feedID"},
	)
	zeroBlocksCount = promauto.NewCounterVec(prometheus.CounterOpts{
		Name: "mercury_zero_blocks_count",
		Help: "Count of times that there were zero blocks in the chain during observation",
	},
		[]string{"feedID"},
	)
)

const nBlocksObservation int = v1.MaxAllowedBlocks

type Runner interface {
	ExecuteRun(ctx context.Context, spec pipeline.Spec, vars pipeline.Vars, l logger.Logger) (run *pipeline.Run, trrs pipeline.TaskRunResults, err error)
}

// Fetcher fetcher data from Mercury server
type Fetcher interface {
	// FetchInitialMaxFinalizedBlockNumber should fetch the initial max finalized block number
	FetchInitialMaxFinalizedBlockNumber(context.Context) (*int64, error)
}

type datasource struct {
	pipelineRunner Runner
	jb             job.Job
	spec           pipeline.Spec
	lggr           logger.Logger
	saver          ocrcommon.Saver
	orm            types.DataSourceORM
	codec          reportcodec.ReportCodec
	feedID         [32]byte

	mu sync.RWMutex

	chEnhancedTelem    chan<- ocrcommon.EnhancedTelemetryMercuryData
<<<<<<< HEAD
	mercuryChainReader relaymercury.ChainReader
=======
	mercuryChainReader mercury.ChainReader
>>>>>>> 4d8e0934
	fetcher            Fetcher
	initialBlockNumber *int64

	insufficientBlocksCounter prometheus.Counter
	zeroBlocksCounter         prometheus.Counter
}

var _ v1.DataSource = &datasource{}

func NewDataSource(orm types.DataSourceORM, pr pipeline.Runner, jb job.Job, spec pipeline.Spec, lggr logger.Logger, s ocrcommon.Saver, enhancedTelemChan chan ocrcommon.EnhancedTelemetryMercuryData, mercuryChainReader mercury.ChainReader, fetcher Fetcher, initialBlockNumber *int64, feedID mercuryutils.FeedID) *datasource {
	return &datasource{pr, jb, spec, lggr, s, orm, reportcodec.ReportCodec{}, feedID, sync.RWMutex{}, enhancedTelemChan, mercuryChainReader, fetcher, initialBlockNumber, insufficientBlocksCount.WithLabelValues(feedID.String()), zeroBlocksCount.WithLabelValues(feedID.String())}
}

type ErrEmptyLatestReport struct {
	Err error
}

func (e ErrEmptyLatestReport) Unwrap() error { return e.Err }

func (e ErrEmptyLatestReport) Error() string {
	return fmt.Sprintf("FetchInitialMaxFinalizedBlockNumber returned empty LatestReport; this is a new feed. No initialBlockNumber was set, tried to use current block number to determine maxFinalizedBlockNumber but got error: %v", e.Err)
}

func (ds *datasource) Observe(ctx context.Context, repts ocrtypes.ReportTimestamp, fetchMaxFinalizedBlockNum bool) (obs v1types.Observation, pipelineExecutionErr error) {
	// setLatestBlocks must come chronologically before observations, along
	// with observationTimestamp, to avoid front-running

	// Errors are not expected when reading from the underlying ChainReader
	if err := ds.setLatestBlocks(ctx, &obs); err != nil {
		return obs, err
	}

	var wg sync.WaitGroup
	if fetchMaxFinalizedBlockNum {
		wg.Add(1)
		go func() {
			defer wg.Done()
			latest, dbErr := ds.orm.LatestReport(ctx, ds.feedID)
			if dbErr != nil {
				obs.MaxFinalizedBlockNumber.Err = dbErr
				return
			}
			if latest != nil {
				obs.MaxFinalizedBlockNumber.Val, obs.MaxFinalizedBlockNumber.Err = ds.codec.CurrentBlockNumFromReport(latest)
				return
			}
			val, fetchErr := ds.fetcher.FetchInitialMaxFinalizedBlockNumber(ctx)
			if fetchErr != nil {
				obs.MaxFinalizedBlockNumber.Err = fetchErr
				return
			}
			if val != nil {
				obs.MaxFinalizedBlockNumber.Val = *val
				return
			}
			if ds.initialBlockNumber == nil {
				if obs.CurrentBlockNum.Err != nil {
					obs.MaxFinalizedBlockNumber.Err = ErrEmptyLatestReport{Err: obs.CurrentBlockNum.Err}
				} else {
					// Subract 1 here because we will later add 1 to the
					// maxFinalizedBlockNumber to get the first validFromBlockNum, which
					// ought to be the same as current block num.
					obs.MaxFinalizedBlockNumber.Val = obs.CurrentBlockNum.Val - 1
					ds.lggr.Infof("FetchInitialMaxFinalizedBlockNumber returned empty LatestReport; this is a new feed so maxFinalizedBlockNumber=%d (initialBlockNumber unset, using currentBlockNum=%d-1)", obs.MaxFinalizedBlockNumber.Val, obs.CurrentBlockNum.Val)
				}
			} else {
				// NOTE: It's important to subtract 1 if the server is missing any past
				// report (brand new feed) since we will add 1 to the
				// maxFinalizedBlockNumber to get the first validFromBlockNum, which
				// ought to be zero.
				//
				// If "initialBlockNumber" is set to zero, this will give a starting block of zero.
				obs.MaxFinalizedBlockNumber.Val = *ds.initialBlockNumber - 1
				ds.lggr.Infof("FetchInitialMaxFinalizedBlockNumber returned empty LatestReport; this is a new feed so maxFinalizedBlockNumber=%d (initialBlockNumber=%d)", obs.MaxFinalizedBlockNumber.Val, *ds.initialBlockNumber)
			}
		}()
	} else {
		obs.MaxFinalizedBlockNumber.Err = errors.New("fetchMaxFinalizedBlockNum=false")
	}
	var trrs pipeline.TaskRunResults
	wg.Add(1)
	go func() {
		defer wg.Done()
		var run *pipeline.Run
		run, trrs, pipelineExecutionErr = ds.executeRun(ctx)
		if pipelineExecutionErr != nil {
			pipelineExecutionErr = fmt.Errorf("Observe failed while executing run: %w", pipelineExecutionErr)
			return
		}

		ds.saver.Save(run)

		// NOTE: trrs comes back as _all_ tasks, but we only want the terminal ones
		// They are guaranteed to be sorted by index asc so should be in the correct order
		var finaltrrs []pipeline.TaskRunResult
		for _, trr := range trrs {
			if trr.IsTerminal() {
				finaltrrs = append(finaltrrs, trr)
			}
		}

		var parsed parseOutput
		parsed, pipelineExecutionErr = ds.parse(finaltrrs)
		if pipelineExecutionErr != nil {
			pipelineExecutionErr = fmt.Errorf("Observe failed while parsing run results: %w", pipelineExecutionErr)
			return
		}
		obs.BenchmarkPrice = parsed.benchmarkPrice
		obs.Bid = parsed.bid
		obs.Ask = parsed.ask
	}()

	wg.Wait()

	if pipelineExecutionErr != nil {
		return
	}

	ocrcommon.MaybeEnqueueEnhancedTelem(ds.jb, ds.chEnhancedTelem, ocrcommon.EnhancedTelemetryMercuryData{
		V1Observation:  &obs,
		TaskRunResults: trrs,
		RepTimestamp:   repts,
		FeedVersion:    mercuryutils.REPORT_V1,
	})

	return obs, nil
}

func toBigInt(val interface{}) (*big.Int, error) {
	dec, err := utils.ToDecimal(val)
	if err != nil {
		return nil, err
	}
	return dec.BigInt(), nil
}

type parseOutput struct {
	benchmarkPrice mercury.ObsResult[*big.Int]
	bid            mercury.ObsResult[*big.Int]
	ask            mercury.ObsResult[*big.Int]
}

// parse expects the output of observe to be three values, in the following order:
// 1. benchmark price
// 2. bid
// 3. ask
//
// returns error on parse errors: if something is the wrong type
func (ds *datasource) parse(trrs pipeline.TaskRunResults) (o parseOutput, merr error) {
	var finaltrrs []pipeline.TaskRunResult
	for _, trr := range trrs {
		// only return terminal trrs from executeRun
		if trr.IsTerminal() {
			finaltrrs = append(finaltrrs, trr)
		}
	}

	// pipeline.TaskRunResults comes ordered asc by index, this is guaranteed
	// by the pipeline executor
	if len(finaltrrs) != 3 {
		return o, fmt.Errorf("invalid number of results, expected: 3, got: %d", len(finaltrrs))
	}
	merr = errors.Join(
		setBenchmarkPrice(&o, finaltrrs[0].Result),
		setBid(&o, finaltrrs[1].Result),
		setAsk(&o, finaltrrs[2].Result),
	)

	return o, merr
}

func setBenchmarkPrice(o *parseOutput, res pipeline.Result) error {
	if res.Error != nil {
		o.benchmarkPrice.Err = res.Error
	} else if val, err := toBigInt(res.Value); err != nil {
		return fmt.Errorf("failed to parse BenchmarkPrice: %w", err)
	} else {
		o.benchmarkPrice.Val = val
	}
	return nil
}

func setBid(o *parseOutput, res pipeline.Result) error {
	if res.Error != nil {
		o.bid.Err = res.Error
	} else if val, err := toBigInt(res.Value); err != nil {
		return fmt.Errorf("failed to parse Bid: %w", err)
	} else {
		o.bid.Val = val
	}
	return nil
}

func setAsk(o *parseOutput, res pipeline.Result) error {
	if res.Error != nil {
		o.ask.Err = res.Error
	} else if val, err := toBigInt(res.Value); err != nil {
		return fmt.Errorf("failed to parse Ask: %w", err)
	} else {
		o.ask.Val = val
	}
	return nil
}

// The context passed in here has a timeout of (ObservationTimeout + ObservationGracePeriod).
// Upon context cancellation, its expected that we return any usable values within ObservationGracePeriod.
func (ds *datasource) executeRun(ctx context.Context) (*pipeline.Run, pipeline.TaskRunResults, error) {
	vars := pipeline.NewVarsFrom(map[string]interface{}{
		"jb": map[string]interface{}{
			"databaseID":    ds.jb.ID,
			"externalJobID": ds.jb.ExternalJobID,
			"name":          ds.jb.Name.ValueOrZero(),
		},
	})

	run, trrs, err := ds.pipelineRunner.ExecuteRun(ctx, ds.spec, vars, ds.lggr)
	if err != nil {
		return nil, nil, pkgerrors.Wrapf(err, "error executing run for spec ID %v", ds.spec.ID)
	}

	return run, trrs, err
}

<<<<<<< HEAD
func (ds *datasource) setLatestBlocks(ctx context.Context, obs *relaymercuryv1.Observation) error {
	latestBlocks, err := ds.mercuryChainReader.LatestHeads(ctx, nBlocksObservation)
=======
func (ds *datasource) setLatestBlocks(ctx context.Context, obs *v1types.Observation) error {
	latestBlocks, err := ds.mercuryChainReader.LatestHeads(ctx, nBlocksObservation)

>>>>>>> 4d8e0934
	if err != nil {
		ds.lggr.Errorw("failed to read latest blocks", "error", err)
		return err
	}

	if len(latestBlocks) < nBlocksObservation {
		ds.insufficientBlocksCounter.Inc()
		ds.lggr.Warnw("Insufficient blocks", "latestBlocks", latestBlocks, "lenLatestBlocks", len(latestBlocks), "nBlocksObservation", nBlocksObservation)
	}

	// TODO: remove with https://smartcontract-it.atlassian.net/browse/BCF-2209
	if len(latestBlocks) == 0 {
		obsErr := fmt.Errorf("no blocks available")
		ds.zeroBlocksCounter.Inc()
		obs.CurrentBlockNum.Err = obsErr
		obs.CurrentBlockHash.Err = obsErr
		obs.CurrentBlockTimestamp.Err = obsErr
	} else {
		obs.CurrentBlockNum.Val = int64(latestBlocks[0].Number)
		obs.CurrentBlockHash.Val = latestBlocks[0].Hash
		obs.CurrentBlockTimestamp.Val = latestBlocks[0].Timestamp
	}

	for _, block := range latestBlocks {
		obs.LatestBlocks = append(
			obs.LatestBlocks,
			v1types.NewBlock(int64(block.Number), block.Hash, block.Timestamp))
	}

	return nil
}<|MERGE_RESOLUTION|>--- conflicted
+++ resolved
@@ -67,11 +67,7 @@
 	mu sync.RWMutex
 
 	chEnhancedTelem    chan<- ocrcommon.EnhancedTelemetryMercuryData
-<<<<<<< HEAD
-	mercuryChainReader relaymercury.ChainReader
-=======
 	mercuryChainReader mercury.ChainReader
->>>>>>> 4d8e0934
 	fetcher            Fetcher
 	initialBlockNumber *int64
 
@@ -295,14 +291,9 @@
 	return run, trrs, err
 }
 
-<<<<<<< HEAD
-func (ds *datasource) setLatestBlocks(ctx context.Context, obs *relaymercuryv1.Observation) error {
-	latestBlocks, err := ds.mercuryChainReader.LatestHeads(ctx, nBlocksObservation)
-=======
 func (ds *datasource) setLatestBlocks(ctx context.Context, obs *v1types.Observation) error {
 	latestBlocks, err := ds.mercuryChainReader.LatestHeads(ctx, nBlocksObservation)
 
->>>>>>> 4d8e0934
 	if err != nil {
 		ds.lggr.Errorw("failed to read latest blocks", "error", err)
 		return err
