package evm

import (
	"context"
	"database/sql"
	"fmt"

	"github.com/ethereum/go-ethereum/accounts/abi/bind"
	"github.com/ethereum/go-ethereum/common"
	"github.com/pkg/errors"
	"github.com/prometheus/client_golang/prometheus"
	"github.com/prometheus/client_golang/prometheus/promauto"

	"github.com/smartcontractkit/libocr/gethwrappers2/ocr2aggregator"
	"github.com/smartcontractkit/libocr/gethwrappers2/ocrconfigurationstoreevmsimple"
	ocrtypes "github.com/smartcontractkit/libocr/offchainreporting2plus/types"

	"github.com/smartcontractkit/chainlink-common/pkg/services"

	"github.com/smartcontractkit/chainlink/v2/core/chains/evm/client"
	"github.com/smartcontractkit/chainlink/v2/core/chains/evm/logpoller"
	"github.com/smartcontractkit/chainlink/v2/core/logger"
	evmRelayTypes "github.com/smartcontractkit/chainlink/v2/core/services/relay/evm/types"
)

var (
	failedRPCContractCalls = promauto.NewCounterVec(prometheus.CounterOpts{
		Name: "ocr2_failed_rpc_contract_calls",
		Help: "Running count of failed RPC contract calls by chain/contract",
	},
		[]string{"chainID", "contractAddress"},
	)
)

type LogDecoder interface {
	EventSig() common.Hash
	Decode(rawLog []byte) (ocrtypes.ContractConfig, error)
}

type configPoller struct {
	services.StateMachine

	lggr               logger.Logger
	filterName         string
	destChainLogPoller logpoller.LogPoller
	client             client.Client

	aggregatorContractAddr common.Address
	aggregatorContract     *ocr2aggregator.OCR2Aggregator

	// Some chains "manage" state bloat by deleting older logs. The ConfigStore
	// contract allows us work around such restrictions.
	configStoreContractAddr *common.Address
	configStoreContract     *ocrconfigurationstoreevmsimple.OCRConfigurationStoreEVMSimple

	// Depending on the exact contract used, the raw config log may be shaped
	// in different ways
	ld LogDecoder
}

func configPollerFilterName(addr common.Address) string {
	return logpoller.FilterName("OCR2ConfigPoller", addr.String())
}

type CPConfig struct {
	Client                    client.Client
	DestinationChainPoller    logpoller.LogPoller
	AggregatorContractAddress common.Address
	ConfigStoreAddress        *common.Address
	LogDecoder                LogDecoder
}

func NewConfigPoller(lggr logger.Logger, cfg CPConfig) (evmRelayTypes.ConfigPoller, error) {
	return newConfigPoller(lggr, cfg.Client, cfg.DestinationChainPoller, cfg.AggregatorContractAddress, cfg.ConfigStoreAddress, cfg.LogDecoder)
}

func newConfigPoller(lggr logger.Logger, client client.Client, destChainPoller logpoller.LogPoller, aggregatorContractAddr common.Address, configStoreAddr *common.Address, ld LogDecoder) (*configPoller, error) {
	err := destChainPoller.RegisterFilter(logpoller.Filter{Name: configPollerFilterName(aggregatorContractAddr), EventSigs: []common.Hash{ld.EventSig()}, Addresses: []common.Address{aggregatorContractAddr}})
	if err != nil {
		return nil, err
	}

	aggregatorContract, err := ocr2aggregator.NewOCR2Aggregator(aggregatorContractAddr, client)
	if err != nil {
		return nil, err
	}

	cp := &configPoller{
		lggr:                   lggr,
		filterName:             configPollerFilterName(aggregatorContractAddr),
		destChainLogPoller:     destChainPoller,
		aggregatorContractAddr: aggregatorContractAddr,
		client:                 client,
		aggregatorContract:     aggregatorContract,
		ld:                     ld,
	}

	if configStoreAddr != nil {
		cp.configStoreContractAddr = configStoreAddr
		cp.configStoreContract, err = ocrconfigurationstoreevmsimple.NewOCRConfigurationStoreEVMSimple(*configStoreAddr, client)
		if err != nil {
			return nil, err
		}
	}

	return cp, nil
}

func (cp *configPoller) Start() {}

func (cp *configPoller) Close() error {
	return nil
}

// Notify noop method
func (cp *configPoller) Notify() <-chan struct{} {
	return nil
}

// Replay abstracts the logpoller.LogPoller Replay() implementation
func (cp *configPoller) Replay(ctx context.Context, fromBlock int64) error {
	return cp.destChainLogPoller.Replay(ctx, fromBlock)
}

// LatestConfigDetails returns the latest config details from the logs
func (cp *configPoller) LatestConfigDetails(ctx context.Context) (changedInBlock uint64, configDigest ocrtypes.ConfigDigest, err error) {
<<<<<<< HEAD
	latest, err := cp.destChainLogPoller.LatestLogByEventSigWithConfs(ConfigSet, cp.aggregatorContractAddr, 1)
=======
	latest, err := cp.destChainLogPoller.LatestLogByEventSigWithConfs(cp.ld.EventSig(), cp.aggregatorContractAddr, 1, pg.WithParentCtx(ctx))
>>>>>>> 009c9987
	if err != nil {
		if errors.Is(err, sql.ErrNoRows) {
			if cp.isConfigStoreAvailable() {
				// Fallback to RPC call in case logs have been pruned and configStoreContract is available
				return cp.callLatestConfigDetails(ctx)
			}
			// log not found means return zero config digest
			return 0, ocrtypes.ConfigDigest{}, nil
		}
		return 0, ocrtypes.ConfigDigest{}, err
	}
	latestConfigSet, err := cp.ld.Decode(latest.Data)
	if err != nil {
		return 0, ocrtypes.ConfigDigest{}, err
	}
	return uint64(latest.BlockNumber), latestConfigSet.ConfigDigest, nil
}

// LatestConfig returns the latest config from the logs on a certain block
func (cp *configPoller) LatestConfig(ctx context.Context, changedInBlock uint64) (ocrtypes.ContractConfig, error) {
<<<<<<< HEAD
	lgs, err := cp.destChainLogPoller.Logs(int64(changedInBlock), int64(changedInBlock), ConfigSet, cp.aggregatorContractAddr)
=======
	lgs, err := cp.destChainLogPoller.Logs(int64(changedInBlock), int64(changedInBlock), cp.ld.EventSig(), cp.aggregatorContractAddr, pg.WithParentCtx(ctx))
>>>>>>> 009c9987
	if err != nil {
		return ocrtypes.ContractConfig{}, err
	}
	if len(lgs) == 0 {
		if cp.isConfigStoreAvailable() {
			// Fallback to RPC call in case logs have been pruned
			return cp.callReadConfigFromStore(ctx)
		}
		return ocrtypes.ContractConfig{}, fmt.Errorf("no logs found for config on contract %s (chain %s) at block %d", cp.aggregatorContractAddr.Hex(), cp.client.ConfiguredChainID().String(), changedInBlock)
	}
	latestConfigSet, err := cp.ld.Decode(lgs[len(lgs)-1].Data)
	if err != nil {
		return ocrtypes.ContractConfig{}, err
	}
	cp.lggr.Infow("LatestConfig", "latestConfig", latestConfigSet)
	return latestConfigSet, nil
}

// LatestBlockHeight returns the latest block height from the logs
func (cp *configPoller) LatestBlockHeight(ctx context.Context) (blockHeight uint64, err error) {
	latest, err := cp.destChainLogPoller.LatestBlock(ctx)
	if err != nil {
		if errors.Is(err, sql.ErrNoRows) {
			return 0, nil
		}
		return 0, err
	}
	return uint64(latest.BlockNumber), nil
}

func (cp *configPoller) isConfigStoreAvailable() bool {
	return cp.configStoreContract != nil
}

// RPC call for latest config details
func (cp *configPoller) callLatestConfigDetails(ctx context.Context) (changedInBlock uint64, configDigest ocrtypes.ConfigDigest, err error) {
	details, err := cp.aggregatorContract.LatestConfigDetails(&bind.CallOpts{
		Context: ctx,
	})
	if err != nil {
		failedRPCContractCalls.WithLabelValues(cp.client.ConfiguredChainID().String(), cp.aggregatorContractAddr.Hex()).Inc()
	}
	return uint64(details.BlockNumber), details.ConfigDigest, err
}

// RPC call to read config from config store contract
func (cp *configPoller) callReadConfigFromStore(ctx context.Context) (cfg ocrtypes.ContractConfig, err error) {
	_, configDigest, err := cp.LatestConfigDetails(ctx)
	if err != nil {
		failedRPCContractCalls.WithLabelValues(cp.client.ConfiguredChainID().String(), cp.aggregatorContractAddr.Hex()).Inc()
		return cfg, fmt.Errorf("failed to get latest config details: %w", err)
	}
	if configDigest == (ocrtypes.ConfigDigest{}) {
		return cfg, fmt.Errorf("config details missing while trying to lookup config in store; no logs found for contract %s (chain %s)", cp.aggregatorContractAddr.Hex(), cp.client.ConfiguredChainID().String())
	}

	storedConfig, err := cp.configStoreContract.ReadConfig(&bind.CallOpts{
		Context: ctx,
	}, configDigest)
	if err != nil {
		failedRPCContractCalls.WithLabelValues(cp.client.ConfiguredChainID().String(), cp.configStoreContractAddr.Hex()).Inc()
		return cfg, fmt.Errorf("failed to read config from config store contract: %w", err)
	}

	signers := make([]ocrtypes.OnchainPublicKey, len(storedConfig.Signers))
	for i := range signers {
		signers[i] = storedConfig.Signers[i].Bytes()
	}
	transmitters := make([]ocrtypes.Account, len(storedConfig.Transmitters))
	for i := range transmitters {
		transmitters[i] = ocrtypes.Account(storedConfig.Transmitters[i].Hex())
	}

	return ocrtypes.ContractConfig{
		ConfigDigest:          configDigest,
		ConfigCount:           uint64(storedConfig.ConfigCount),
		Signers:               signers,
		Transmitters:          transmitters,
		F:                     storedConfig.F,
		OnchainConfig:         storedConfig.OnchainConfig,
		OffchainConfigVersion: storedConfig.OffchainConfigVersion,
		OffchainConfig:        storedConfig.OffchainConfig,
	}, err
}<|MERGE_RESOLUTION|>--- conflicted
+++ resolved
@@ -124,11 +124,7 @@
 
 // LatestConfigDetails returns the latest config details from the logs
 func (cp *configPoller) LatestConfigDetails(ctx context.Context) (changedInBlock uint64, configDigest ocrtypes.ConfigDigest, err error) {
-<<<<<<< HEAD
 	latest, err := cp.destChainLogPoller.LatestLogByEventSigWithConfs(ConfigSet, cp.aggregatorContractAddr, 1)
-=======
-	latest, err := cp.destChainLogPoller.LatestLogByEventSigWithConfs(cp.ld.EventSig(), cp.aggregatorContractAddr, 1, pg.WithParentCtx(ctx))
->>>>>>> 009c9987
 	if err != nil {
 		if errors.Is(err, sql.ErrNoRows) {
 			if cp.isConfigStoreAvailable() {
@@ -149,11 +145,7 @@
 
 // LatestConfig returns the latest config from the logs on a certain block
 func (cp *configPoller) LatestConfig(ctx context.Context, changedInBlock uint64) (ocrtypes.ContractConfig, error) {
-<<<<<<< HEAD
 	lgs, err := cp.destChainLogPoller.Logs(int64(changedInBlock), int64(changedInBlock), ConfigSet, cp.aggregatorContractAddr)
-=======
-	lgs, err := cp.destChainLogPoller.Logs(int64(changedInBlock), int64(changedInBlock), cp.ld.EventSig(), cp.aggregatorContractAddr, pg.WithParentCtx(ctx))
->>>>>>> 009c9987
 	if err != nil {
 		return ocrtypes.ContractConfig{}, err
 	}
