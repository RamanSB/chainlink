package evm

import (
	"context"
	"database/sql"
	"fmt"

	"github.com/ethereum/go-ethereum/accounts/abi"
	"github.com/ethereum/go-ethereum/common"
	"github.com/pkg/errors"
	"github.com/smartcontractkit/libocr/gethwrappers2/ocr2aggregator"
	ocrtypes "github.com/smartcontractkit/libocr/offchainreporting2/types"

	"github.com/smartcontractkit/chainlink/v2/core/chains/evm/logpoller"
	"github.com/smartcontractkit/chainlink/v2/core/logger"
	"github.com/smartcontractkit/chainlink/v2/core/services/pg"
)

// ConfigSet Common to all OCR2 evm based contracts: https://github.com/smartcontractkit/libocr/blob/master/contract2/dev/OCR2Abstract.sol
var ConfigSet common.Hash

var defaultABI abi.ABI

const configSetEventName = "ConfigSet"

func init() {
	var err error
	abiPointer, err := ocr2aggregator.OCR2AggregatorMetaData.GetAbi()
	if err != nil {
		panic(err)
	}
	defaultABI = *abiPointer
	ConfigSet = defaultABI.Events[configSetEventName].ID
}

func unpackLogData(d []byte) (*ocr2aggregator.OCR2AggregatorConfigSet, error) {
	unpacked := new(ocr2aggregator.OCR2AggregatorConfigSet)
	err := defaultABI.UnpackIntoInterface(unpacked, configSetEventName, d)
	if err != nil {
		return nil, errors.Wrap(err, "failed to unpack log data")
	}
	return unpacked, nil
}

func configFromLog(logData []byte) (ocrtypes.ContractConfig, error) {
	unpacked, err := unpackLogData(logData)
	if err != nil {
		return ocrtypes.ContractConfig{}, err
	}

	var transmitAccounts []ocrtypes.Account
	for _, addr := range unpacked.Transmitters {
<<<<<<< HEAD
		transmitAccounts = append(transmitAccounts, ocrtypes.Account(fmt.Sprintf("0x%x", addr)))
=======
		transmitAccounts = append(transmitAccounts, ocrtypes.Account(addr.String()))
>>>>>>> 4d02c579
	}
	var signers []ocrtypes.OnchainPublicKey
	for _, addr := range unpacked.Signers {
		addr := addr
		signers = append(signers, addr[:])
	}

	return ocrtypes.ContractConfig{
		ConfigDigest:          unpacked.ConfigDigest,
		ConfigCount:           unpacked.ConfigCount,
		Signers:               signers,
		Transmitters:          transmitAccounts,
		F:                     unpacked.F,
		OnchainConfig:         unpacked.OnchainConfig,
		OffchainConfigVersion: unpacked.OffchainConfigVersion,
		OffchainConfig:        unpacked.OffchainConfig,
	}, nil
}

type configPoller struct {
	lggr               logger.Logger
	filterName         string
	destChainLogPoller logpoller.LogPoller
	addr               common.Address
}

func configPollerFilterName(addr common.Address) string {
	return logpoller.FilterName("OCR2ConfigPoller", addr.String())
}

// NewConfigPoller creates a new ConfigPoller
func NewConfigPoller(lggr logger.Logger, destChainPoller logpoller.LogPoller, addr common.Address) (ConfigPoller, error) {
	err := destChainPoller.RegisterFilter(logpoller.Filter{Name: configPollerFilterName(addr), EventSigs: []common.Hash{ConfigSet}, Addresses: []common.Address{addr}})
	if err != nil {
		return nil, err
	}

	cp := &configPoller{
		lggr:               lggr,
		filterName:         configPollerFilterName(addr),
		destChainLogPoller: destChainPoller,
		addr:               addr,
	}

	return cp, nil
}

// Notify noop method
func (cp *configPoller) Notify() <-chan struct{} {
	return nil
}

// Replay abstracts the logpoller.LogPoller Replay() implementation
func (cp *configPoller) Replay(ctx context.Context, fromBlock int64) error {
	return cp.destChainLogPoller.Replay(ctx, fromBlock)
}

// LatestConfigDetails returns the latest config details from the logs
func (cp *configPoller) LatestConfigDetails(ctx context.Context) (changedInBlock uint64, configDigest ocrtypes.ConfigDigest, err error) {
	latest, err := cp.destChainLogPoller.LatestLogByEventSigWithConfs(ConfigSet, cp.addr, 1, pg.WithParentCtx(ctx))
	if err != nil {
		// If contract is not configured, we will not have the log.
		if errors.Is(err, sql.ErrNoRows) {
			return 0, ocrtypes.ConfigDigest{}, nil
		}
		return 0, ocrtypes.ConfigDigest{}, err
	}
	latestConfigSet, err := configFromLog(latest.Data)
	if err != nil {
		return 0, ocrtypes.ConfigDigest{}, err
	}
	return uint64(latest.BlockNumber), latestConfigSet.ConfigDigest, nil
}

// LatestConfig returns the latest config from the logs on a certain block
func (cp *configPoller) LatestConfig(ctx context.Context, changedInBlock uint64) (ocrtypes.ContractConfig, error) {
	lgs, err := cp.destChainLogPoller.Logs(int64(changedInBlock), int64(changedInBlock), ConfigSet, cp.addr, pg.WithParentCtx(ctx))
	if err != nil {
		return ocrtypes.ContractConfig{}, err
	}
	latestConfigSet, err := configFromLog(lgs[len(lgs)-1].Data)
	if err != nil {
		return ocrtypes.ContractConfig{}, err
	}
	cp.lggr.Infow("LatestConfig", "latestConfig", latestConfigSet)
	return latestConfigSet, nil
}

// LatestBlockHeight returns the latest block height from the logs
func (cp *configPoller) LatestBlockHeight(ctx context.Context) (blockHeight uint64, err error) {
	latest, err := cp.destChainLogPoller.LatestBlock(pg.WithParentCtx(ctx))
	if err != nil {
		if errors.Is(err, sql.ErrNoRows) {
			return 0, nil
		}
		return 0, err
	}
	return uint64(latest), nil
}<|MERGE_RESOLUTION|>--- conflicted
+++ resolved
@@ -3,7 +3,6 @@
 import (
 	"context"
 	"database/sql"
-	"fmt"
 
 	"github.com/ethereum/go-ethereum/accounts/abi"
 	"github.com/ethereum/go-ethereum/common"
@@ -50,11 +49,7 @@
 
 	var transmitAccounts []ocrtypes.Account
 	for _, addr := range unpacked.Transmitters {
-<<<<<<< HEAD
-		transmitAccounts = append(transmitAccounts, ocrtypes.Account(fmt.Sprintf("0x%x", addr)))
-=======
 		transmitAccounts = append(transmitAccounts, ocrtypes.Account(addr.String()))
->>>>>>> 4d02c579
 	}
 	var signers []ocrtypes.OnchainPublicKey
 	for _, addr := range unpacked.Signers {
