--- conflicted
+++ resolved
@@ -428,15 +428,12 @@
 				ELSE EXCLUDED.status
 			END
 		),
-<<<<<<< HEAD
-=======
 		external_job_id = (
 			CASE
 				WHEN job_proposals.status = 'deleted' THEN job_proposals.external_job_id
 				ELSE $6
 			END
 		),
->>>>>>> 4d02c579
 		multiaddrs = EXCLUDED.multiaddrs,
 		updated_at = EXCLUDED.updated_at
 RETURNING id;
