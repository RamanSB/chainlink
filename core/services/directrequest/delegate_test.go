package directrequest_test

import (
	"context"
	"math/big"
	"testing"
	"time"

	uuid "github.com/satori/go.uuid"
	"github.com/smartcontractkit/chainlink/core/logger"
	"gorm.io/gorm"

	"github.com/ethereum/go-ethereum/common"
	"github.com/ethereum/go-ethereum/core/types"
	"github.com/smartcontractkit/chainlink/core/assets"
	"github.com/smartcontractkit/chainlink/core/internal/cltest"
	"github.com/smartcontractkit/chainlink/core/internal/gethwrappers/generated/operator_wrapper"
	"github.com/smartcontractkit/chainlink/core/services/directrequest"
	"github.com/smartcontractkit/chainlink/core/services/job"
	"github.com/smartcontractkit/chainlink/core/services/log"
	log_mocks "github.com/smartcontractkit/chainlink/core/services/log/mocks"
	"github.com/smartcontractkit/chainlink/core/services/pipeline"
	pipeline_mocks "github.com/smartcontractkit/chainlink/core/services/pipeline/mocks"
	"github.com/smartcontractkit/chainlink/core/services/postgres"
	"github.com/stretchr/testify/assert"
	"github.com/stretchr/testify/mock"
	"github.com/stretchr/testify/require"
)

func TestDelegate_ServicesForSpec(t *testing.T) {
	ethClient := cltest.NewEthClientMock(t)
	broadcaster := new(log_mocks.Broadcaster)
	runner := new(pipeline_mocks.Runner)

	store, cleanupDB := cltest.NewStore(t)
	defer cleanupDB()

	config := testConfig{
		minIncomingConfirmations: 1,
	}
	delegate := directrequest.NewDelegate(logger.Default, broadcaster, runner, nil, ethClient, store.DB, config)

	t.Run("Spec without DirectRequestSpec", func(t *testing.T) {
		spec := job.Job{}
		_, err := delegate.ServicesForSpec(spec)
		assert.Error(t, err, "expects a *job.DirectRequestSpec to be present")
	})

	t.Run("Spec with DirectRequestSpec", func(t *testing.T) {
		spec := job.Job{DirectRequestSpec: &job.DirectRequestSpec{}, PipelineSpec: &pipeline.Spec{}}
		services, err := delegate.ServicesForSpec(spec)
		require.NoError(t, err)
		assert.Len(t, services, 1)
	})
}

type DirectRequestUniverse struct {
	spec           *job.Job
	runner         *pipeline_mocks.Runner
	service        job.Service
	jobORM         job.ORM
	listener       log.Listener
	logBroadcaster *log_mocks.Broadcaster
	cleanup        func()
}

func NewDirectRequestUniverseWithConfig(t *testing.T, drConfig testConfig, specF func(spec *job.Job)) *DirectRequestUniverse {
<<<<<<< HEAD
	gethClient := new(mocks.Client)
	gethClient.Test(t)
=======
	gethClient := cltest.NewEthClientMock(t)
>>>>>>> df6daf7c
	broadcaster := new(log_mocks.Broadcaster)
	broadcaster.Test(t)
	runner := new(pipeline_mocks.Runner)
	runner.Test(t)

	config := cltest.NewTestEVMConfig(t)
	store, cleanupDB := cltest.NewStoreWithConfig(t, config)
	orm, eventBroadcaster, cleanupPipeline := cltest.NewPipelineORM(t, config, store.DB)
	keyStore := cltest.NewKeyStore(t, store.DB)

	jobORM := job.NewORM(store.DB, config, orm, eventBroadcaster, &postgres.NullAdvisoryLocker{}, keyStore)

	cleanup := func() {
		cleanupDB()
		cleanupPipeline()
		jobORM.Close()
	}

	delegate := directrequest.NewDelegate(logger.Default, broadcaster, runner, orm, gethClient, store.DB, drConfig)

	spec := cltest.MakeDirectRequestJobSpec(t)
	spec.ExternalJobID = uuid.NewV4()
	if specF != nil {
		specF(spec)
	}
	jb, err := jobORM.CreateJob(context.Background(), spec, spec.Pipeline)
	require.NoError(t, err)
	serviceArray, err := delegate.ServicesForSpec(jb)
	require.NoError(t, err)
	assert.Len(t, serviceArray, 1)
	service := serviceArray[0]

	uni := &DirectRequestUniverse{
		spec:           spec,
		runner:         runner,
		service:        service,
		jobORM:         jobORM,
		listener:       nil,
		logBroadcaster: broadcaster,
		cleanup:        cleanup,
	}

	broadcaster.On("Register", mock.Anything, mock.Anything).Return(func() {}).Run(func(args mock.Arguments) {
		uni.listener = args.Get(0).(log.Listener)
	})

	return uni
}

func NewDirectRequestUniverse(t *testing.T) *DirectRequestUniverse {
	drConfig := testConfig{
		minIncomingConfirmations: 1,
	}
	return NewDirectRequestUniverseWithConfig(t, drConfig, nil)
}

func (uni *DirectRequestUniverse) Cleanup() {
	uni.cleanup()
}

func TestDelegate_ServicesListenerHandleLog(t *testing.T) {
	t.Run("Log is an OracleRequest", func(t *testing.T) {
		uni := NewDirectRequestUniverse(t)
		defer uni.Cleanup()

		log := new(log_mocks.Broadcast)
		defer log.AssertExpectations(t)

		uni.logBroadcaster.On("WasAlreadyConsumed", mock.Anything, mock.Anything).Return(false, nil)
		logOracleRequest := operator_wrapper.OperatorOracleRequest{
			CancelExpiration: big.NewInt(0),
		}
		log.On("RawLog").Return(types.Log{
			Topics: []common.Hash{
				{},
				uni.spec.ExternalIDEncodeStringToTopic(),
			},
		})
		log.On("DecodedLog").Return(&logOracleRequest)
		uni.logBroadcaster.On("MarkConsumed", mock.Anything, mock.Anything).Return(nil)

		runBeganAwaiter := cltest.NewAwaiter()
		uni.runner.On("Run", mock.Anything, mock.AnythingOfType("*pipeline.Run"), mock.Anything, mock.Anything, mock.Anything).
			Return(false, nil).
			Run(func(args mock.Arguments) {
				runBeganAwaiter.ItHappened()
				fn := args.Get(4).(func(*gorm.DB) error)
				fn(nil)
			}).Once()

		err := uni.service.Start()
		require.NoError(t, err)

		// check if the job exists under the correct ID
		drJob, jErr := uni.jobORM.FindJob(context.Background(), uni.listener.JobID())
		require.NoError(t, jErr)
		require.Equal(t, drJob.ID, uni.listener.JobID())
		require.NotNil(t, drJob.DirectRequestSpec)

		uni.listener.HandleLog(log)

		runBeganAwaiter.AwaitOrFail(t, 5*time.Second)

		uni.service.Close()
		uni.logBroadcaster.AssertExpectations(t)
		uni.runner.AssertExpectations(t)
	})

	t.Run("Log is not consumed, as it's too young", func(t *testing.T) {
		uni := NewDirectRequestUniverse(t)
		defer uni.Cleanup()

		log := new(log_mocks.Broadcast)

		uni.logBroadcaster.On("WasAlreadyConsumed", mock.Anything, mock.Anything).Return(false, nil).Maybe()
		logOracleRequest := operator_wrapper.OperatorOracleRequest{
			CancelExpiration: big.NewInt(0),
		}
		log.On("RawLog").Return(types.Log{
			Topics: []common.Hash{
				{},
				uni.spec.ExternalIDEncodeStringToTopic(),
			},
			BlockNumber: 0,
		}).Maybe()
		log.On("DecodedLog").Return(&logOracleRequest).Maybe()
		uni.logBroadcaster.On("MarkConsumed", mock.Anything, mock.Anything).Return(nil).Maybe()

		err := uni.service.Start()
		require.NoError(t, err)

		log.AssertExpectations(t)

		uni.listener.HandleLog(log)

		uni.logBroadcaster.On("WasAlreadyConsumed", mock.Anything, mock.Anything).Return(false, nil)

		runBeganAwaiter := cltest.NewAwaiter()
		uni.runner.On("Run", mock.Anything, mock.Anything, mock.Anything, mock.Anything, mock.Anything).
			Run(func(args mock.Arguments) {
				runBeganAwaiter.ItHappened()
				fn := args.Get(4).(func(*gorm.DB) error)
				fn(nil)
			}).Once().Return(false, nil)

		// but should after this one, as the head Number is larger
		runBeganAwaiter.AwaitOrFail(t, 5*time.Second)
		cltest.EventuallyExpectationsMet(t, log, 3*time.Second, 100*time.Millisecond)

		uni.service.Close()
		uni.logBroadcaster.AssertExpectations(t)
		uni.runner.AssertExpectations(t)
	})

	t.Run("Log has wrong jobID", func(t *testing.T) {
		uni := NewDirectRequestUniverse(t)
		defer uni.Cleanup()

		log := new(log_mocks.Broadcast)
		uni.logBroadcaster.On("WasAlreadyConsumed", mock.Anything, mock.Anything).Return(false, nil)
		uni.logBroadcaster.On("MarkConsumed", mock.Anything, mock.Anything).Return(nil)

		logCancelOracleRequest := operator_wrapper.OperatorCancelOracleRequest{RequestId: uni.spec.ExternalIDEncodeStringToTopic()}
		log.On("DecodedLog").Return(&logCancelOracleRequest)
		log.On("RawLog").Return(types.Log{
			Topics: []common.Hash{{}, {}},
		})

		err := uni.service.Start()
		require.NoError(t, err)

		uni.listener.HandleLog(log)

		cltest.EventuallyExpectationsMet(t, uni.logBroadcaster, 3*time.Second, 100*time.Millisecond)
		cltest.EventuallyExpectationsMet(t, uni.runner, 3*time.Second, 100*time.Millisecond)
		cltest.EventuallyExpectationsMet(t, log, 3*time.Second, 100*time.Millisecond)

		uni.service.Close()
	})

	t.Run("Log is a CancelOracleRequest with no matching run", func(t *testing.T) {
		uni := NewDirectRequestUniverse(t)
		defer uni.Cleanup()

		log := new(log_mocks.Broadcast)

		uni.logBroadcaster.On("WasAlreadyConsumed", mock.Anything, mock.Anything).Return(false, nil)
		logCancelOracleRequest := operator_wrapper.OperatorCancelOracleRequest{RequestId: uni.spec.ExternalIDEncodeStringToTopic()}
		log.On("RawLog").Return(types.Log{
			Topics: []common.Hash{
				{},
				uni.spec.ExternalIDEncodeStringToTopic(),
			},
		})
		log.On("DecodedLog").Return(&logCancelOracleRequest)
		uni.logBroadcaster.On("MarkConsumed", mock.Anything, mock.Anything).Return(nil)

		err := uni.service.Start()
		require.NoError(t, err)

		uni.listener.HandleLog(log)

		cltest.EventuallyExpectationsMet(t, uni.logBroadcaster, 3*time.Second, 100*time.Millisecond)
		cltest.EventuallyExpectationsMet(t, uni.runner, 3*time.Second, 100*time.Millisecond)
		cltest.EventuallyExpectationsMet(t, log, 3*time.Second, 100*time.Millisecond)

		uni.service.Close()
	})

	t.Run("Log is a CancelOracleRequest with a matching run", func(t *testing.T) {
		uni := NewDirectRequestUniverse(t)
		defer uni.Cleanup()

		runLog := new(log_mocks.Broadcast)

		uni.logBroadcaster.On("WasAlreadyConsumed", mock.Anything, mock.Anything).Return(false, nil)
		logOracleRequest := operator_wrapper.OperatorOracleRequest{
			CancelExpiration: big.NewInt(0),
			RequestId:        uni.spec.ExternalIDEncodeStringToTopic(),
		}
		runLog.On("RawLog").Return(types.Log{
			Topics: []common.Hash{
				{},
				uni.spec.ExternalIDEncodeStringToTopic(),
			},
		})
		runLog.On("DecodedLog").Return(&logOracleRequest)
		uni.logBroadcaster.On("MarkConsumed", mock.Anything, mock.Anything).Return(nil)

		cancelLog := new(log_mocks.Broadcast)

		uni.logBroadcaster.On("WasAlreadyConsumed", mock.Anything, mock.Anything).Return(false, nil)
		logCancelOracleRequest := operator_wrapper.OperatorCancelOracleRequest{RequestId: uni.spec.ExternalIDEncodeStringToTopic()}
		cancelLog.On("RawLog").Return(types.Log{
			Topics: []common.Hash{
				{},
				uni.spec.ExternalIDEncodeStringToTopic(),
			},
		})
		cancelLog.On("DecodedLog").Return(&logCancelOracleRequest)
		uni.logBroadcaster.On("MarkConsumed", mock.Anything, mock.Anything).Return(nil)

		err := uni.service.Start()
		require.NoError(t, err)

		timeout := 5 * time.Second
		runBeganAwaiter := cltest.NewAwaiter()
		runCancelledAwaiter := cltest.NewAwaiter()
		uni.runner.On("Run", mock.Anything, mock.Anything, mock.Anything, mock.Anything, mock.Anything).Run(func(args mock.Arguments) {
			runBeganAwaiter.ItHappened()
			ctx := args[0].(context.Context)
			select {
			case <-time.After(timeout):
				t.Fatalf("Timed out waiting for Run to be canceled (%v)", timeout)
			case <-ctx.Done():
				runCancelledAwaiter.ItHappened()
			}
		}).Once().Return(false, nil)
		uni.listener.HandleLog(runLog)

		runBeganAwaiter.AwaitOrFail(t, timeout)
		runLog.AssertExpectations(t)

		uni.listener.HandleLog(cancelLog)

		runCancelledAwaiter.AwaitOrFail(t, timeout)
		cancelLog.AssertExpectations(t)

		uni.service.Close()
		uni.logBroadcaster.AssertExpectations(t)
		uni.runner.AssertExpectations(t)
	})

	t.Run("Log has sufficient funds", func(t *testing.T) {
		drConfig := testConfig{
			minIncomingConfirmations: 1,
			minimumContractPayment:   assets.NewLink(100),
		}
		uni := NewDirectRequestUniverseWithConfig(t, drConfig, nil)
		defer uni.Cleanup()

		log := new(log_mocks.Broadcast)
		defer log.AssertExpectations(t)

		uni.logBroadcaster.On("WasAlreadyConsumed", mock.Anything, mock.Anything).Return(false, nil)
		logOracleRequest := operator_wrapper.OperatorOracleRequest{
			CancelExpiration: big.NewInt(0),
			Payment:          big.NewInt(100),
		}
		log.On("RawLog").Return(types.Log{
			Topics: []common.Hash{
				{},
				uni.spec.ExternalIDEncodeStringToTopic(),
			},
		})
		log.On("DecodedLog").Return(&logOracleRequest)
		uni.logBroadcaster.On("MarkConsumed", mock.Anything, mock.Anything).Return(nil)

		runBeganAwaiter := cltest.NewAwaiter()
		uni.runner.On("Run", mock.Anything, mock.Anything, mock.Anything, mock.Anything, mock.Anything).Run(func(args mock.Arguments) {
			runBeganAwaiter.ItHappened()
			fn := args.Get(4).(func(*gorm.DB) error)
			fn(nil)
		}).Once().Return(false, nil)

		err := uni.service.Start()
		require.NoError(t, err)

		// check if the job exists under the correct ID
		drJob, jErr := uni.jobORM.FindJob(context.Background(), uni.listener.JobID())
		require.NoError(t, jErr)
		require.Equal(t, drJob.ID, uni.listener.JobID())
		require.NotNil(t, drJob.DirectRequestSpec)

		uni.listener.HandleLog(log)

		runBeganAwaiter.AwaitOrFail(t, 5*time.Second)

		uni.service.Close()
		uni.logBroadcaster.AssertExpectations(t)
		uni.runner.AssertExpectations(t)
	})

	t.Run("Log has insufficient funds", func(t *testing.T) {
		drConfig := testConfig{
			minIncomingConfirmations: 1,
			minimumContractPayment:   assets.NewLink(100),
		}
		uni := NewDirectRequestUniverseWithConfig(t, drConfig, nil)
		defer uni.Cleanup()

		log := new(log_mocks.Broadcast)
		defer log.AssertExpectations(t)

		uni.logBroadcaster.On("WasAlreadyConsumed", mock.Anything, mock.Anything).Return(false, nil)
		logOracleRequest := operator_wrapper.OperatorOracleRequest{
			CancelExpiration: big.NewInt(0),
			Payment:          big.NewInt(99),
		}
		log.On("RawLog").Return(types.Log{
			Topics: []common.Hash{
				{},
				uni.spec.ExternalIDEncodeStringToTopic(),
			},
		})
		log.On("DecodedLog").Return(&logOracleRequest)
		markConsumedLogAwaiter := cltest.NewAwaiter()
		uni.logBroadcaster.On("MarkConsumed", mock.Anything, mock.Anything).Run(func(args mock.Arguments) {
			markConsumedLogAwaiter.ItHappened()
		}).Return(nil)

		err := uni.service.Start()
		require.NoError(t, err)

		uni.listener.HandleLog(log)

		markConsumedLogAwaiter.AwaitOrFail(t, 5*time.Second)

		uni.service.Close()
		uni.logBroadcaster.AssertExpectations(t)
		uni.runner.AssertExpectations(t)
	})

	t.Run("requesters is specified and log is requested by a whitelisted address", func(t *testing.T) {
		requester := cltest.NewAddress()
		drConfig := testConfig{
			minIncomingConfirmations: 1,
			minimumContractPayment:   assets.NewLink(100),
		}
		uni := NewDirectRequestUniverseWithConfig(t, drConfig, func(jb *job.Job) {
			jb.DirectRequestSpec.Requesters = []common.Address{cltest.NewAddress(), requester}
		})
		defer uni.Cleanup()

		log := new(log_mocks.Broadcast)
		defer log.AssertExpectations(t)

		uni.logBroadcaster.On("WasAlreadyConsumed", mock.Anything, mock.Anything).Return(false, nil)
		logOracleRequest := operator_wrapper.OperatorOracleRequest{
			CancelExpiration: big.NewInt(0),
			Payment:          big.NewInt(100),
			Requester:        requester,
		}
		log.On("RawLog").Return(types.Log{
			Topics: []common.Hash{
				{},
				uni.spec.ExternalIDEncodeStringToTopic(),
			},
		})
		log.On("DecodedLog").Return(&logOracleRequest)
		markConsumedLogAwaiter := cltest.NewAwaiter()
		uni.logBroadcaster.On("MarkConsumed", mock.Anything, mock.Anything).Run(func(args mock.Arguments) {
			markConsumedLogAwaiter.ItHappened()
		}).Return(nil)

		runBeganAwaiter := cltest.NewAwaiter()
<<<<<<< HEAD

		uni.runner.On("ExecuteRun", mock.Anything, mock.Anything, mock.Anything, mock.Anything).Run(func(args mock.Arguments) {
		}).Once().Return(pipeline.Run{}, pipeline.TaskRunResults{}, nil)

		uni.runner.On("InsertFinishedRun", mock.Anything, mock.Anything, mock.Anything, mock.Anything).Run(func(args mock.Arguments) {
			runBeganAwaiter.ItHappened()
		}).Once().Return(int64(1), nil)
=======
		uni.runner.On("Run", mock.Anything, mock.Anything, mock.Anything, mock.Anything, mock.Anything).Run(func(args mock.Arguments) {
			runBeganAwaiter.ItHappened()
			fn := args.Get(4).(func(*gorm.DB) error)
			fn(nil)
		}).Once().Return(false, nil)
>>>>>>> df6daf7c

		err := uni.service.Start()
		require.NoError(t, err)

		// check if the job exists under the correct ID
<<<<<<< HEAD
		drJob, jErr := uni.jobORM.FindJob(context.Background(), uni.listener.JobIDV2())
		require.NoError(t, jErr)
		require.Equal(t, drJob.ID, uni.listener.JobIDV2())
=======
		drJob, jErr := uni.jobORM.FindJob(context.Background(), uni.listener.JobID())
		require.NoError(t, jErr)
		require.Equal(t, drJob.ID, uni.listener.JobID())
>>>>>>> df6daf7c
		require.NotNil(t, drJob.DirectRequestSpec)

		uni.listener.HandleLog(log)

		runBeganAwaiter.AwaitOrFail(t, 5*time.Second)

		uni.service.Close()
		uni.logBroadcaster.AssertExpectations(t)
		uni.runner.AssertExpectations(t)
	})

	t.Run("requesters is specified and log is requested by a non-whitelisted address", func(t *testing.T) {
		requester := cltest.NewAddress()
		drConfig := testConfig{
			minIncomingConfirmations: 1,
			minimumContractPayment:   assets.NewLink(100),
		}
		uni := NewDirectRequestUniverseWithConfig(t, drConfig, func(jb *job.Job) {
			jb.DirectRequestSpec.Requesters = []common.Address{cltest.NewAddress(), cltest.NewAddress()}
		})
		defer uni.Cleanup()

		log := new(log_mocks.Broadcast)
		defer log.AssertExpectations(t)

		uni.logBroadcaster.On("WasAlreadyConsumed", mock.Anything, mock.Anything).Return(false, nil)
		logOracleRequest := operator_wrapper.OperatorOracleRequest{
			CancelExpiration: big.NewInt(0),
			Payment:          big.NewInt(100),
			Requester:        requester,
		}
		log.On("RawLog").Return(types.Log{
			Topics: []common.Hash{
				{},
				uni.spec.ExternalIDEncodeStringToTopic(),
			},
		})
		log.On("DecodedLog").Return(&logOracleRequest)
		markConsumedLogAwaiter := cltest.NewAwaiter()
		uni.logBroadcaster.On("MarkConsumed", mock.Anything, mock.Anything).Run(func(args mock.Arguments) {
			markConsumedLogAwaiter.ItHappened()
		}).Return(nil)

		err := uni.service.Start()
		require.NoError(t, err)

		uni.listener.HandleLog(log)

		markConsumedLogAwaiter.AwaitOrFail(t, 5*time.Second)

		uni.service.Close()
		uni.logBroadcaster.AssertExpectations(t)
		uni.runner.AssertExpectations(t)
	})
}

type testConfig struct {
	minIncomingConfirmations uint32
	minimumContractPayment   *assets.Link
}

func (c testConfig) MinIncomingConfirmations() uint32 {
	return c.minIncomingConfirmations
}

func (c testConfig) MinimumContractPayment() *assets.Link {
	return c.minimumContractPayment
}<|MERGE_RESOLUTION|>--- conflicted
+++ resolved
@@ -65,16 +65,9 @@
 }
 
 func NewDirectRequestUniverseWithConfig(t *testing.T, drConfig testConfig, specF func(spec *job.Job)) *DirectRequestUniverse {
-<<<<<<< HEAD
-	gethClient := new(mocks.Client)
-	gethClient.Test(t)
-=======
 	gethClient := cltest.NewEthClientMock(t)
->>>>>>> df6daf7c
 	broadcaster := new(log_mocks.Broadcaster)
-	broadcaster.Test(t)
 	runner := new(pipeline_mocks.Runner)
-	runner.Test(t)
 
 	config := cltest.NewTestEVMConfig(t)
 	store, cleanupDB := cltest.NewStoreWithConfig(t, config)
@@ -467,35 +460,19 @@
 		}).Return(nil)
 
 		runBeganAwaiter := cltest.NewAwaiter()
-<<<<<<< HEAD
-
-		uni.runner.On("ExecuteRun", mock.Anything, mock.Anything, mock.Anything, mock.Anything).Run(func(args mock.Arguments) {
-		}).Once().Return(pipeline.Run{}, pipeline.TaskRunResults{}, nil)
-
-		uni.runner.On("InsertFinishedRun", mock.Anything, mock.Anything, mock.Anything, mock.Anything).Run(func(args mock.Arguments) {
-			runBeganAwaiter.ItHappened()
-		}).Once().Return(int64(1), nil)
-=======
 		uni.runner.On("Run", mock.Anything, mock.Anything, mock.Anything, mock.Anything, mock.Anything).Run(func(args mock.Arguments) {
 			runBeganAwaiter.ItHappened()
 			fn := args.Get(4).(func(*gorm.DB) error)
 			fn(nil)
 		}).Once().Return(false, nil)
->>>>>>> df6daf7c
 
 		err := uni.service.Start()
 		require.NoError(t, err)
 
 		// check if the job exists under the correct ID
-<<<<<<< HEAD
-		drJob, jErr := uni.jobORM.FindJob(context.Background(), uni.listener.JobIDV2())
-		require.NoError(t, jErr)
-		require.Equal(t, drJob.ID, uni.listener.JobIDV2())
-=======
 		drJob, jErr := uni.jobORM.FindJob(context.Background(), uni.listener.JobID())
 		require.NoError(t, jErr)
 		require.Equal(t, drJob.ID, uni.listener.JobID())
->>>>>>> df6daf7c
 		require.NotNil(t, drJob.DirectRequestSpec)
 
 		uni.listener.HandleLog(log)
