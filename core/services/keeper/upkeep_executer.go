package keeper

import (
	"context"
	"fmt"
	"math/big"
	"sync"
	"time"

	"github.com/ethereum/go-ethereum/common"
	"github.com/pkg/errors"
	"github.com/prometheus/client_golang/prometheus"
	"github.com/prometheus/client_golang/prometheus/promauto"

<<<<<<< HEAD
	txmgrtypes "github.com/smartcontractkit/chainlink/v2/common/txmgr/types"
=======
>>>>>>> c51bf53a
	"github.com/smartcontractkit/chainlink/v2/core/assets"
	evmclient "github.com/smartcontractkit/chainlink/v2/core/chains/evm/client"
	"github.com/smartcontractkit/chainlink/v2/core/chains/evm/gas"
	httypes "github.com/smartcontractkit/chainlink/v2/core/chains/evm/headtracker/types"
	evmtypes "github.com/smartcontractkit/chainlink/v2/core/chains/evm/types"
	"github.com/smartcontractkit/chainlink/v2/core/logger"
	"github.com/smartcontractkit/chainlink/v2/core/services/job"
	"github.com/smartcontractkit/chainlink/v2/core/services/pg"
	"github.com/smartcontractkit/chainlink/v2/core/services/pipeline"
	"github.com/smartcontractkit/chainlink/v2/core/utils"
)

const (
	executionQueueSize  = 10
	maxUpkeepPerformGas = 5_000_000 // Max perform gas for upkeep is 5M on all chains for v1.x
)

// UpkeepExecuter fulfills Service and HeadTrackable interfaces
var (
	_ job.ServiceCtx        = (*UpkeepExecuter)(nil)
	_ httypes.HeadTrackable = (*UpkeepExecuter)(nil)
)

var (
	promCheckUpkeepExecutionTime = promauto.NewGaugeVec(prometheus.GaugeOpts{
		Name: "keeper_check_upkeep_execution_time",
		Help: "Time taken to fully execute the check upkeep logic",
	},
		[]string{"upkeepID"},
	)
)

// UpkeepExecuter implements the logic to communicate with KeeperRegistry
type UpkeepExecuter struct {
	chStop                 utils.StopChan
	ethClient              evmclient.Client
	config                 Config
	executionQueue         chan struct{}
	headBroadcaster        httypes.HeadBroadcasterRegistry
<<<<<<< HEAD
	gasEstimator           txmgrtypes.FeeEstimator[*evmtypes.Head, gas.EvmFee, *assets.Wei, common.Hash]
=======
	gasEstimator           gas.EvmFeeEstimator
>>>>>>> c51bf53a
	job                    job.Job
	mailbox                *utils.Mailbox[*evmtypes.Head]
	orm                    ORM
	pr                     pipeline.Runner
	logger                 logger.Logger
	wgDone                 sync.WaitGroup
	effectiveKeeperAddress common.Address
	utils.StartStopOnce
}

// NewUpkeepExecuter is the constructor of UpkeepExecuter
func NewUpkeepExecuter(
	job job.Job,
	orm ORM,
	pr pipeline.Runner,
	ethClient evmclient.Client,
	headBroadcaster httypes.HeadBroadcaster,
<<<<<<< HEAD
	gasEstimator txmgrtypes.FeeEstimator[*evmtypes.Head, gas.EvmFee, *assets.Wei, common.Hash],
=======
	gasEstimator gas.EvmFeeEstimator,
>>>>>>> c51bf53a
	logger logger.Logger,
	config Config,
	effectiveKeeperAddress common.Address,
) *UpkeepExecuter {
	return &UpkeepExecuter{
		chStop:                 make(chan struct{}),
		ethClient:              ethClient,
		executionQueue:         make(chan struct{}, executionQueueSize),
		headBroadcaster:        headBroadcaster,
		gasEstimator:           gasEstimator,
		job:                    job,
		mailbox:                utils.NewSingleMailbox[*evmtypes.Head](),
		config:                 config,
		orm:                    orm,
		pr:                     pr,
		effectiveKeeperAddress: effectiveKeeperAddress,
		logger:                 logger.Named("UpkeepExecuter"),
	}
}

// Start starts the upkeep executer logic
func (ex *UpkeepExecuter) Start(context.Context) error {
	return ex.StartOnce("UpkeepExecuter", func() error {
		ex.wgDone.Add(2)
		go ex.run()
		latestHead, unsubscribeHeads := ex.headBroadcaster.Subscribe(ex)
		if latestHead != nil {
			ex.mailbox.Deliver(latestHead)
		}
		go func() {
			defer unsubscribeHeads()
			defer ex.wgDone.Done()
			<-ex.chStop
		}()
		return nil
	})
}

// Close stops and closes upkeep executer
func (ex *UpkeepExecuter) Close() error {
	return ex.StopOnce("UpkeepExecuter", func() error {
		close(ex.chStop)
		ex.wgDone.Wait()
		return nil
	})
}

// OnNewLongestChain handles the given head of a new longest chain
func (ex *UpkeepExecuter) OnNewLongestChain(_ context.Context, head *evmtypes.Head) {
	ex.mailbox.Deliver(head)
}

func (ex *UpkeepExecuter) run() {
	defer ex.wgDone.Done()
	for {
		select {
		case <-ex.chStop:
			return
		case <-ex.mailbox.Notify():
			ex.processActiveUpkeeps()
		}
	}
}

func (ex *UpkeepExecuter) processActiveUpkeeps() {
	// Keepers could miss their turn in the turn taking algo if they are too overloaded
	// with work because processActiveUpkeeps() blocks
	head, exists := ex.mailbox.Retrieve()
	if !exists {
		ex.logger.Info("no head to retrieve. It might have been skipped")
		return
	}

	ex.logger.Debugw("checking active upkeeps", "blockheight", head.Number)

	registry, err := ex.orm.RegistryByContractAddress(ex.job.KeeperSpec.ContractAddress)
	if err != nil {
		ex.logger.Error(errors.Wrap(err, "unable to load registry"))
		return
	}

	var activeUpkeeps []UpkeepRegistration
	turnBinary, err2 := ex.turnBlockHashBinary(registry, head, ex.config.KeeperTurnLookBack())
	if err2 != nil {
		ex.logger.Error(errors.Wrap(err2, "unable to get turn block number hash"))
		return
	}
	activeUpkeeps, err2 = ex.orm.EligibleUpkeepsForRegistry(
		ex.job.KeeperSpec.ContractAddress,
		head.Number,
		ex.config.KeeperMaximumGracePeriod(),
		turnBinary)
	if err2 != nil {
		ex.logger.Error(errors.Wrap(err2, "unable to load active registrations"))
		return
	}

	if head.Number%10 == 0 {
		// Log this once every 10 blocks
		fetchedUpkeepIDs := make([]string, len(activeUpkeeps))
		for i, activeUpkeep := range activeUpkeeps {
			fetchedUpkeepIDs[i] = NewUpkeepIdentifier(activeUpkeep.UpkeepID).String()
		}
		ex.logger.Debugw("Fetched list of active upkeeps", "blockNum", head.Number, "active upkeeps list", fetchedUpkeepIDs)
	}

	wg := sync.WaitGroup{}
	wg.Add(len(activeUpkeeps))
	done := func() {
		<-ex.executionQueue
		wg.Done()
	}
	for _, reg := range activeUpkeeps {
		ex.executionQueue <- struct{}{}
		go ex.execute(reg, head, done)
	}

	wg.Wait()
	ex.logger.Debugw("Finished checking upkeeps", "blockNum", head.Number)
}

// execute triggers the pipeline run
func (ex *UpkeepExecuter) execute(upkeep UpkeepRegistration, head *evmtypes.Head, done func()) {
	defer done()

	start := time.Now()
	svcLogger := ex.logger.With("jobID", ex.job.ID, "blockNum", head.Number, "upkeepID", upkeep.UpkeepID)
	svcLogger.Debugw("checking upkeep", "lastRunBlockHeight", upkeep.LastRunBlockHeight, "lastKeeperIndex", upkeep.LastKeeperIndex)

	ctxService, cancel := ex.chStop.CtxCancel(context.WithTimeout(context.Background(), time.Minute))
	defer cancel()

	evmChainID := ""
	if ex.job.KeeperSpec.EVMChainID != nil {
		evmChainID = ex.job.KeeperSpec.EVMChainID.String()
	}

	var gasPrice, gasTipCap, gasFeeCap *assets.Wei
	// effectiveKeeperAddress is always fromAddress when forwarding is not enabled.
	// when forwarding is enabled, effectiveKeeperAddress is on-chain forwarder.
	vars := pipeline.NewVarsFrom(buildJobSpec(ex.job, ex.effectiveKeeperAddress, upkeep, ex.orm.config, gasPrice, gasTipCap, gasFeeCap, evmChainID))

	// DotDagSource in database is empty because all the Keeper pipeline runs make use of the same observation source
	ex.job.PipelineSpec.DotDagSource = pipeline.KeepersObservationSource
	run := pipeline.NewRun(*ex.job.PipelineSpec, vars)

	if _, err := ex.pr.Run(ctxService, &run, svcLogger, true, nil); err != nil {
		svcLogger.Error(errors.Wrap(err, "failed executing run"))
		return
	}

	// Only after task runs where a tx was broadcast
	if run.State == pipeline.RunStatusCompleted {
		rowsAffected, err := ex.orm.SetLastRunInfoForUpkeepOnJob(ex.job.ID, upkeep.UpkeepID, head.Number, upkeep.Registry.FromAddress, pg.WithParentCtx(ctxService))
		if err != nil {
			svcLogger.Error(errors.Wrap(err, "failed to set last run height for upkeep"))
		}
		svcLogger.Debugw("execute pipeline status completed", "fromAddr", upkeep.Registry.FromAddress, "rowsAffected", rowsAffected)

		elapsed := time.Since(start)
		promCheckUpkeepExecutionTime.
			WithLabelValues(upkeep.PrettyID()).
			Set(float64(elapsed))
	}
}

func (ex *UpkeepExecuter) turnBlockHashBinary(registry Registry, head *evmtypes.Head, lookback int64) (string, error) {
	turnBlock := head.Number - (head.Number % int64(registry.BlockCountPerTurn)) - lookback
	block, err := ex.ethClient.HeadByNumber(context.Background(), big.NewInt(turnBlock))
	if err != nil {
		return "", err
	}
	hashAtHeight := block.Hash
	binaryString := fmt.Sprintf("%b", hashAtHeight.Big())
	return binaryString, nil
}

func buildJobSpec(
	jb job.Job,
	effectiveKeeperAddress common.Address,
	upkeep UpkeepRegistration,
	ormConfig RegistryGasChecker,
	gasPrice *assets.Wei,
	gasTipCap *assets.Wei,
	gasFeeCap *assets.Wei,
	chainID string,
) map[string]interface{} {
	return map[string]interface{}{
		"jobSpec": map[string]interface{}{
			"jobID":                  jb.ID,
			"fromAddress":            upkeep.Registry.FromAddress.String(),
			"effectiveKeeperAddress": effectiveKeeperAddress.String(),
			"contractAddress":        upkeep.Registry.ContractAddress.String(),
			"upkeepID":               upkeep.UpkeepID.String(),
			"prettyID":               upkeep.PrettyID(),
			"pipelineSpec": &pipeline.Spec{
				ForwardingAllowed: jb.ForwardingAllowed,
			},
			"performUpkeepGasLimit": maxUpkeepPerformGas + ormConfig.KeeperRegistryPerformGasOverhead(),
			"maxPerformDataSize":    ormConfig.KeeperRegistryMaxPerformDataSize(),
			"gasPrice":              gasPrice.ToInt(),
			"gasTipCap":             gasTipCap.ToInt(),
			"gasFeeCap":             gasFeeCap.ToInt(),
			"evmChainID":            chainID,
		},
	}
}<|MERGE_RESOLUTION|>--- conflicted
+++ resolved
@@ -12,10 +12,6 @@
 	"github.com/prometheus/client_golang/prometheus"
 	"github.com/prometheus/client_golang/prometheus/promauto"
 
-<<<<<<< HEAD
-	txmgrtypes "github.com/smartcontractkit/chainlink/v2/common/txmgr/types"
-=======
->>>>>>> c51bf53a
 	"github.com/smartcontractkit/chainlink/v2/core/assets"
 	evmclient "github.com/smartcontractkit/chainlink/v2/core/chains/evm/client"
 	"github.com/smartcontractkit/chainlink/v2/core/chains/evm/gas"
@@ -55,11 +51,7 @@
 	config                 Config
 	executionQueue         chan struct{}
 	headBroadcaster        httypes.HeadBroadcasterRegistry
-<<<<<<< HEAD
-	gasEstimator           txmgrtypes.FeeEstimator[*evmtypes.Head, gas.EvmFee, *assets.Wei, common.Hash]
-=======
 	gasEstimator           gas.EvmFeeEstimator
->>>>>>> c51bf53a
 	job                    job.Job
 	mailbox                *utils.Mailbox[*evmtypes.Head]
 	orm                    ORM
@@ -77,11 +69,7 @@
 	pr pipeline.Runner,
 	ethClient evmclient.Client,
 	headBroadcaster httypes.HeadBroadcaster,
-<<<<<<< HEAD
-	gasEstimator txmgrtypes.FeeEstimator[*evmtypes.Head, gas.EvmFee, *assets.Wei, common.Hash],
-=======
 	gasEstimator gas.EvmFeeEstimator,
->>>>>>> c51bf53a
 	logger logger.Logger,
 	config Config,
 	effectiveKeeperAddress common.Address,
