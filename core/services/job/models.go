--- conflicted
+++ resolved
@@ -347,21 +347,12 @@
 // OCR2OracleSpec defines the job spec for OCR2 jobs.
 // Relay config is chain specific config for a relay (chain adapter).
 type OCR2OracleSpec struct {
-<<<<<<< HEAD
-	ID          int32         `toml:"-"`
-	ContractID  string        `toml:"contractID"`
-	FeedID      common.Hash   `toml:"feedID"`
-	Relay       relay.Network `toml:"relay"`
-	RelayConfig JSONConfig    `toml:"relayConfig"`
-	// do we actually need to promote chain id to top level in the spec? seems like we don't.
-	chainID                           relay.ChainID   `toml:"chainID"`
-=======
 	ID                                int32           `toml:"-"`
 	ContractID                        string          `toml:"contractID"`
 	FeedID                            *common.Hash    `toml:"feedID"`
 	Relay                             relay.Network   `toml:"relay"`
 	RelayConfig                       JSONConfig      `toml:"relayConfig"`
->>>>>>> 08c7e7f8
+	chainID                           relay.ChainID   `toml:"chainID"` // TODO implement this. only a placeholder for now
 	P2PV2Bootstrappers                pq.StringArray  `toml:"p2pv2Bootstrappers"`
 	OCRKeyBundleID                    null.String     `toml:"ocrKeyBundleID"`
 	MonitoringEndpoint                null.String     `toml:"monitoringEndpoint"`
