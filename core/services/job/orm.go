--- conflicted
+++ resolved
@@ -291,18 +291,7 @@
 				}
 			}
 
-<<<<<<< HEAD
-			sql := `INSERT INTO ocr2_oracle_specs (contract_id, feed_id, relay, relay_config, plugin_type, plugin_config, onchain_signing_strategy, p2pv2_bootstrappers, ocr_key_bundle_id, transmitter_id,
-					blockchain_timeout, contract_config_tracker_poll_interval, contract_config_confirmations,
-					created_at, updated_at)
-			VALUES (:contract_id, :feed_id, :relay, :relay_config, :plugin_type, :plugin_config, :onchain_signing_strategy, :p2pv2_bootstrappers, :ocr_key_bundle_id, :transmitter_id,
-					 :blockchain_timeout, :contract_config_tracker_poll_interval, :contract_config_confirmations,
-					NOW(), NOW())
-			RETURNING id;`
-			err = pg.PrepareQueryRowx(tx, sql, &specID, jb.OCR2OracleSpec)
-=======
 			specID, err := tx.insertOCR2OracleSpec(ctx, jb.OCR2OracleSpec)
->>>>>>> 36cc95f6
 			if err != nil {
 				return fmt.Errorf("failed to create OCR2OracleSpec for jobSpec: %w", err)
 			}
