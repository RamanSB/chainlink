package logger

import (
	"fmt"
	"io"
	"log"
	"os"

	"github.com/fatih/color"
	"go.uber.org/zap"
	"go.uber.org/zap/zapcore"

	"github.com/smartcontractkit/chainlink/core/config/envvar"
	"github.com/smartcontractkit/chainlink/core/static"
	"github.com/smartcontractkit/chainlink/core/utils"
)

// LogsFile describes the logs file name
const LogsFile = "chainlink_debug.log"

func init() {
	err := zap.RegisterSink("pretty", prettyConsoleSink(os.Stderr))
	if err != nil {
		log.Fatalf("failed to register pretty printer %+v", err)
	}
	err = registerOSSinks()
	if err != nil {
		log.Fatalf("failed to register os specific sinks %+v", err)
	}
	if os.Getenv("LOG_COLOR") != "true" {
		InitColor(false)
	}
}

//go:generate mockery --name Logger --output . --filename logger_mock_test.go --inpackage --case=underscore

// Logger is the main interface of this package.
// It implements uber/zap's SugaredLogger interface and adds conditional logging helpers.
//
// Loggers should be injected (and usually Named as well): e.g. lggr.Named("<service name>")
//
// Tests
//  - Tests should use a TestLogger, with NewLogger being reserved for actual
//    runtime and limited direct testing.
//
// Levels
//  - Fatal: Logs and then calls os.Exit(1). Be careful about using this since it does NOT unwind the stack and may exit uncleanly.
//  - Panic: Unrecoverable error. Example: invariant violation, programmer error
//  - Critical: Requires quick action from the node op, obviously these should happen extremely rarely. Example: failed to listen on TCP port
//  - Error: Something bad happened, and it was clearly on the node op side. No need for immediate action though. Example: database write timed out
//  - Warn: Something bad happened, not clear who/what is at fault. Node ops should have a rough look at these once in a while to see whether anything stands out. Example: connection to peer was closed unexpectedly. observation timed out.
//  - Info: High level information. First level we’d expect node ops to look at. Example: entered new epoch with leader, made an observation with value, etc.
//  - Debug: Useful for forensic debugging, but we don't expect nops to look at this. Example: Got a message, dropped a message, ...
//  - Trace: Only included if compiled with the trace tag. For example: go test -tags trace ...
//
// Node Operator Docs: https://docs.chain.link/docs/configuration-variables/#log_level
type Logger interface {
	// With creates a new Logger with the given arguments
	With(args ...interface{}) Logger
	// Named creates a new Logger sub-scoped with name.
	// Names are inherited and dot-separated.
	//   a := l.Named("a") // logger=a
	//   b := a.Named("b") // logger=a.b
	Named(name string) Logger

	// SetLogLevel changes the log level for this and all connected Loggers.
	SetLogLevel(zapcore.Level)

	Trace(args ...interface{})
	Debug(args ...interface{})
	Info(args ...interface{})
	Warn(args ...interface{})
	Error(args ...interface{})
	Critical(args ...interface{})
	Panic(args ...interface{})
	// Fatal logs and then calls os.Exit(1)
	// Be careful about using this since it does NOT unwind the stack and may
	// exit uncleanly
	Fatal(args ...interface{})

	// The .Audit function here is specific to the SplunkLogger implementation
	// It is added to the interface to ensure that audit logs are sent regardless of log level.
	// All other Logger implementations should continue the pattern of propogating wrapped logger calls
	Auditf(eventID string, data map[string]interface{})

	Tracef(format string, values ...interface{})
	Debugf(format string, values ...interface{})
	Infof(format string, values ...interface{})
	Warnf(format string, values ...interface{})
	Errorf(format string, values ...interface{})
	Criticalf(format string, values ...interface{})
	Panicf(format string, values ...interface{})
	Fatalf(format string, values ...interface{})

	Tracew(msg string, keysAndValues ...interface{})
	Debugw(msg string, keysAndValues ...interface{})
	Infow(msg string, keysAndValues ...interface{})
	Warnw(msg string, keysAndValues ...interface{})
	Errorw(msg string, keysAndValues ...interface{})
	Criticalw(msg string, keysAndValues ...interface{})
	Panicw(msg string, keysAndValues ...interface{})
	Fatalw(msg string, keysAndValues ...interface{})

	// ErrorIf logs the error if present.
	ErrorIf(err error, msg string)

	// ErrorIfClosing calls c.Close() and logs any returned error along with name.
	ErrorIfClosing(c io.Closer, name string)

	// Sync flushes any buffered log entries.
	// Some insignificant errors are suppressed.
	Sync() error

	// Helper creates a new logger with the number of callers skipped by caller annotation increased by skip.
	// This allows wrappers and helpers to point higher up the stack (like testing.T.Helper()).
	Helper(skip int) Logger

	// Recover reports recovered panics; this is useful because it avoids
	// double-reporting to sentry
	Recover(panicErr interface{})
}

<<<<<<< HEAD
type Config struct {
	LogLevel       zapcore.Level
	Dir            string
	JsonConsole    bool
	UnixTS         bool
	FileMaxSizeMB  int
	FileMaxAgeDays int
	FileMaxBackups int // files
	Hostname       string
	ChainlinkDev   bool
	SplunkToken    string // enables splunk logging if not empty
	SplunkURL      string
}

// Constants for service names for package specific logging configuration
const (
	HeadTracker     = "HeadTracker"
	HeadListener    = "HeadListener"
	HeadSaver       = "HeadSaver"
	HeadBroadcaster = "HeadBroadcaster"
	FluxMonitor     = "FluxMonitor"
	Keeper          = "Keeper"
)

=======
>>>>>>> 544a378c
// newZapConfigProd returns a new production zap.Config.
func newZapConfigProd(jsonConsole bool, unixTS bool) zap.Config {
	config := newZapConfigBase()
	if !unixTS {
		config.EncoderConfig.EncodeTime = zapcore.ISO8601TimeEncoder
	}
	if !jsonConsole {
		config.OutputPaths = []string{"pretty://console"}
	}
	return config
}

func verShaNameStatic() string {
	return verShaName(static.Version, static.Sha)
}

func verShaName(ver, sha string) string {
	if sha == "" {
		sha = "unset"
	} else if len(sha) > 7 {
		sha = sha[:7]
	}
	if ver == "" {
		ver = "unset"
	}
	return fmt.Sprintf("%s@%s", ver, sha)
}

// NewLogger returns a new Logger configured from environment variables, and logs any parsing errors.
// Tests should use TestLogger.
func NewLogger() (Logger, func() error) {
	var c Config
	var parseErrs []string
	var warnings []string

	var invalid string
	c.LogLevel, invalid = envvar.LogLevel.Parse()
	if invalid != "" {
		parseErrs = append(parseErrs, invalid)
	}

	c.Dir = os.Getenv("LOG_FILE_DIR")
	if c.Dir == "" {
		var invalid2 string
		c.Dir, invalid2 = envvar.RootDir.Parse()
		if invalid2 != "" {
			parseErrs = append(parseErrs, invalid2)
		}
	}

	c.JsonConsole, invalid = envvar.JSONConsole.Parse()
	if invalid != "" {
		parseErrs = append(parseErrs, invalid)
	}

	var fileMaxSize utils.FileSize
	fileMaxSize, invalid = envvar.LogFileMaxSize.Parse()
	if invalid != "" {
		parseErrs = append(parseErrs, invalid)
	}
	if fileMaxSize <= 0 {
		c.FileMaxSizeMB = 0 // disabled
	} else if fileMaxSize < utils.MB {
		c.FileMaxSizeMB = 1 // 1Mb is the minimum accepted by logging backend
		warnings = append(warnings, fmt.Sprintf("LogFileMaxSize %s is too small: using default %s", fileMaxSize, utils.FileSize(utils.MB)))
	} else {
		c.FileMaxSizeMB = int(fileMaxSize / utils.MB)
	}

	if c.DebugLogsToDisk() {
		var (
			fileMaxAge int64
			maxBackups int64
		)

		fileMaxAge, invalid = envvar.LogFileMaxAge.Parse()
		c.FileMaxAgeDays = int(fileMaxAge)
		if invalid != "" {
			parseErrs = append(parseErrs, invalid)
		}

		maxBackups, invalid = envvar.LogFileMaxBackups.Parse()
		c.FileMaxBackups = int(maxBackups)
		if invalid != "" {
			parseErrs = append(parseErrs, invalid)
		}
	}

	// Set Splunk values in Config if any defined in env
	c.SplunkToken = os.Getenv("SPLUNK_TOKEN")
	if c.SplunkToken != "" {
		c.SplunkURL = os.Getenv("SPLUNK_URL")
		if c.SplunkURL == "" {
			errString := "Misconfigured Splunk environment variables set. SPLUNK_URL is required if SPLUNK_TOKEN is not empty, unset the SPLUNK_URL environment variable or set SPLUNK_TOKEN to enable Splunk audit logging."
			parseErrs = append(parseErrs, errString)
			c.SplunkToken = ""
		}
	}

	c.ChainlinkDev = os.Getenv("CHAINLINK_DEV") == "true"
	hostname, err := os.Hostname()
	if err != nil {
		errString := fmt.Sprintf("Error get hostname for Logger config: %s", err)
		parseErrs = append(parseErrs, errString)
	}
	c.Hostname = hostname

	c.UnixTS, invalid = envvar.LogUnixTS.Parse()
	if invalid != "" {
		parseErrs = append(parseErrs, invalid)
	}

	l, close := c.New()
	for _, msg := range parseErrs {
		l.Error(msg)
	}
	for _, msg := range warnings {
		l.Warn(msg)
	}
	return l.Named(verShaNameStatic()), close
}

// New returns a new Logger with pretty printing to stdout, prometheus counters, and sentry forwarding.
// Tests should use TestLogger.
func (c *Config) New() (Logger, func() error) {
	cfg := newZapConfigProd(c.JsonConsole, c.UnixTS)
	cfg.Level.SetLevel(c.LogLevel)
	l, close, err := zapDiskLoggerConfig{
		local:          *c,
		diskStats:      utils.NewDiskStatsProvider(),
		diskPollConfig: newDiskPollConfig(diskPollInterval),
	}.newLogger(cfg)
	if err != nil {
		log.Fatal(err)
	}

	// If Splunk logging is enabled (token set), extend/wrap the logger with a splunkLogger instance
	if c.SplunkToken != "" {
		l = newSplunkLogger(l, c.SplunkToken, c.SplunkURL, c.Hostname, c.ChainlinkDev)
	}
	l = newSentryLogger(l)
	l = newPrometheusLogger(l)
	return l, close
}

// DebugLogsToDisk returns whether debug logs should be stored in disk
func (c Config) DebugLogsToDisk() bool {
	return c.FileMaxSizeMB > 0
}

// RequiredDiskSpace returns the required disk space in order to allow debug logs to be stored in disk
func (c Config) RequiredDiskSpace() utils.FileSize {
	return utils.FileSize(c.FileMaxSizeMB * utils.MB * (c.FileMaxBackups + 1))
}

// InitColor explicitly sets the global color.NoColor option.
// Not safe for concurrent use. Only to be called from init().
func InitColor(c bool) {
	color.NoColor = !c
}

// newZapConfigBase returns a zap.NewProductionConfig with sampling disabled and a modified level encoder.
func newZapConfigBase() zap.Config {
	cfg := zap.NewProductionConfig()
	cfg.Sampling = nil
	cfg.EncoderConfig.EncodeLevel = encodeLevel
	return cfg
}<|MERGE_RESOLUTION|>--- conflicted
+++ resolved
@@ -120,7 +120,6 @@
 	Recover(panicErr interface{})
 }
 
-<<<<<<< HEAD
 type Config struct {
 	LogLevel       zapcore.Level
 	Dir            string
@@ -135,18 +134,6 @@
 	SplunkURL      string
 }
 
-// Constants for service names for package specific logging configuration
-const (
-	HeadTracker     = "HeadTracker"
-	HeadListener    = "HeadListener"
-	HeadSaver       = "HeadSaver"
-	HeadBroadcaster = "HeadBroadcaster"
-	FluxMonitor     = "FluxMonitor"
-	Keeper          = "Keeper"
-)
-
-=======
->>>>>>> 544a378c
 // newZapConfigProd returns a new production zap.Config.
 func newZapConfigProd(jsonConsole bool, unixTS bool) zap.Config {
 	config := newZapConfigBase()
