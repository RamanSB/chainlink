package gas_test

import (
	"math/big"
	"testing"

	"github.com/ethereum/go-ethereum/common/hexutil"
	"github.com/pkg/errors"
	"github.com/stretchr/testify/assert"
	"github.com/stretchr/testify/mock"
	"github.com/stretchr/testify/require"

	"github.com/smartcontractkit/chainlink/core/chains/evm/gas"
	"github.com/smartcontractkit/chainlink/core/chains/evm/gas/mocks"
	"github.com/smartcontractkit/chainlink/core/internal/testutils"
	"github.com/smartcontractkit/chainlink/core/logger"
)

func TestL2SuggestedEstimator(t *testing.T) {
	t.Parallel()

	config := new(mocks.Config)
<<<<<<< HEAD
	client := new(mocks.OptimismRPCClient)
=======
	client := new(mocks.RPCClient)
>>>>>>> 6db4aeec
	maxGasPrice := big.NewInt(100)
	config.On("EvmMaxGasPriceWei").Return(maxGasPrice)
	o := gas.NewL2SuggestedEstimator(logger.TestLogger(t), config, client)

	calldata := []byte{0x00, 0x00, 0x01, 0x02, 0x03}
	var gasLimit uint64 = 80000

	t.Run("calling EstimateGas on unstarted estimator returns error", func(t *testing.T) {
		_, _, err := o.GetLegacyGas(calldata, gasLimit, maxGasPrice)
		assert.EqualError(t, err, "estimator is not started")
	})

	t.Run("calling EstimateGas on started estimator returns prices", func(t *testing.T) {
		client.On("Call", mock.Anything, "eth_gasPrice").Return(nil).Run(func(args mock.Arguments) {
			res := args.Get(0).(*hexutil.Big)
			(*big.Int)(res).SetInt64(42)
		})

		require.NoError(t, o.Start(testutils.Context(t)))
		t.Cleanup(func() { require.NoError(t, o.Close()) })
		gasPrice, chainSpecificGasLimit, err := o.GetLegacyGas(calldata, gasLimit, maxGasPrice)
		require.NoError(t, err)
		assert.Equal(t, big.NewInt(42), gasPrice)
		assert.Equal(t, gasLimit, chainSpecificGasLimit)
	})

	t.Run("gas price is lower than user specified max gas price", func(t *testing.T) {
		config := new(mocks.Config)
<<<<<<< HEAD
		client := new(mocks.OptimismRPCClient)
=======
		client := new(mocks.RPCClient)
>>>>>>> 6db4aeec
		config.On("EvmMaxGasPriceWei").Return(maxGasPrice)
		o := gas.NewL2SuggestedEstimator(logger.TestLogger(t), config, client)

		client.On("Call", mock.Anything, "eth_gasPrice").Return(nil).Run(func(args mock.Arguments) {
			res := args.Get(0).(*hexutil.Big)
			(*big.Int)(res).SetInt64(42)
		})

		require.NoError(t, o.Start(testutils.Context(t)))
		t.Cleanup(func() { require.NoError(t, o.Close()) })
		gasPrice, chainSpecificGasLimit, err := o.GetLegacyGas(calldata, gasLimit, big.NewInt(40))
		require.Error(t, err)
		assert.EqualError(t, err, "estimated gas price: 42 is greater than the maximum gas price configured: 40")
		assert.Nil(t, gasPrice)
		assert.Equal(t, uint64(0), chainSpecificGasLimit)
	})

	t.Run("gas price is lower than global max gas price", func(t *testing.T) {
		config := new(mocks.Config)
<<<<<<< HEAD
		client := new(mocks.OptimismRPCClient)
=======
		client := new(mocks.RPCClient)
>>>>>>> 6db4aeec
		config.On("EvmMaxGasPriceWei").Return(maxGasPrice)
		o := gas.NewL2SuggestedEstimator(logger.TestLogger(t), config, client)

		client.On("Call", mock.Anything, "eth_gasPrice").Return(nil).Run(func(args mock.Arguments) {
			res := args.Get(0).(*hexutil.Big)
			(*big.Int)(res).SetInt64(120)
		})

		require.NoError(t, o.Start(testutils.Context(t)))
		t.Cleanup(func() { require.NoError(t, o.Close()) })
		gasPrice, chainSpecificGasLimit, err := o.GetLegacyGas(calldata, gasLimit, big.NewInt(110))
		assert.EqualError(t, err, "estimated gas price: 120 is greater than the maximum gas price configured: 110")
		assert.Nil(t, gasPrice)
		assert.Equal(t, uint64(0), chainSpecificGasLimit)
	})

	t.Run("calling BumpGas always returns error", func(t *testing.T) {
		_, _, err := o.BumpLegacyGas(big.NewInt(42), gasLimit, big.NewInt(10))
		assert.EqualError(t, err, "bump gas is not supported for this l2")
	})

	t.Run("calling EstimateGas on started estimator if initial call failed returns error", func(t *testing.T) {
		config := new(mocks.Config)
<<<<<<< HEAD
		client := new(mocks.OptimismRPCClient)
=======
		client := new(mocks.RPCClient)
>>>>>>> 6db4aeec
		config.On("EvmMaxGasPriceWei").Return(maxGasPrice)
		o := gas.NewL2SuggestedEstimator(logger.TestLogger(t), config, client)

		client.On("Call", mock.Anything, "eth_gasPrice").Return(errors.New("kaboom"))

		require.NoError(t, o.Start(testutils.Context(t)))
		t.Cleanup(func() { require.NoError(t, o.Close()) })

		_, _, err := o.GetLegacyGas(calldata, gasLimit, maxGasPrice)
		assert.EqualError(t, err, "failed to estimate l2 gas; gas price not set")
	})
}<|MERGE_RESOLUTION|>--- conflicted
+++ resolved
@@ -20,11 +20,7 @@
 	t.Parallel()
 
 	config := new(mocks.Config)
-<<<<<<< HEAD
-	client := new(mocks.OptimismRPCClient)
-=======
 	client := new(mocks.RPCClient)
->>>>>>> 6db4aeec
 	maxGasPrice := big.NewInt(100)
 	config.On("EvmMaxGasPriceWei").Return(maxGasPrice)
 	o := gas.NewL2SuggestedEstimator(logger.TestLogger(t), config, client)
@@ -53,11 +49,7 @@
 
 	t.Run("gas price is lower than user specified max gas price", func(t *testing.T) {
 		config := new(mocks.Config)
-<<<<<<< HEAD
-		client := new(mocks.OptimismRPCClient)
-=======
 		client := new(mocks.RPCClient)
->>>>>>> 6db4aeec
 		config.On("EvmMaxGasPriceWei").Return(maxGasPrice)
 		o := gas.NewL2SuggestedEstimator(logger.TestLogger(t), config, client)
 
@@ -77,11 +69,7 @@
 
 	t.Run("gas price is lower than global max gas price", func(t *testing.T) {
 		config := new(mocks.Config)
-<<<<<<< HEAD
-		client := new(mocks.OptimismRPCClient)
-=======
 		client := new(mocks.RPCClient)
->>>>>>> 6db4aeec
 		config.On("EvmMaxGasPriceWei").Return(maxGasPrice)
 		o := gas.NewL2SuggestedEstimator(logger.TestLogger(t), config, client)
 
@@ -105,11 +93,7 @@
 
 	t.Run("calling EstimateGas on started estimator if initial call failed returns error", func(t *testing.T) {
 		config := new(mocks.Config)
-<<<<<<< HEAD
-		client := new(mocks.OptimismRPCClient)
-=======
 		client := new(mocks.RPCClient)
->>>>>>> 6db4aeec
 		config.On("EvmMaxGasPriceWei").Return(maxGasPrice)
 		o := gas.NewL2SuggestedEstimator(logger.TestLogger(t), config, client)
 
