--- conflicted
+++ resolved
@@ -1453,11 +1453,7 @@
 	for _, tt := range tests {
 		t.Run(tt.name, func(t *testing.T) {
 			// clean all logs and blocks between test cases
-<<<<<<< HEAD
-			defer func() { _ = o.DeleteLogsAndBlocksAfter(ctx, 0) }()
-=======
 			defer func() { _, _ = db.Exec("truncate evm.logs") }()
->>>>>>> 009c9987
 
 			insertErr := o.InsertLogs(ctx, tt.logs)
 			logsFromDb, err := o.SelectLogs(ctx, 0, math.MaxInt, address, event)
