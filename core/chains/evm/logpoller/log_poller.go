--- conflicted
+++ resolved
@@ -571,16 +571,11 @@
 			}
 		case <-logPruneTick:
 			logPruneTick = time.After(utils.WithJitter(lp.pollPeriod * 2401)) // = 7^5 avoids common factors with 1000
-<<<<<<< HEAD
-			if err := lp.orm.DeleteExpiredLogs(lp.ctx); err != nil {
-				lp.lggr.Error(err)
-=======
 			if allRemoved, err := lp.PruneExpiredLogs(lp.ctx); err != nil {
 				lp.lggr.Errorw("Unable to prune expired logs", "err", err)
 			} else if !allRemoved {
 				// Tick faster when cleanup can't keep up with the pace of new logs
 				logPruneTick = time.After(utils.WithJitter(lp.pollPeriod * 241))
->>>>>>> 9a20034a
 			}
 		}
 	}
@@ -960,14 +955,9 @@
 }
 
 // PruneOldBlocks removes blocks that are > lp.keepFinalizedBlocksDepth behind the latest finalized block.
-<<<<<<< HEAD
-func (lp *logPoller) PruneOldBlocks(ctx context.Context) error {
-	latestBlock, err := lp.orm.SelectLatestBlock(ctx)
-=======
 // Returns whether all blocks eligible for pruning were removed. If logPrunePageSize is set to 0, it will always return true.
 func (lp *logPoller) PruneOldBlocks(ctx context.Context) (bool, error) {
-	latestBlock, err := lp.orm.SelectLatestBlock(pg.WithParentCtx(ctx))
->>>>>>> 9a20034a
+	latestBlock, err := lp.orm.SelectLatestBlock(ctx)
 	if err != nil {
 		return false, err
 	}
@@ -981,13 +971,10 @@
 	}
 	// 1-2-3-4-5(finalized)-6-7(latest), keepFinalizedBlocksDepth=3
 	// Remove <= 2
-<<<<<<< HEAD
-	return lp.orm.DeleteBlocksBefore(ctx, latestBlock.FinalizedBlockNumber-lp.keepFinalizedBlocksDepth)
-=======
 	rowsRemoved, err := lp.orm.DeleteBlocksBefore(
+		ctx,
 		latestBlock.FinalizedBlockNumber-lp.keepFinalizedBlocksDepth,
 		lp.logPrunePageSize,
-		pg.WithParentCtx(ctx),
 	)
 	return lp.logPrunePageSize == 0 || rowsRemoved < lp.logPrunePageSize, err
 }
@@ -995,9 +982,8 @@
 // PruneExpiredLogs logs that are older than their retention period defined in Filter.
 // Returns whether all logs eligible for pruning were removed. If logPrunePageSize is set to 0, it will always return true.
 func (lp *logPoller) PruneExpiredLogs(ctx context.Context) (bool, error) {
-	rowsRemoved, err := lp.orm.DeleteExpiredLogs(lp.logPrunePageSize, pg.WithParentCtx(ctx))
+	rowsRemoved, err := lp.orm.DeleteExpiredLogs(ctx, lp.logPrunePageSize)
 	return lp.logPrunePageSize == 0 || rowsRemoved < lp.logPrunePageSize, err
->>>>>>> 9a20034a
 }
 
 // Logs returns logs matching topics and address (exactly) in the given block range,
