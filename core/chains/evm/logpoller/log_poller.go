package logpoller

import (
	"bytes"
	"context"
	"database/sql"
	"encoding/binary"
	"fmt"
	"math/big"
	"sort"
	"strings"
	"sync"
	"time"

	"github.com/ethereum/go-ethereum"
	"github.com/ethereum/go-ethereum/common"
	"github.com/ethereum/go-ethereum/common/hexutil"
	"github.com/ethereum/go-ethereum/core/types"
	"github.com/ethereum/go-ethereum/rpc"
	"github.com/pkg/errors"
	"golang.org/x/exp/maps"

	evmtypes "github.com/smartcontractkit/chainlink/v2/core/chains/evm/types"
	"github.com/smartcontractkit/chainlink/v2/core/logger"
	"github.com/smartcontractkit/chainlink/v2/core/services"
	"github.com/smartcontractkit/chainlink/v2/core/services/pg"
	"github.com/smartcontractkit/chainlink/v2/core/utils"
	"github.com/smartcontractkit/chainlink/v2/core/utils/mathutil"
)

//go:generate mockery --quiet --name LogPoller --output ./mocks/ --case=underscore --structname LogPoller --filename log_poller.go
type LogPoller interface {
	services.ServiceCtx
	Replay(ctx context.Context, fromBlock int64) error
	ReplayAsync(fromBlock int64)
	RegisterFilter(filter Filter) error
	UnregisterFilter(name string, q pg.Queryer) error
	LatestBlock(qopts ...pg.QOpt) (int64, error)
	GetBlocksRange(ctx context.Context, numbers []uint64, qopts ...pg.QOpt) ([]LogPollerBlock, error)

	// General querying
	Logs(start, end int64, eventSig common.Hash, address common.Address, qopts ...pg.QOpt) ([]Log, error)
	LogsWithSigs(start, end int64, eventSigs []common.Hash, address common.Address, qopts ...pg.QOpt) ([]Log, error)
	LatestLogByEventSigWithConfs(eventSig common.Hash, address common.Address, confs int, qopts ...pg.QOpt) (*Log, error)
	LatestLogEventSigsAddrsWithConfs(fromBlock int64, eventSigs []common.Hash, addresses []common.Address, confs int, qopts ...pg.QOpt) ([]Log, error)

	// Content based querying
	IndexedLogs(eventSig common.Hash, address common.Address, topicIndex int, topicValues []common.Hash, confs int, qopts ...pg.QOpt) ([]Log, error)
	IndexedLogsByBlockRange(start, end int64, eventSig common.Hash, address common.Address, topicIndex int, topicValues []common.Hash, qopts ...pg.QOpt) ([]Log, error)
	IndexedLogsTopicGreaterThan(eventSig common.Hash, address common.Address, topicIndex int, topicValueMin common.Hash, confs int, qopts ...pg.QOpt) ([]Log, error)
	IndexedLogsTopicRange(eventSig common.Hash, address common.Address, topicIndex int, topicValueMin common.Hash, topicValueMax common.Hash, confs int, qopts ...pg.QOpt) ([]Log, error)
	IndexedLogsWithSigsExcluding(address common.Address, eventSigA, eventSigB common.Hash, topicIndex int, fromBlock, toBlock int64, confs int, qopts ...pg.QOpt) ([]Log, error)
	LogsDataWordRange(eventSig common.Hash, address common.Address, wordIndex int, wordValueMin, wordValueMax common.Hash, confs int, qopts ...pg.QOpt) ([]Log, error)
	LogsDataWordGreaterThan(eventSig common.Hash, address common.Address, wordIndex int, wordValueMin common.Hash, confs int, qopts ...pg.QOpt) ([]Log, error)
}

type LogPollerTest interface {
	LogPoller
	PollAndSaveLogs(ctx context.Context, currentBlockNumber int64)
	BackupPollAndSaveLogs(ctx context.Context, backupPollerBlockDelay int64)
	Filter(from, to *big.Int, bh *common.Hash) ethereum.FilterQuery
	GetReplayFromBlock(ctx context.Context, requested int64) (int64, error)
}

type Client interface {
	HeadByNumber(ctx context.Context, n *big.Int) (*evmtypes.Head, error)
	HeadByHash(ctx context.Context, n common.Hash) (*evmtypes.Head, error)
	BatchCallContext(ctx context.Context, b []rpc.BatchElem) error
	FilterLogs(ctx context.Context, q ethereum.FilterQuery) ([]types.Log, error)
	ConfiguredChainID() *big.Int
}

var (
<<<<<<< HEAD
	_                          LogPollerTest = &logPoller{}
	ErrReplayAbortedByClient                 = errors.New("replay aborted by client")
	ErrReplayAbortedOnShutdown               = errors.New("replay aborted, log poller shutdown")
=======
	_                       LogPollerTest = &logPoller{}
	ErrReplayRequestAborted               = errors.New("aborted, replay request cancelled")
	ErrReplayInProgress                   = errors.New("replay request cancelled, but replay is already in progress")
	ErrLogPollerShutdown                  = errors.New("replay aborted due to log poller shutdown")
>>>>>>> 450989d2
)

type logPoller struct {
	utils.StartStopOnce
	ec                    Client
	orm                   *ORM
	lggr                  logger.Logger
	pollPeriod            time.Duration // poll period set by block production rate
	finalityDepth         int64         // finality depth is taken to mean that block (head - finality) is finalized
	keepBlocksDepth       int64         // the number of blocks behind the head for which we keep the blocks. Must be greater than finality depth + 1.
	backfillBatchSize     int64         // batch size to use when backfilling finalized logs
	rpcBatchSize          int64         // batch size to use for fallback RPC calls made in GetBlocks
	backupPollerNextBlock int64

	filterMu        sync.RWMutex
	filters         map[string]Filter
	filterDirty     bool
	cachedAddresses []common.Address
	cachedEventSigs []common.Hash

	replayStart    chan int64
	replayComplete chan error
	ctx            context.Context
	cancel         context.CancelFunc
	wg             sync.WaitGroup
}

// NewLogPoller creates a log poller. Note there is an assumption
// that blocks can be processed faster than they are produced for the given chain, or the poller will fall behind.
// Block processing involves the following calls in steady state (without reorgs):
//   - eth_getBlockByNumber - headers only (transaction hashes, not full transaction objects),
//   - eth_getLogs - get the logs for the block
//   - 1 db read latest block - for checking reorgs
//   - 1 db tx including block write and logs write to logs.
//
// How fast that can be done depends largely on network speed and DB, but even for the fastest
// support chain, polygon, which has 2s block times, we need RPCs roughly with <= 500ms latency
func NewLogPoller(orm *ORM, ec Client, lggr logger.Logger, pollPeriod time.Duration,
	finalityDepth int64, backfillBatchSize int64, rpcBatchSize int64, keepBlocksDepth int64) *logPoller {

	return &logPoller{
		ec:                ec,
		orm:               orm,
		lggr:              lggr,
		replayStart:       make(chan int64),
		replayComplete:    make(chan error),
		pollPeriod:        pollPeriod,
		finalityDepth:     finalityDepth,
		backfillBatchSize: backfillBatchSize,
		rpcBatchSize:      rpcBatchSize,
		keepBlocksDepth:   keepBlocksDepth,
		filters:           make(map[string]Filter),
		filterDirty:       true, // Always build Filter on first call to cache an empty filter if nothing registered yet.
	}
}

type Filter struct {
	Name      string // see FilterName(id, args) below
	EventSigs evmtypes.HashArray
	Addresses evmtypes.AddressArray
}

// FilterName is a suggested convenience function for clients to construct unique filter names
// to populate Name field of struct Filter
func FilterName(id string, args ...any) string {
	if len(args) == 0 {
		return id
	}
	s := &strings.Builder{}
	s.WriteString(id)
	s.WriteString(" - ")
	fmt.Fprintf(s, "%s", args[0])
	for _, a := range args[1:] {
		fmt.Fprintf(s, ":%s", a)
	}
	return s.String()
}

// Contains returns true if this filter already fully Contains a
// filter passed to it.
func (filter *Filter) Contains(other *Filter) bool {
	if other == nil {
		return true
	}
	addresses := make(map[common.Address]interface{})
	for _, addr := range filter.Addresses {
		addresses[addr] = struct{}{}
	}
	events := make(map[common.Hash]interface{})
	for _, ev := range filter.EventSigs {
		events[ev] = struct{}{}
	}

	for _, addr := range other.Addresses {
		if _, ok := addresses[addr]; !ok {
			return false
		}
	}
	for _, ev := range other.EventSigs {
		if _, ok := events[ev]; !ok {
			return false
		}
	}
	return true
}

// RegisterFilter adds the provided EventSigs and Addresses to the log poller's log filter query.
// If any eventSig is emitted from any address, it will be captured by the log poller.
// If an event matching any of the given event signatures is emitted from any of the provided Addresses,
// the log poller will pick those up and save them. For topic specific queries see content based querying.
// Clients may choose to MergeFilter and then Replay in order to ensure desired logs are present.
// NOTE: due to constraints of the eth filter, there is "leakage" between successive MergeFilter calls, for example
//
//	RegisterFilter(event1, addr1)
//	RegisterFilter(event2, addr2)
//
// will result in the poller saving (event1, addr2) or (event2, addr1) as well, should it exist.
// Generally speaking this is harmless. We enforce that EventSigs and Addresses are non-empty,
// which means that anonymous events are not supported and log.Topics >= 1 always (log.Topics[0] is the event signature).
// The filter may be unregistered later by Filter.Name
func (lp *logPoller) RegisterFilter(filter Filter) error {
	if len(filter.Addresses) == 0 {
		return errors.Errorf("at least one address must be specified")
	}
	if len(filter.EventSigs) == 0 {
		return errors.Errorf("at least one event must be specified")
	}

	for _, eventSig := range filter.EventSigs {
		if eventSig == [common.HashLength]byte{} {
			return errors.Errorf("empty event sig")
		}
	}
	for _, addr := range filter.Addresses {
		if addr == [common.AddressLength]byte{} {
			return errors.Errorf("empty address")
		}
	}

	lp.filterMu.Lock()
	defer lp.filterMu.Unlock()

	if existingFilter, ok := lp.filters[filter.Name]; ok {
		if existingFilter.Contains(&filter) {
			// Nothing new in this Filter
			return nil
		}
		lp.lggr.Warnw("Updating existing filter with more events or addresses", "filter", filter)
	} else {
		lp.lggr.Debugw("Creating new filter", "filter", filter)
	}

	if err := lp.orm.InsertFilter(filter); err != nil {
		return errors.Wrap(err, "RegisterFilter failed to save filter to db")
	}
	lp.filters[filter.Name] = filter
	lp.filterDirty = true
	return nil
}

func (lp *logPoller) UnregisterFilter(name string, q pg.Queryer) error {
	lp.filterMu.Lock()
	defer lp.filterMu.Unlock()

	_, ok := lp.filters[name]
	if !ok {
		lp.lggr.Errorf("Filter %s not found", name)
		return nil
	}

	if err := lp.orm.DeleteFilter(name, pg.WithQueryer(q)); err != nil {
		return errors.Wrapf(err, "Failed to delete filter %s", name)
	}
	delete(lp.filters, name)
	lp.filterDirty = true
	return nil
}

func (lp *logPoller) Filter(from, to *big.Int, bh *common.Hash) ethereum.FilterQuery {
	lp.filterMu.Lock()
	defer lp.filterMu.Unlock()
	if !lp.filterDirty {
		return ethereum.FilterQuery{FromBlock: from, ToBlock: to, BlockHash: bh, Topics: [][]common.Hash{lp.cachedEventSigs}, Addresses: lp.cachedAddresses}
	}
	var (
		addresses  []common.Address
		eventSigs  []common.Hash
		addressMp  = make(map[common.Address]struct{})
		eventSigMp = make(map[common.Hash]struct{})
	)
	// Merge filters.
	for _, filter := range lp.filters {
		for _, addr := range filter.Addresses {
			addressMp[addr] = struct{}{}
		}
		for _, eventSig := range filter.EventSigs {
			eventSigMp[eventSig] = struct{}{}
		}
	}
	for addr := range addressMp {
		addresses = append(addresses, addr)
	}
	sort.Slice(addresses, func(i, j int) bool {
		return bytes.Compare(addresses[i][:], addresses[j][:]) < 0
	})
	for eventSig := range eventSigMp {
		eventSigs = append(eventSigs, eventSig)
	}
	sort.Slice(eventSigs, func(i, j int) bool {
		return bytes.Compare(eventSigs[i][:], eventSigs[j][:]) < 0
	})
	if len(eventSigs) == 0 && len(addresses) == 0 {
		// If no filter specified, ignore everything.
		// This allows us to keep the log poller up and running with no filters present (e.g. no jobs on the node),
		// then as jobs are added dynamically start using their filters.
		addresses = []common.Address{common.HexToAddress("0x0000000000000000000000000000000000000000")}
		eventSigs = []common.Hash{}
	}
	lp.cachedAddresses = addresses
	lp.cachedEventSigs = eventSigs
	lp.filterDirty = false
	return ethereum.FilterQuery{FromBlock: from, ToBlock: to, BlockHash: bh, Topics: [][]common.Hash{eventSigs}, Addresses: addresses}
}

// Replay signals that the poller should resume from a new block.
// Blocks until the replay is complete.
// Replay can be used to ensure that filter modification has been applied for all blocks from "fromBlock" up to latest.
// If ctx is cancelled before the replay request has been initiated, ErrReplayRequestAborted is returned.  If the replay
// is already in progress, the replay will continue and ErrReplayInProgress will be returned.  If the client needs a
// guarantee that the replay is complete before proceeding, it should either avoid cancelling or retry until nil is returned
func (lp *logPoller) Replay(ctx context.Context, fromBlock int64) error {
	latest, err := lp.ec.HeadByNumber(ctx, nil)
	if err != nil {
		return err
	}
	if fromBlock < 1 || fromBlock > latest.Number {
		return errors.Errorf("Invalid replay block number %v, acceptable range [1, %v]", fromBlock, latest.Number)
	}
	// Block until replay notification accepted or cancelled.
	select {
	case lp.replayStart <- fromBlock:
	case <-ctx.Done():
		return errors.Wrap(ErrReplayRequestAborted, ctx.Err().Error())
	}
	// Block until replay complete or cancelled.
	select {
	case err = <-lp.replayComplete:
		return err
	case <-ctx.Done():
		// Note: this will not abort the actual replay, it just means the client gave up on waiting for it to complete
		lp.wg.Add(1)
		go lp.recvReplayComplete()
		return ErrReplayInProgress
	}
}

func (lp *logPoller) recvReplayComplete() {
	err := <-lp.replayComplete
	if err != nil {
		lp.lggr.Error(err)
	}
	lp.wg.Done()
}

// Asynchronous wrapper for Replay()
func (lp *logPoller) ReplayAsync(fromBlock int64) {
	lp.wg.Add(1)
	go func() {
		if err := lp.Replay(context.Background(), fromBlock); err != nil {
			lp.lggr.Error(err)
		}
		lp.wg.Done()
	}()
}

func (lp *logPoller) Start(parentCtx context.Context) error {
	if lp.keepBlocksDepth < (lp.finalityDepth + 1) {
		// We add 1 since for reorg detection on the first unfinalized block
		// we need to keep 1 finalized block.
		return errors.Errorf("keepBlocksDepth %d must be greater than finality %d + 1", lp.keepBlocksDepth, lp.finalityDepth)
	}
	return lp.StartOnce("LogPoller", func() error {
		ctx, cancel := context.WithCancel(parentCtx)
		lp.ctx = ctx
		lp.cancel = cancel
		lp.wg.Add(1)
		go lp.run()
		return nil
	})
}

func (lp *logPoller) Close() error {
	return lp.StopOnce("LogPoller", func() error {
		select {
		case lp.replayComplete <- ErrLogPollerShutdown:
		default:
		}
		lp.cancel()
		lp.wg.Wait()
		return nil
	})
}

func (lp *logPoller) Name() string {
	return lp.lggr.Name()
}

func (lp *logPoller) HealthReport() map[string]error {
	return map[string]error{lp.Name(): lp.StartStopOnce.Healthy()}
}

func (lp *logPoller) GetReplayFromBlock(ctx context.Context, requested int64) (int64, error) {
	lastProcessed, err := lp.orm.SelectLatestBlock(pg.WithParentCtx(ctx))
	if err != nil {
		if !errors.Is(err, sql.ErrNoRows) {
			// Real DB error
			return 0, err
		}
		// Nothing in db, use requested
		return requested, nil
	}
	// We have lastProcessed, take min(requested, lastProcessed).
	// This is to avoid replaying from a block later than what we have in the DB
	// and skipping blocks.
	return mathutil.Min(requested, lastProcessed.BlockNumber), nil
}

func (lp *logPoller) run() {
	defer lp.wg.Done()
	logPollTick := time.After(0)
	// trigger first backup poller run shortly after first log poller run
	backupLogPollTick := time.After(100 * time.Millisecond)
	blockPruneTick := time.After(0)
	filtersLoaded := false

	loadFilters := func() error {
		lp.filterMu.Lock()
		defer lp.filterMu.Unlock()
		filters, err := lp.orm.LoadFilters(pg.WithParentCtx(lp.ctx))

		if err != nil {
			return errors.Wrapf(err, "Failed to load initial filters from db, retrying")
		}

		lp.filters = filters
		lp.filterDirty = true
		filtersLoaded = true
		return nil
	}

	for {
		select {
		case <-lp.ctx.Done():
			return
<<<<<<< HEAD
		case replayReq := <-lp.replayStart:
			fromBlock, err := lp.GetReplayFromBlock(replayReq.ctx, replayReq.fromBlock)
=======
		case fromBlockReq := <-lp.replayStart:
			fromBlock, err := lp.GetReplayFromBlock(lp.ctx, fromBlockReq)
>>>>>>> 450989d2
			if err == nil {
				if !filtersLoaded {
					lp.lggr.Warnw("Received replayReq before filters loaded", "fromBlock", fromBlock, "requested", fromBlockReq)
					if err = loadFilters(); err != nil {
						lp.lggr.Errorw("Failed loading filters during Replay", "err", err, "fromBlock", fromBlock)
					}
				} else {
					// Serially process replay requests.
<<<<<<< HEAD
					lp.lggr.Warnw("Executing replay", "fromBlock", fromBlock, "requested", replayReq.fromBlock)
					lp.PollAndSaveLogs(replayReq.ctx, fromBlock)
=======
					lp.lggr.Infow("Executing replay", "fromBlock", fromBlock, "requested", fromBlockReq)
					lp.PollAndSaveLogs(lp.ctx, fromBlock)
>>>>>>> 450989d2
				}
			} else {
				lp.lggr.Errorw("Error executing replay, could not get fromBlock", "err", err)
			}
			select {
			case <-lp.ctx.Done():
				// We're shutting down, notify client and exit
				select {
				case lp.replayComplete <- ErrReplayRequestAborted:
				default:
				}
				return
			case lp.replayComplete <- err:
			}
		case <-logPollTick:
			logPollTick = time.After(utils.WithJitter(lp.pollPeriod))
			if !filtersLoaded {
				if err := loadFilters(); err != nil {
					lp.lggr.Errorw("Failed loading filters in main logpoller loop, retrying later", "err", err)
					continue
				}
			}

			// Always start from the latest block in the db.
			var start int64
			lastProcessed, err := lp.orm.SelectLatestBlock(pg.WithParentCtx(lp.ctx))
			if err != nil {
				if !errors.Is(err, sql.ErrNoRows) {
					// Assume transient db reading issue, retry forever.
					lp.lggr.Errorw("unable to get starting block", "err", err)
					continue
				}
				// Otherwise this is the first poll _ever_ on a new chain.
				// Only safe thing to do is to start at the first finalized block.
				latest, err := lp.ec.HeadByNumber(lp.ctx, nil)
				if err != nil {
					lp.lggr.Warnw("unable to get latest for first poll", "err", err)
					continue
				}
				latestNum := latest.Number
				// Do not support polling chains which don't even have finality depth worth of blocks.
				// Could conceivably support this but not worth the effort.
				// Need finality depth + 1, no block 0.
				if latestNum <= lp.finalityDepth {
					lp.lggr.Warnw("insufficient number of blocks on chain, waiting for finality depth", "err", err, "latest", latestNum, "finality", lp.finalityDepth)
					continue
				}
				// Starting at the first finalized block. We do not backfill the first finalized block.
				start = latestNum - lp.finalityDepth
			} else {
				start = lastProcessed.BlockNumber + 1
			}
			lp.PollAndSaveLogs(lp.ctx, start)
		case <-backupLogPollTick:
			// Backup log poller:  this serves as an emergency backup to protect against eventual-consistency behavior
			// of an rpc node (seen occasionally on optimism, but possibly could happen on other chains?).  If the first
			// time we request a block, no logs or incomplete logs come back, this ensures that every log is eventually
			// re-requested after it is finalized.  This doesn't add much overhead, because we can request all of them
			// in one shot, since we don't need to worry about re-orgs after finality depth, and it runs 100x less
			// frequently than the primary log poller.

			// If pollPeriod is set to 1 block time, backup log poller will run once every 100 blocks
			const backupPollerBlockDelay = 100

			backupLogPollTick = time.After(utils.WithJitter(backupPollerBlockDelay * lp.pollPeriod))
			if !filtersLoaded {
				lp.lggr.Warnw("backup log poller ran before filters loaded, skipping")
				continue
			}
			lp.BackupPollAndSaveLogs(lp.ctx, backupPollerBlockDelay)
		case <-blockPruneTick:
			blockPruneTick = time.After(lp.pollPeriod * 1000)
			if err := lp.pruneOldBlocks(lp.ctx); err != nil {
				lp.lggr.Errorw("unable to prune old blocks", "err", err)
			}
		}
	}
}

func (lp *logPoller) BackupPollAndSaveLogs(ctx context.Context, backupPollerBlockDelay int64) {
	if lp.backupPollerNextBlock == 0 {
		lastProcessed, err := lp.orm.SelectLatestBlock(pg.WithParentCtx(ctx))
		if err != nil {
			if errors.Is(err, sql.ErrNoRows) {
				lp.lggr.Warnw("Backup log poller ran before first successful log poller run, skipping")
			} else {
				lp.lggr.Errorw("Backup log poller unable to get starting block", "err", err)
			}
			return
		}

		// If this is our first run, start max(finalityDepth+1, backupPollerBlockDelay) blocks behind the last processed
		// (or at block 0 if whole blockchain is too short)
		lp.backupPollerNextBlock = lastProcessed.BlockNumber - mathutil.Max(lp.finalityDepth+1, backupPollerBlockDelay)
<<<<<<< HEAD
		if lastProcessed.BlockNumber > backupPollerBlockDelay {
			lp.backupPollerNextBlock = lastProcessed.BlockNumber - backupPollerBlockDelay
=======
		if lp.backupPollerNextBlock < 0 {
			lp.backupPollerNextBlock = 0
>>>>>>> 450989d2
		}
	}

	latestBlock, err := lp.ec.HeadByNumber(ctx, nil)
	if err != nil {
		lp.lggr.Warnw("Backup logpoller failed to get latest block", "err", err)
		return
	}

	lastSafeBackfillBlock := latestBlock.Number - lp.finalityDepth - 1
	if lastSafeBackfillBlock >= lp.backupPollerNextBlock {
		lp.lggr.Infow("Backup poller backfilling logs", "start", lp.backupPollerNextBlock, "end", lastSafeBackfillBlock)
		if err = lp.backfill(ctx, lp.backupPollerNextBlock, lastSafeBackfillBlock); err != nil {
			// If there's an error backfilling, we can just return and retry from the last block saved
			// since we don't save any blocks on backfilling. We may re-insert the same logs but thats ok.
			lp.lggr.Warnw("Backup poller failed", "err", err)
			return
		}
		lp.backupPollerNextBlock = lastSafeBackfillBlock + 1
	}
}

// convertLogs converts an array of geth logs ([]type.Log) to an array of logpoller logs ([]Log)
//
//	Block timestamps are extracted from blocks param.  If len(blocks) == 1, the same timestamp from this block
//	will be used for all logs.  If len(blocks) == len(logs) then the block number of each block is used for the
//	corresponding log.  Any other length for blocks is invalid.
func convertLogs(logs []types.Log, blocks []LogPollerBlock, lggr logger.Logger, chainID *big.Int) []Log {
	var lgs []Log
	blockTimestamp := time.Now()
	if len(logs) == 0 {
		return lgs
	}
	if len(blocks) != 1 && len(blocks) != len(logs) {
		lggr.Errorf("AssumptionViolation:  invalid params passed to convertLogs, length of blocks must either be 1 or match length of logs")
		return lgs
	}

	for i, l := range logs {
		if i == 0 || len(blocks) == len(logs) {
			blockTimestamp = blocks[i].BlockTimestamp
		}
		lgs = append(lgs, Log{
			EvmChainId: utils.NewBig(chainID),
			LogIndex:   int64(l.Index),
			BlockHash:  l.BlockHash,
			// We assume block numbers fit in int64
			// in many places.
			BlockNumber:    int64(l.BlockNumber),
			BlockTimestamp: blockTimestamp,
			EventSig:       l.Topics[0], // First topic is always event signature.
			Topics:         convertTopics(l.Topics),
			Address:        l.Address,
			TxHash:         l.TxHash,
			Data:           l.Data,
		})
	}
	return lgs
}

func convertTopics(topics []common.Hash) [][]byte {
	var topicsForDB [][]byte
	for _, t := range topics {
		topicsForDB = append(topicsForDB, t.Bytes())
	}
	return topicsForDB
}

func (lp *logPoller) blocksFromLogs(ctx context.Context, logs []types.Log) (blocks []LogPollerBlock, err error) {
	var numbers []uint64
	for _, log := range logs {
		numbers = append(numbers, log.BlockNumber)
	}

	return lp.GetBlocksRange(ctx, numbers)
}

// backfill will query FilterLogs in batches for logs in the
// block range [start, end] and save them to the db.
// Retries until ctx cancelled. Will return an error if cancelled
// or if there is an error backfilling.
func (lp *logPoller) backfill(ctx context.Context, start, end int64) error {
	for from := start; from <= end; from += lp.backfillBatchSize {
		to := mathutil.Min(from+lp.backfillBatchSize-1, end)
		gethLogs, err := lp.ec.FilterLogs(ctx, lp.Filter(big.NewInt(from), big.NewInt(to), nil))
		if err != nil {
			lp.lggr.Warnw("Unable query for logs, retrying", "err", err, "from", from, "to", to)
			return err
		}
		if len(gethLogs) == 0 {
			continue
		}
		blocks, err := lp.blocksFromLogs(ctx, gethLogs)
		if err != nil {
			return err
		}

		lp.lggr.Debugw("Backfill found logs", "from", from, "to", to, "logs", len(gethLogs), "blocks", blocks)
		err = lp.orm.q.WithOpts(pg.WithParentCtx(ctx)).Transaction(func(tx pg.Queryer) error {
<<<<<<< HEAD
			return lp.orm.InsertLogs(convertLogs(gethLogs, blocks, lp.lggr, lp.ec.ChainID()), pg.WithQueryer(tx))
=======
			return lp.orm.InsertLogs(convertLogs(gethLogs, blocks, lp.lggr, lp.ec.ConfiguredChainID()), pg.WithQueryer(tx))
>>>>>>> 450989d2
		})
		if err != nil {
			lp.lggr.Warnw("Unable to insert logs, retrying", "err", err, "from", from, "to", to)
			return err
		}
	}
	return nil
}

// getCurrentBlockMaybeHandleReorg accepts a block number
// and will return that block if its parent points to our last saved block.
// One can optionally pass the block header if it has already been queried to avoid an extra RPC call.
// If its parent does not point to our last saved block we know a reorg has occurred,
// so we:
// 1. Find the LCA by following parent hashes.
// 2. Delete all logs and blocks after the LCA
// 3. Return the LCA+1, i.e. our new current (unprocessed) block.
func (lp *logPoller) getCurrentBlockMaybeHandleReorg(ctx context.Context, currentBlockNumber int64, currentBlock *evmtypes.Head) (*evmtypes.Head, error) {
	var err1 error
	if currentBlock == nil {
		// If we don't have the current block already, lets get it.
		currentBlock, err1 = lp.ec.HeadByNumber(ctx, big.NewInt(currentBlockNumber))
		if err1 != nil {
			lp.lggr.Warnw("Unable to get currentBlock", "err", err1, "currentBlockNumber", currentBlockNumber)
			return nil, err1
		}
		// Additional sanity checks, don't necessarily trust the RPC.
		if currentBlock == nil {
			lp.lggr.Errorf("Unexpected nil block from RPC", "currentBlockNumber", currentBlockNumber)
			return nil, errors.Errorf("Got nil block for %d", currentBlockNumber)
		}
		if currentBlock.Number != currentBlockNumber {
			lp.lggr.Warnw("Unable to get currentBlock, rpc returned incorrect block", "currentBlockNumber", currentBlockNumber, "got", currentBlock.Number)
			return nil, errors.Errorf("Block mismatch have %d want %d", currentBlock.Number, currentBlockNumber)
		}
	}
	// Does this currentBlock point to the same parent that we have saved?
	// If not, there was a reorg, so we need to rewind.
	expectedParent, err1 := lp.orm.SelectBlockByNumber(currentBlockNumber-1, pg.WithParentCtx(ctx))
	if err1 != nil && !errors.Is(err1, sql.ErrNoRows) {
		// If err is not a 'no rows' error, assume transient db issue and retry
		lp.lggr.Warnw("Unable to read latestBlockNumber currentBlock saved", "err", err1, "currentBlockNumber", currentBlockNumber)
		return nil, errors.New("Unable to read latestBlockNumber currentBlock saved")
	}
	// We will not have the previous currentBlock on initial poll.
	havePreviousBlock := err1 == nil
	if !havePreviousBlock {
		lp.lggr.Infow("Do not have previous block, first poll ever on new chain or after backfill", "currentBlockNumber", currentBlockNumber)
		return currentBlock, nil
	}
	// Check for reorg.
	if currentBlock.ParentHash != expectedParent.BlockHash {
		// There can be another reorg while we're finding the LCA.
		// That is ok, since we'll detect it on the next iteration.
		// Since we go currentBlock by currentBlock for unfinalized logs, the mismatch starts at currentBlockNumber - 1.
		blockAfterLCA, err2 := lp.findBlockAfterLCA(ctx, currentBlock)
		if err2 != nil {
			lp.lggr.Warnw("Unable to find LCA after reorg, retrying", "err", err2)
			return nil, errors.New("Unable to find LCA after reorg, retrying")
		}

		lp.lggr.Infow("Reorg detected", "blockAfterLCA", blockAfterLCA.Number, "currentBlockNumber", currentBlockNumber)
		// We truncate all the blocks and logs after the LCA.
		// We could preserve the logs for forensics, since its possible
		// that applications see them and take action upon it, however that
		// results in significantly slower reads since we must then compute
		// the canonical set per read. Typically, if an application took action on a log
		// it would be saved elsewhere e.g. eth_txes, so it seems better to just support the fast reads.
		// Its also nicely analogous to reading from the chain itself.
		err2 = lp.orm.q.WithOpts(pg.WithParentCtx(ctx)).Transaction(func(tx pg.Queryer) error {
			// These deletes are bounded by reorg depth, so they are
			// fast and should not slow down the log readers.
			err3 := lp.orm.DeleteBlocksAfter(blockAfterLCA.Number, pg.WithQueryer(tx))
			if err3 != nil {
				lp.lggr.Warnw("Unable to clear reorged blocks, retrying", "err", err3)
				return err3
			}
			err3 = lp.orm.DeleteLogsAfter(blockAfterLCA.Number, pg.WithQueryer(tx))
			if err3 != nil {
				lp.lggr.Warnw("Unable to clear reorged logs, retrying", "err", err3)
				return err3
			}
			return nil
		})
		if err2 != nil {
			// If we error on db commit, we can't know if the tx went through or not.
			// We return an error here which will cause us to restart polling from lastBlockSaved + 1
			return nil, err2
		}
		return blockAfterLCA, nil
	}
	// No reorg, return current block.
	return currentBlock, nil
}

// PollAndSaveLogs On startup/crash current is the first block after the last processed block.
// currentBlockNumber is the block from where new logs are to be polled & saved. Under normal
// conditions this would be equal to lastProcessed.BlockNumber + 1.
func (lp *logPoller) PollAndSaveLogs(ctx context.Context, currentBlockNumber int64) {
	lp.lggr.Debugw("Polling for logs", "currentBlockNumber", currentBlockNumber)
	latestBlock, err := lp.ec.HeadByNumber(ctx, nil)
	if err != nil {
		lp.lggr.Warnw("Unable to get latestBlockNumber block", "err", err, "currentBlockNumber", currentBlockNumber)
		return
	}
	latestBlockNumber := latestBlock.Number
	if currentBlockNumber > latestBlockNumber {
		// Note there can also be a reorg "shortening" i.e. chain height decreases but TDD increases. In that case
		// we also just wait until the new tip is longer and then detect the reorg.
		lp.lggr.Debugw("No new blocks since last poll", "currentBlockNumber", currentBlockNumber, "latestBlockNumber", latestBlockNumber)
		return
	}
	var currentBlock *evmtypes.Head
	if currentBlockNumber == latestBlockNumber {
		// Can re-use our currentBlock and avoid an extra RPC call.
		currentBlock = latestBlock
	}
	// Possibly handle a reorg. For example if we crash, we'll be in the middle of processing unfinalized blocks.
	// Returns (currentBlock || LCA+1 if reorg detected, error)
	currentBlock, err = lp.getCurrentBlockMaybeHandleReorg(ctx, currentBlockNumber, currentBlock)
	if err != nil {
		// If there's an error handling the reorg, we can't be sure what state the db was left in.
		// Resume from the latest block saved and retry.
		lp.lggr.Errorw("Unable to get current block, retrying", "err", err)
		return
	}
	currentBlockNumber = currentBlock.Number

	// backfill finalized blocks if we can for performance. If we crash during backfill, we
	// may reprocess logs.  Log insertion is idempotent so this is ok.
	// E.g. 1<-2<-3(currentBlockNumber)<-4<-5<-6<-7(latestBlockNumber), finality is 2. So 3,4 can be batched.
	// Although 5 is finalized, we still need to save it to the db for reorg detection if 6 is a reorg.
	// start = currentBlockNumber = 3, end = latestBlockNumber - finality - 1 = 7-2-1 = 4 (inclusive range).
	lastSafeBackfillBlock := latestBlockNumber - lp.finalityDepth - 1
	if lastSafeBackfillBlock >= currentBlockNumber {
		lp.lggr.Infow("Backfilling logs", "start", currentBlockNumber, "end", lastSafeBackfillBlock)
		if err = lp.backfill(ctx, currentBlockNumber, lastSafeBackfillBlock); err != nil {
			// If there's an error backfilling, we can just return and retry from the last block saved
			// since we don't save any blocks on backfilling. We may re-insert the same logs but thats ok.
			lp.lggr.Warnw("Unable to backfill finalized logs, retrying later", "err", err)
			return
		}
		currentBlockNumber = lastSafeBackfillBlock + 1
	}

	if currentBlockNumber > currentBlock.Number {
		// If we successfully backfilled we have logs up to and including lastSafeBackfillBlock,
		// now load the first unfinalized block.
		currentBlock, err = lp.getCurrentBlockMaybeHandleReorg(ctx, currentBlockNumber, nil)
		if err != nil {
			// If there's an error handling the reorg, we can't be sure what state the db was left in.
			// Resume from the latest block saved.
			lp.lggr.Errorw("Unable to get current block", "err", err)
			return
		}
	}

	for {
		h := currentBlock.Hash
		var logs []types.Log
		logs, err = lp.ec.FilterLogs(ctx, lp.Filter(nil, nil, &h))
		if err != nil {
			lp.lggr.Warnw("Unable to query for logs, retrying", "err", err, "block", currentBlockNumber)
			return
		}
		lp.lggr.Debugw("Unfinalized log query", "logs", len(logs), "currentBlockNumber", currentBlockNumber, "blockHash", currentBlock.Hash, "timestamp", currentBlock.Timestamp.Unix())
		err = lp.orm.q.WithOpts(pg.WithParentCtx(ctx)).Transaction(func(tx pg.Queryer) error {
			if err2 := lp.orm.InsertBlock(h, currentBlockNumber, currentBlock.Timestamp, pg.WithQueryer(tx)); err2 != nil {
				return err2
			}
			if len(logs) == 0 {
				return nil
			}
			return lp.orm.InsertLogs(convertLogs(logs,
				[]LogPollerBlock{{BlockNumber: currentBlockNumber,
					BlockTimestamp: currentBlock.Timestamp}},
				lp.lggr,
<<<<<<< HEAD
				lp.ec.ChainID(),
=======
				lp.ec.ConfiguredChainID(),
>>>>>>> 450989d2
			), pg.WithQueryer(tx))
		})
		if err != nil {
			lp.lggr.Warnw("Unable to save logs resuming from last saved block + 1", "err", err, "block", currentBlockNumber)
			return
		}
		// Update current block.
		// Same reorg detection on unfinalized blocks.
		currentBlockNumber++
		if currentBlockNumber > latestBlockNumber {
			break
		}
		currentBlock, err = lp.getCurrentBlockMaybeHandleReorg(ctx, currentBlockNumber, nil)
		if err != nil {
			// If there's an error handling the reorg, we can't be sure what state the db was left in.
			// Resume from the latest block saved.
			lp.lggr.Errorw("Unable to get current block", "err", err)
			return
		}
		currentBlockNumber = currentBlock.Number
	}
}

// Find the first place where our chain and their chain have the same block,
// that block number is the LCA. Return the block after that, where we want to resume polling.
func (lp *logPoller) findBlockAfterLCA(ctx context.Context, current *evmtypes.Head) (*evmtypes.Head, error) {
	// Current is where the mismatch starts.
	// Check its parent to see if its the same as ours saved.
	parent, err := lp.ec.HeadByHash(ctx, current.ParentHash)
	if err != nil {
		return nil, err
	}
	blockAfterLCA := *current
	reorgStart := parent.Number
	// We expect reorgs up to the block after (current - finalityDepth),
	// since the block at (current - finalityDepth) is finalized.
	// We loop via parent instead of current so current always holds the LCA+1.
	// If the parent block number becomes < the first finalized block our reorg is too deep.
	for parent.Number >= (reorgStart - lp.finalityDepth) {
		ourParentBlockHash, err := lp.orm.SelectBlockByNumber(parent.Number, pg.WithParentCtx(ctx))
		if err != nil {
			return nil, err
		}
		if parent.Hash == ourParentBlockHash.BlockHash {
			// If we do have the blockhash, return blockAfterLCA
			return &blockAfterLCA, nil
		}
		// Otherwise get a new parent and update blockAfterLCA.
		blockAfterLCA = *parent
		parent, err = lp.ec.HeadByHash(ctx, parent.ParentHash)
		if err != nil {
			return nil, err
		}
	}
	lp.lggr.Criticalw("Reorg greater than finality depth detected", "max reorg depth", lp.finalityDepth-1)
	rerr := errors.New("Reorg greater than finality depth")
	lp.SvcErrBuffer.Append(rerr)
	return nil, rerr
}

// pruneOldBlocks removes blocks that are > lp.ancientBlockDepth behind the head.
func (lp *logPoller) pruneOldBlocks(ctx context.Context) error {
	latest, err := lp.ec.HeadByNumber(ctx, nil)
	if err != nil {
		return err
	}
	if latest == nil {
		return errors.Errorf("received nil block from RPC")
	}
	if latest.Number <= lp.keepBlocksDepth {
		// No-op, keep all blocks
		return nil
	}
	// 1-2-3-4-5(latest), keepBlocksDepth=3
	// Remove <= 2
	return lp.orm.DeleteBlocksBefore(latest.Number-lp.keepBlocksDepth, pg.WithParentCtx(ctx))
}

// Logs returns logs matching topics and address (exactly) in the given block range,
// which are canonical at time of query.
func (lp *logPoller) Logs(start, end int64, eventSig common.Hash, address common.Address, qopts ...pg.QOpt) ([]Log, error) {
	return lp.orm.SelectLogsByBlockRangeFilter(start, end, address, eventSig, qopts...)
}

func (lp *logPoller) LogsWithSigs(start, end int64, eventSigs []common.Hash, address common.Address, qopts ...pg.QOpt) ([]Log, error) {
	return lp.orm.SelectLogsWithSigsByBlockRangeFilter(start, end, address, eventSigs, qopts...)
}

// IndexedLogs finds all the logs that have a topic value in topicValues at index topicIndex.
func (lp *logPoller) IndexedLogs(eventSig common.Hash, address common.Address, topicIndex int, topicValues []common.Hash, confs int, qopts ...pg.QOpt) ([]Log, error) {
	return lp.orm.SelectIndexedLogs(address, eventSig, topicIndex, topicValues, confs, qopts...)
}

// IndexedLogsByBlockRange finds all the logs that have a topic value in topicValues at index topicIndex within the block range
func (lp *logPoller) IndexedLogsByBlockRange(start, end int64, eventSig common.Hash, address common.Address, topicIndex int, topicValues []common.Hash, qopts ...pg.QOpt) ([]Log, error) {
	return lp.orm.SelectIndexedLogsByBlockRangeFilter(start, end, address, eventSig, topicIndex, topicValues, qopts...)
}

// LogsDataWordGreaterThan note index is 0 based.
func (lp *logPoller) LogsDataWordGreaterThan(eventSig common.Hash, address common.Address, wordIndex int, wordValueMin common.Hash, confs int, qopts ...pg.QOpt) ([]Log, error) {
	return lp.orm.SelectDataWordGreaterThan(address, eventSig, wordIndex, wordValueMin, confs, qopts...)
}

// LogsDataWordRange note index is 0 based.
func (lp *logPoller) LogsDataWordRange(eventSig common.Hash, address common.Address, wordIndex int, wordValueMin, wordValueMax common.Hash, confs int, qopts ...pg.QOpt) ([]Log, error) {
	return lp.orm.SelectDataWordRange(address, eventSig, wordIndex, wordValueMin, wordValueMax, confs, qopts...)
}

// IndexedLogsTopicGreaterThan finds all the logs that have a topic value greater than topicValueMin at index topicIndex.
// Only works for integer topics.
func (lp *logPoller) IndexedLogsTopicGreaterThan(eventSig common.Hash, address common.Address, topicIndex int, topicValueMin common.Hash, confs int, qopts ...pg.QOpt) ([]Log, error) {
	return lp.orm.SelectIndexLogsTopicGreaterThan(address, eventSig, topicIndex, topicValueMin, confs, qopts...)
}

func (lp *logPoller) IndexedLogsTopicRange(eventSig common.Hash, address common.Address, topicIndex int, topicValueMin common.Hash, topicValueMax common.Hash, confs int, qopts ...pg.QOpt) ([]Log, error) {
	return lp.orm.SelectIndexLogsTopicRange(address, eventSig, topicIndex, topicValueMin, topicValueMax, confs, qopts...)
}

// LatestBlock returns the latest block the log poller is on. It tracks blocks to be able
// to detect reorgs.
func (lp *logPoller) LatestBlock(qopts ...pg.QOpt) (int64, error) {
	b, err := lp.orm.SelectLatestBlock(qopts...)
	if err != nil {
		return 0, err
	}

	return b.BlockNumber, nil
}

func (lp *logPoller) BlockByNumber(n int64, qopts ...pg.QOpt) (*LogPollerBlock, error) {
	return lp.orm.SelectBlockByNumber(n, qopts...)
}

// LatestLogByEventSigWithConfs finds the latest log that has confs number of blocks on top of the log.
func (lp *logPoller) LatestLogByEventSigWithConfs(eventSig common.Hash, address common.Address, confs int, qopts ...pg.QOpt) (*Log, error) {
	return lp.orm.SelectLatestLogEventSigWithConfs(eventSig, address, confs, qopts...)
}

func (lp *logPoller) LatestLogEventSigsAddrsWithConfs(fromBlock int64, eventSigs []common.Hash, addresses []common.Address, confs int, qopts ...pg.QOpt) ([]Log, error) {
	return lp.orm.SelectLatestLogEventSigsAddrsWithConfs(fromBlock, addresses, eventSigs, confs, qopts...)
}

// GetBlocksRange tries to get the specified block numbers from the log pollers
// blocks table. It falls back to the RPC for any unfulfilled requested blocks.
func (lp *logPoller) GetBlocksRange(ctx context.Context, numbers []uint64, qopts ...pg.QOpt) ([]LogPollerBlock, error) {
	var blocks []LogPollerBlock

	// Do nothing if no blocks are requested.
	if len(numbers) == 0 {
		return blocks, nil
	}

	// Assign the requested blocks to a mapping.
	blocksRequested := make(map[uint64]struct{})
	for _, b := range numbers {
		blocksRequested[b] = struct{}{}
	}

	// Retrieve all blocks within this range from the log poller.
	blocksFound := make(map[uint64]LogPollerBlock)
	qopts = append(qopts, pg.WithParentCtx(ctx))
	minRequestedBlock := mathutil.Min(numbers[0], numbers[1:]...)
	maxRequestedBlock := mathutil.Max(numbers[0], numbers[1:]...)
	lpBlocks, err := lp.orm.GetBlocksRange(minRequestedBlock, maxRequestedBlock, qopts...)
	if err != nil {
		lp.lggr.Warnw("Error while retrieving blocks from log pollers blocks table. Falling back to RPC...", "requestedBlocks", numbers, "err", err)
	} else {
		for _, b := range lpBlocks {
			if _, ok := blocksRequested[uint64(b.BlockNumber)]; ok {
				// Only fill requested blocks.
				blocksFound[uint64(b.BlockNumber)] = b
			}
		}
		lp.lggr.Debugw("Got blocks from log poller", "blockNumbers", maps.Keys(blocksFound))
	}

	// Fill any remaining blocks from the client.
	blocksFoundFromRPC, err := lp.fillRemainingBlocksFromRPC(ctx, numbers, blocksFound)
	if err != nil {
		return nil, err
	}
	for num, b := range blocksFoundFromRPC {
		blocksFound[num] = b
	}

	var blocksNotFound []uint64
	for _, num := range numbers {
		b, ok := blocksFound[num]
		if !ok {
			blocksNotFound = append(blocksNotFound, num)
		}
		blocks = append(blocks, b)
	}

	if len(blocksNotFound) > 0 {
		return nil, errors.Errorf("blocks were not found in db or RPC call: %v", blocksNotFound)
	}

	return blocks, nil
}

func (lp *logPoller) fillRemainingBlocksFromRPC(
	ctx context.Context,
	blocksRequested []uint64,
	blocksFound map[uint64]LogPollerBlock,
) (map[uint64]LogPollerBlock, error) {
	var reqs []rpc.BatchElem
	var remainingBlocks []uint64
	for _, num := range blocksRequested {
		if _, ok := blocksFound[num]; !ok {
			req := rpc.BatchElem{
				Method: "eth_getBlockByNumber",
				Args:   []interface{}{hexutil.EncodeBig(big.NewInt(0).SetUint64(num)), false},
				Result: &evmtypes.Head{},
			}
			reqs = append(reqs, req)
			remainingBlocks = append(remainingBlocks, num)
		}
	}

	if len(remainingBlocks) > 0 {
		lp.lggr.Debugw("falling back to RPC for blocks not found in log poller blocks table",
			"remainingBlocks", remainingBlocks)
	}

	for i := 0; i < len(reqs); i += int(lp.rpcBatchSize) {
		j := i + int(lp.rpcBatchSize)
		if j > len(reqs) {
			j = len(reqs)
		}

		err := lp.ec.BatchCallContext(ctx, reqs[i:j])
		if err != nil {
			return nil, err
		}
	}

	var blocksFoundFromRPC = make(map[uint64]LogPollerBlock)
	for _, r := range reqs {
		if r.Error != nil {
			return nil, r.Error
		}
		block, is := r.Result.(*evmtypes.Head)

		if !is {
			return nil, errors.Errorf("expected result to be a %T, got %T", &evmtypes.Head{}, r.Result)
		}
		if block == nil {
			return nil, errors.New("invariant violation: got nil block")
		}
		if block.Hash == (common.Hash{}) {
			return nil, errors.Errorf("missing block hash for block number: %d", block.Number)
		}
		if block.Number < 0 {
			return nil, errors.Errorf("expected block number to be >= to 0, got %d", block.Number)
		}
		blocksFoundFromRPC[uint64(block.Number)] = LogPollerBlock{
			EvmChainId:     block.EVMChainID,
			BlockHash:      block.Hash,
			BlockNumber:    block.Number,
			BlockTimestamp: block.Timestamp,
			CreatedAt:      block.Timestamp,
		}
	}

	return blocksFoundFromRPC, nil
}

// IndexedLogsWithSigsExcluding returns the set difference(A-B) of logs with signature sigA and sigB, matching is done on the topics index
//
// For example, query to retrieve unfulfilled requests by querying request log events without matching fulfillment log events.
// The order of events is not significant. Both logs must be inside the block range and have the minimum number of confirmations
func (lp *logPoller) IndexedLogsWithSigsExcluding(address common.Address, eventSigA, eventSigB common.Hash, topicIndex int, fromBlock, toBlock int64, confs int, qopts ...pg.QOpt) ([]Log, error) {
	return lp.orm.SelectIndexedLogsWithSigsExcluding(eventSigA, eventSigB, topicIndex, address, fromBlock, toBlock, confs, qopts...)
}

func EvmWord(i uint64) common.Hash {
	var b = make([]byte, 8)
	binary.BigEndian.PutUint64(b, i)
	return common.BytesToHash(b)
}<|MERGE_RESOLUTION|>--- conflicted
+++ resolved
@@ -71,16 +71,10 @@
 }
 
 var (
-<<<<<<< HEAD
-	_                          LogPollerTest = &logPoller{}
-	ErrReplayAbortedByClient                 = errors.New("replay aborted by client")
-	ErrReplayAbortedOnShutdown               = errors.New("replay aborted, log poller shutdown")
-=======
 	_                       LogPollerTest = &logPoller{}
 	ErrReplayRequestAborted               = errors.New("aborted, replay request cancelled")
 	ErrReplayInProgress                   = errors.New("replay request cancelled, but replay is already in progress")
 	ErrLogPollerShutdown                  = errors.New("replay aborted due to log poller shutdown")
->>>>>>> 450989d2
 )
 
 type logPoller struct {
@@ -435,13 +429,8 @@
 		select {
 		case <-lp.ctx.Done():
 			return
-<<<<<<< HEAD
-		case replayReq := <-lp.replayStart:
-			fromBlock, err := lp.GetReplayFromBlock(replayReq.ctx, replayReq.fromBlock)
-=======
 		case fromBlockReq := <-lp.replayStart:
 			fromBlock, err := lp.GetReplayFromBlock(lp.ctx, fromBlockReq)
->>>>>>> 450989d2
 			if err == nil {
 				if !filtersLoaded {
 					lp.lggr.Warnw("Received replayReq before filters loaded", "fromBlock", fromBlock, "requested", fromBlockReq)
@@ -450,13 +439,8 @@
 					}
 				} else {
 					// Serially process replay requests.
-<<<<<<< HEAD
-					lp.lggr.Warnw("Executing replay", "fromBlock", fromBlock, "requested", replayReq.fromBlock)
-					lp.PollAndSaveLogs(replayReq.ctx, fromBlock)
-=======
 					lp.lggr.Infow("Executing replay", "fromBlock", fromBlock, "requested", fromBlockReq)
 					lp.PollAndSaveLogs(lp.ctx, fromBlock)
->>>>>>> 450989d2
 				}
 			} else {
 				lp.lggr.Errorw("Error executing replay, could not get fromBlock", "err", err)
@@ -551,13 +535,8 @@
 		// If this is our first run, start max(finalityDepth+1, backupPollerBlockDelay) blocks behind the last processed
 		// (or at block 0 if whole blockchain is too short)
 		lp.backupPollerNextBlock = lastProcessed.BlockNumber - mathutil.Max(lp.finalityDepth+1, backupPollerBlockDelay)
-<<<<<<< HEAD
-		if lastProcessed.BlockNumber > backupPollerBlockDelay {
-			lp.backupPollerNextBlock = lastProcessed.BlockNumber - backupPollerBlockDelay
-=======
 		if lp.backupPollerNextBlock < 0 {
 			lp.backupPollerNextBlock = 0
->>>>>>> 450989d2
 		}
 	}
 
@@ -657,11 +636,7 @@
 
 		lp.lggr.Debugw("Backfill found logs", "from", from, "to", to, "logs", len(gethLogs), "blocks", blocks)
 		err = lp.orm.q.WithOpts(pg.WithParentCtx(ctx)).Transaction(func(tx pg.Queryer) error {
-<<<<<<< HEAD
-			return lp.orm.InsertLogs(convertLogs(gethLogs, blocks, lp.lggr, lp.ec.ChainID()), pg.WithQueryer(tx))
-=======
 			return lp.orm.InsertLogs(convertLogs(gethLogs, blocks, lp.lggr, lp.ec.ConfiguredChainID()), pg.WithQueryer(tx))
->>>>>>> 450989d2
 		})
 		if err != nil {
 			lp.lggr.Warnw("Unable to insert logs, retrying", "err", err, "from", from, "to", to)
@@ -839,11 +814,7 @@
 				[]LogPollerBlock{{BlockNumber: currentBlockNumber,
 					BlockTimestamp: currentBlock.Timestamp}},
 				lp.lggr,
-<<<<<<< HEAD
-				lp.ec.ChainID(),
-=======
 				lp.ec.ConfiguredChainID(),
->>>>>>> 450989d2
 			), pg.WithQueryer(tx))
 		})
 		if err != nil {
