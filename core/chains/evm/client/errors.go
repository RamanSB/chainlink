--- conflicted
+++ resolved
@@ -244,7 +244,10 @@
 	TransactionAlreadyInMempool: regexp.MustCompile(`known transaction. transaction with hash .* is already in the system`),
 }
 
-<<<<<<< HEAD
+var zkEvm = ClientErrors{
+	OutOfCounters: regexp.MustCompile(`(?:: |^)not enough .* counters to continue the execution$`),
+}
+
 var clients = map[string]ClientErrors{
 	"parity":     parity,
 	"geth":       geth,
@@ -259,14 +262,8 @@
 	"klaytn":     klaytn,
 	"celo":       celo,
 	"zkSync":     zkSync,
-}
-=======
-var zkEvm = ClientErrors{
-	OutOfCounters: regexp.MustCompile(`(?:: |^)not enough .* counters to continue the execution$`),
-}
-
-var clients = []ClientErrors{parity, geth, arbitrum, metis, substrate, avalanche, nethermind, harmony, besu, erigon, klaytn, celo, zkSync, zkEvm}
->>>>>>> b3aab74a
+	"zkEvm":      zkEvm,
+}
 
 func (s *SendError) is(errorType int) bool {
 	if s == nil || s.err == nil {
