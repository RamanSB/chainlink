--- conflicted
+++ resolved
@@ -24,39 +24,31 @@
 	"github.com/smartcontractkit/chainlink/v2/core/internal/testutils/pgtest"
 )
 
-<<<<<<< HEAD
 func TestInMemoryStore_SaveConfirmedMissingReceiptAttempt(t *testing.T) {
 	t.Parallel()
 
 	t.Run("updates attempt to 'broadcast' and transaction to 'confirm_missing_receipt'", func(t *testing.T) {
-=======
-func TestInMemoryStore_UpdateTxFatalError(t *testing.T) {
-	t.Parallel()
-
-	t.Run("successfully update transaction", func(t *testing.T) {
->>>>>>> 09e6d61b
-		db := pgtest.NewSqlxDB(t)
-		_, dbcfg, evmcfg := evmtxmgr.MakeTestConfigs(t)
-		persistentStore := cltest.NewTestTxStore(t, db)
-		kst := cltest.NewKeyStore(t, db, dbcfg)
-		_, fromAddress := cltest.MustInsertRandomKey(t, kst.Eth())
-
-		ethClient := evmtest.NewEthClientMockWithDefaultChain(t)
-		lggr := logger.TestSugared(t)
-		chainID := ethClient.ConfiguredChainID()
-		ctx := testutils.Context(t)
-
-		inMemoryStore, err := commontxmgr.NewInMemoryStore[
-			*big.Int,
-			common.Address, common.Hash, common.Hash,
-			*evmtypes.Receipt,
-			evmtypes.Nonce,
-			evmgas.EvmFee,
-		](ctx, lggr, chainID, kst.Eth(), persistentStore, evmcfg.Transactions())
-		require.NoError(t, err)
-
-		// Insert a transaction into persistent store
-<<<<<<< HEAD
+		db := pgtest.NewSqlxDB(t)
+		_, dbcfg, evmcfg := evmtxmgr.MakeTestConfigs(t)
+		persistentStore := cltest.NewTestTxStore(t, db)
+		kst := cltest.NewKeyStore(t, db, dbcfg)
+		_, fromAddress := cltest.MustInsertRandomKey(t, kst.Eth())
+
+		ethClient := evmtest.NewEthClientMockWithDefaultChain(t)
+		lggr := logger.TestSugared(t)
+		chainID := ethClient.ConfiguredChainID()
+		ctx := testutils.Context(t)
+
+		inMemoryStore, err := commontxmgr.NewInMemoryStore[
+			*big.Int,
+			common.Address, common.Hash, common.Hash,
+			*evmtypes.Receipt,
+			evmtypes.Nonce,
+			evmgas.EvmFee,
+		](ctx, lggr, chainID, kst.Eth(), persistentStore, evmcfg.Transactions())
+		require.NoError(t, err)
+
+		// Insert a transaction into persistent store
 		inTx := mustInsertUnconfirmedEthTxWithAttemptState(t, persistentStore, 1, fromAddress, txmgrtypes.TxAttemptInProgress)
 		now := time.Now()
 		// Insert the transaction into the in-memory store
@@ -64,14 +56,6 @@
 
 		defaultDuration := 5 * time.Second
 		err = inMemoryStore.SaveConfirmedMissingReceiptAttempt(ctx, defaultDuration, &inTx.TxAttempts[0], now)
-=======
-		inTx := mustInsertInProgressEthTxWithAttempt(t, persistentStore, 13, fromAddress)
-		// Insert the transaction into the in-memory store
-		require.NoError(t, inMemoryStore.XXXTestInsertTx(fromAddress, &inTx))
-
-		inTx.Error = null.StringFrom("no more toilet paper")
-		err = inMemoryStore.UpdateTxFatalError(ctx, &inTx)
->>>>>>> 09e6d61b
 		require.NoError(t, err)
 
 		expTx, err := persistentStore.FindTxWithAttempts(ctx, inTx.ID)
@@ -83,10 +67,53 @@
 		actTx := actTxs[0]
 
 		assertTxEqual(t, expTx, actTx)
-<<<<<<< HEAD
 		assert.Equal(t, txmgrtypes.TxAttemptBroadcast, actTx.TxAttempts[0].State)
 		assert.Equal(t, commontxmgr.TxConfirmedMissingReceipt, actTx.State)
-=======
+	})
+}
+
+func TestInMemoryStore_UpdateTxFatalError(t *testing.T) {
+	t.Parallel()
+
+	t.Run("successfully update transaction", func(t *testing.T) {
+		db := pgtest.NewSqlxDB(t)
+		_, dbcfg, evmcfg := evmtxmgr.MakeTestConfigs(t)
+		persistentStore := cltest.NewTestTxStore(t, db)
+		kst := cltest.NewKeyStore(t, db, dbcfg)
+		_, fromAddress := cltest.MustInsertRandomKey(t, kst.Eth())
+
+		ethClient := evmtest.NewEthClientMockWithDefaultChain(t)
+		lggr := logger.TestSugared(t)
+		chainID := ethClient.ConfiguredChainID()
+		ctx := testutils.Context(t)
+
+		inMemoryStore, err := commontxmgr.NewInMemoryStore[
+			*big.Int,
+			common.Address, common.Hash, common.Hash,
+			*evmtypes.Receipt,
+			evmtypes.Nonce,
+			evmgas.EvmFee,
+		](ctx, lggr, chainID, kst.Eth(), persistentStore, evmcfg.Transactions())
+		require.NoError(t, err)
+
+		// Insert a transaction into persistent store
+		inTx := mustInsertInProgressEthTxWithAttempt(t, persistentStore, 13, fromAddress)
+		// Insert the transaction into the in-memory store
+		require.NoError(t, inMemoryStore.XXXTestInsertTx(fromAddress, &inTx))
+
+		inTx.Error = null.StringFrom("no more toilet paper")
+		err = inMemoryStore.UpdateTxFatalError(ctx, &inTx)
+		require.NoError(t, err)
+
+		expTx, err := persistentStore.FindTxWithAttempts(ctx, inTx.ID)
+		require.NoError(t, err)
+
+		fn := func(tx *evmtxmgr.Tx) bool { return true }
+		actTxs := inMemoryStore.XXXTestFindTxs(nil, fn, inTx.ID)
+		require.Equal(t, 1, len(actTxs))
+		actTx := actTxs[0]
+
+		assertTxEqual(t, expTx, actTx)
 		assert.Equal(t, commontxmgr.TxFatalError, actTx.State)
 	})
 }
@@ -194,7 +221,6 @@
 			assert.Equal(t, expErr, actErr)
 			oldAttempt.ID = originalID
 		})
->>>>>>> 09e6d61b
 	})
 }
 
