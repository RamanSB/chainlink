--- conflicted
+++ resolved
@@ -24,46 +24,77 @@
 	"github.com/smartcontractkit/chainlink/v2/core/internal/testutils/pgtest"
 )
 
-<<<<<<< HEAD
 func TestInMemoryStore_UpdateTxFatalError(t *testing.T) {
 	t.Parallel()
 
 	t.Run("successfully update transaction", func(t *testing.T) {
-=======
+		db := pgtest.NewSqlxDB(t)
+		_, dbcfg, evmcfg := evmtxmgr.MakeTestConfigs(t)
+		persistentStore := cltest.NewTestTxStore(t, db)
+		kst := cltest.NewKeyStore(t, db, dbcfg)
+		_, fromAddress := cltest.MustInsertRandomKey(t, kst.Eth())
+
+		ethClient := evmtest.NewEthClientMockWithDefaultChain(t)
+		lggr := logger.TestSugared(t)
+		chainID := ethClient.ConfiguredChainID()
+		ctx := testutils.Context(t)
+
+		inMemoryStore, err := commontxmgr.NewInMemoryStore[
+			*big.Int,
+			common.Address, common.Hash, common.Hash,
+			*evmtypes.Receipt,
+			evmtypes.Nonce,
+			evmgas.EvmFee,
+		](ctx, lggr, chainID, kst.Eth(), persistentStore, evmcfg.Transactions())
+		require.NoError(t, err)
+
+		// Insert a transaction into persistent store
+		inTx := mustInsertInProgressEthTxWithAttempt(t, persistentStore, 13, fromAddress)
+		// Insert the transaction into the in-memory store
+		require.NoError(t, inMemoryStore.XXXTestInsertTx(fromAddress, &inTx))
+
+		inTx.Error = null.StringFrom("no more toilet paper")
+		err = inMemoryStore.UpdateTxFatalError(ctx, &inTx)
+		require.NoError(t, err)
+
+		expTx, err := persistentStore.FindTxWithAttempts(ctx, inTx.ID)
+		require.NoError(t, err)
+
+		fn := func(tx *evmtxmgr.Tx) bool { return true }
+		actTxs := inMemoryStore.XXXTestFindTxs(nil, fn, inTx.ID)
+		require.Equal(t, 1, len(actTxs))
+		actTx := actTxs[0]
+
+		assertTxEqual(t, expTx, actTx)
+		assert.Equal(t, commontxmgr.TxFatalError, actTx.State)
+	})
+}
+
 func TestInMemoryStore_SaveReplacementInProgressAttempt(t *testing.T) {
 	t.Parallel()
 
 	t.Run("successfully replace tx attempt", func(t *testing.T) {
->>>>>>> 493ffed8
-		db := pgtest.NewSqlxDB(t)
-		_, dbcfg, evmcfg := evmtxmgr.MakeTestConfigs(t)
-		persistentStore := cltest.NewTestTxStore(t, db)
-		kst := cltest.NewKeyStore(t, db, dbcfg)
-		_, fromAddress := cltest.MustInsertRandomKey(t, kst.Eth())
-
-		ethClient := evmtest.NewEthClientMockWithDefaultChain(t)
-		lggr := logger.TestSugared(t)
-		chainID := ethClient.ConfiguredChainID()
-		ctx := testutils.Context(t)
-
-		inMemoryStore, err := commontxmgr.NewInMemoryStore[
-			*big.Int,
-			common.Address, common.Hash, common.Hash,
-			*evmtypes.Receipt,
-			evmtypes.Nonce,
-			evmgas.EvmFee,
-		](ctx, lggr, chainID, kst.Eth(), persistentStore, evmcfg.Transactions())
-		require.NoError(t, err)
-
-		// Insert a transaction into persistent store
-<<<<<<< HEAD
-		inTx := mustInsertInProgressEthTxWithAttempt(t, persistentStore, 13, fromAddress)
-		// Insert the transaction into the in-memory store
-		require.NoError(t, inMemoryStore.XXXTestInsertTx(fromAddress, &inTx))
-
-		inTx.Error = null.StringFrom("no more toilet paper")
-		err = inMemoryStore.UpdateTxFatalError(ctx, &inTx)
-=======
+		db := pgtest.NewSqlxDB(t)
+		_, dbcfg, evmcfg := evmtxmgr.MakeTestConfigs(t)
+		persistentStore := cltest.NewTestTxStore(t, db)
+		kst := cltest.NewKeyStore(t, db, dbcfg)
+		_, fromAddress := cltest.MustInsertRandomKey(t, kst.Eth())
+
+		ethClient := evmtest.NewEthClientMockWithDefaultChain(t)
+		lggr := logger.TestSugared(t)
+		chainID := ethClient.ConfiguredChainID()
+		ctx := testutils.Context(t)
+
+		inMemoryStore, err := commontxmgr.NewInMemoryStore[
+			*big.Int,
+			common.Address, common.Hash, common.Hash,
+			*evmtypes.Receipt,
+			evmtypes.Nonce,
+			evmgas.EvmFee,
+		](ctx, lggr, chainID, kst.Eth(), persistentStore, evmcfg.Transactions())
+		require.NoError(t, err)
+
+		// Insert a transaction into persistent store
 		inTx := mustInsertInProgressEthTxWithAttempt(t, persistentStore, 123, fromAddress)
 		// Insert the transaction into the in-memory store
 		require.NoError(t, inMemoryStore.XXXTestInsertTx(fromAddress, &inTx))
@@ -75,24 +106,14 @@
 			oldAttempt,
 			&newAttempt,
 		)
->>>>>>> 493ffed8
 		require.NoError(t, err)
 
 		expTx, err := persistentStore.FindTxWithAttempts(ctx, inTx.ID)
 		require.NoError(t, err)
-<<<<<<< HEAD
-
-=======
->>>>>>> 493ffed8
 		fn := func(tx *evmtxmgr.Tx) bool { return true }
 		actTxs := inMemoryStore.XXXTestFindTxs(nil, fn, inTx.ID)
 		require.Equal(t, 1, len(actTxs))
 		actTx := actTxs[0]
-<<<<<<< HEAD
-
-		assertTxEqual(t, expTx, actTx)
-		assert.Equal(t, commontxmgr.TxFatalError, actTx.State)
-=======
 		assertTxEqual(t, expTx, actTx)
 		assert.Equal(t, txmgrtypes.TxAttemptInProgress, actTx.TxAttempts[0].State)
 		assert.Equal(t, newAttempt.Hash, actTx.TxAttempts[0].Hash)
@@ -152,7 +173,6 @@
 			assert.Equal(t, expErr, actErr)
 			oldAttempt.ID = originalID
 		})
->>>>>>> 493ffed8
 	})
 }
 
