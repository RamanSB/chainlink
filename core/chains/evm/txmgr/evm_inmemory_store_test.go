package txmgr_test

import (
<<<<<<< HEAD
	"context"
	"math/big"
	"testing"

	"github.com/ethereum/go-ethereum/common"
=======
	"math/big"
	"sort"
	"testing"

	"github.com/ethereum/go-ethereum/common"
	"github.com/google/uuid"
>>>>>>> ef5b26aa
	"github.com/stretchr/testify/assert"
	"github.com/stretchr/testify/require"

	"github.com/smartcontractkit/chainlink-common/pkg/logger"
	commontxmgr "github.com/smartcontractkit/chainlink/v2/common/txmgr"
<<<<<<< HEAD

=======
	txmgrtypes "github.com/smartcontractkit/chainlink/v2/common/txmgr/types"

	evmassets "github.com/smartcontractkit/chainlink/v2/core/chains/evm/assets"
>>>>>>> ef5b26aa
	evmgas "github.com/smartcontractkit/chainlink/v2/core/chains/evm/gas"
	evmtxmgr "github.com/smartcontractkit/chainlink/v2/core/chains/evm/txmgr"
	evmtypes "github.com/smartcontractkit/chainlink/v2/core/chains/evm/types"
	"github.com/smartcontractkit/chainlink/v2/core/internal/cltest"
	"github.com/smartcontractkit/chainlink/v2/core/internal/testutils"
	"github.com/smartcontractkit/chainlink/v2/core/internal/testutils/evmtest"
	"github.com/smartcontractkit/chainlink/v2/core/internal/testutils/pgtest"
)

<<<<<<< HEAD
func TestInMemoryStore_GetTxInProgress(t *testing.T) {
=======
func TestInMemoryStore_CreateTransaction(t *testing.T) {
>>>>>>> ef5b26aa
	t.Parallel()

	db := pgtest.NewSqlxDB(t)
	_, dbcfg, evmcfg := evmtxmgr.MakeTestConfigs(t)
<<<<<<< HEAD
	persistentStore := cltest.NewTestTxStore(t, db, dbcfg)
	kst := cltest.NewKeyStore(t, db, dbcfg)
	_, fromAddress := cltest.MustInsertRandomKey(t, kst.Eth())
	_, otherAddress := cltest.MustInsertRandomKey(t, kst.Eth())
=======
	persistentStore := cltest.NewTestTxStore(t, db)
	kst := cltest.NewKeyStore(t, db, dbcfg)
	_, fromAddress := cltest.MustInsertRandomKey(t, kst.Eth())
>>>>>>> ef5b26aa

	ethClient := evmtest.NewEthClientMockWithDefaultChain(t)
	lggr := logger.TestSugared(t)
	chainID := ethClient.ConfiguredChainID()
<<<<<<< HEAD
	ctx := context.Background()
=======
	ctx := testutils.Context(t)
>>>>>>> ef5b26aa

	inMemoryStore, err := commontxmgr.NewInMemoryStore[
		*big.Int,
		common.Address, common.Hash, common.Hash,
		*evmtypes.Receipt,
		evmtypes.Nonce,
		evmgas.EvmFee,
	](ctx, lggr, chainID, kst.Eth(), persistentStore, evmcfg.Transactions())
	require.NoError(t, err)

<<<<<<< HEAD
	// insert the transaction into the persistent store
	inTx := mustInsertInProgressEthTxWithAttempt(t, persistentStore, 123, fromAddress)
	require.NotNil(t, inTx)
	// insert the transaction into the in-memory store
	require.NoError(t, inMemoryStore.XXXTestInsertTx(fromAddress, &inTx))

	// insert non in-progress transaction for another address
	otherTx := cltest.NewEthTx(otherAddress)
	require.NoError(t, persistentStore.InsertTx(&otherTx))
	require.NoError(t, inMemoryStore.XXXTestInsertTx(otherAddress, &otherTx))

	tcs := []struct {
		name        string
		fromAddress common.Address

		hasErr bool
		hasTx  bool
	}{
		{"finds the correct inprogress transaction", fromAddress, false, true},
		{"wrong fromAddress", common.Address{}, false, false},
		{"no inprogress transaction", otherAddress, false, false},
	}

	for _, tc := range tcs {
		t.Run(tc.name, func(t *testing.T) {
			ctx := testutils.Context(t)
			actTx, actErr := inMemoryStore.GetTxInProgress(ctx, tc.fromAddress)
			expTx, expErr := persistentStore.GetTxInProgress(ctx, tc.fromAddress)
			if tc.hasErr {
				require.NotNil(t, actErr)
				require.NotNil(t, expErr)
				require.Equal(t, expErr, actErr)
			} else {
				require.Nil(t, actErr)
				require.Nil(t, expErr)
			}
			if tc.hasTx {
				require.NotNil(t, actTx)
				require.NotNil(t, expTx)
				assertTxEqual(t, *expTx, *actTx)
			} else {
				require.Nil(t, actTx)
				require.Nil(t, expTx)
			}
		})
	}
}

func TestInMemoryStore_FindNextUnstartedTransactionFromAddress(t *testing.T) {
=======
	toAddress := testutils.NewAddress()
	gasLimit := uint32(1000)
	payload := []byte{1, 2, 3}

	t.Run("with queue under capacity inserts eth_tx", func(t *testing.T) {
		subject := uuid.New()
		strategy := newMockTxStrategy(t)
		strategy.On("Subject").Return(uuid.NullUUID{UUID: subject, Valid: true})
		actTx, err := inMemoryStore.CreateTransaction(ctx, evmtxmgr.TxRequest{
			FromAddress:    fromAddress,
			ToAddress:      toAddress,
			EncodedPayload: payload,
			FeeLimit:       uint64(gasLimit),
			Meta:           nil,
			Strategy:       strategy,
		}, chainID)
		require.NoError(t, err)

		// check that the transaction was inserted into the persistent store
		cltest.AssertCount(t, db, "evm.txes", 1)

		var dbEthTx evmtxmgr.DbEthTx
		require.NoError(t, db.Get(&dbEthTx, `SELECT * FROM evm.txes ORDER BY id ASC LIMIT 1`))

		assert.Equal(t, commontxmgr.TxUnstarted, dbEthTx.State)
		assert.Equal(t, gasLimit, dbEthTx.GasLimit)
		assert.Equal(t, fromAddress, dbEthTx.FromAddress)
		assert.Equal(t, toAddress, dbEthTx.ToAddress)
		assert.Equal(t, payload, dbEthTx.EncodedPayload)
		assert.Equal(t, evmassets.NewEthValue(0), dbEthTx.Value)
		assert.Equal(t, subject, dbEthTx.Subject.UUID)

		var expTx evmtxmgr.Tx
		dbEthTx.ToTx(&expTx)

		// check that the in-memory store has the same transaction data as the persistent store
		assertTxEqual(t, expTx, actTx)
	})
}

func TestInMemoryStore_PruneUnstartedTxQueue(t *testing.T) {
>>>>>>> ef5b26aa
	t.Parallel()

	db := pgtest.NewSqlxDB(t)
	_, dbcfg, evmcfg := evmtxmgr.MakeTestConfigs(t)
<<<<<<< HEAD
	persistentStore := cltest.NewTestTxStore(t, db, dbcfg)
	kst := cltest.NewKeyStore(t, db, dbcfg)
	_, fromAddress := cltest.MustInsertRandomKey(t, kst.Eth())
	_, otherAddress := cltest.MustInsertRandomKey(t, kst.Eth())
=======
	persistentStore := cltest.NewTestTxStore(t, db)
	kst := cltest.NewKeyStore(t, db, dbcfg)
	_, fromAddress := cltest.MustInsertRandomKey(t, kst.Eth())
>>>>>>> ef5b26aa

	ethClient := evmtest.NewEthClientMockWithDefaultChain(t)
	lggr := logger.TestSugared(t)
	chainID := ethClient.ConfiguredChainID()
<<<<<<< HEAD
	ctx := context.Background()
=======
	ctx := testutils.Context(t)
>>>>>>> ef5b26aa

	inMemoryStore, err := commontxmgr.NewInMemoryStore[
		*big.Int,
		common.Address, common.Hash, common.Hash,
		*evmtypes.Receipt,
		evmtypes.Nonce,
		evmgas.EvmFee,
	](ctx, lggr, chainID, kst.Eth(), persistentStore, evmcfg.Transactions())
	require.NoError(t, err)

<<<<<<< HEAD
	// insert the transaction into the persistent store
	inTx := mustCreateUnstartedGeneratedTx(t, persistentStore, fromAddress, chainID)
	// insert the transaction into the in-memory store
	require.NoError(t, inMemoryStore.XXXTestInsertTx(fromAddress, &inTx))

	// insert non in-progress transaction for another address
	otherTx := mustInsertInProgressEthTxWithAttempt(t, persistentStore, 13, otherAddress)
	require.NoError(t, inMemoryStore.XXXTestInsertTx(otherAddress, &otherTx))

	tcs := []struct {
		name        string
		fromAddress common.Address
		chainID     *big.Int

		hasErr bool
		hasTx  bool
	}{
		{"finds the correct inprogress transaction", fromAddress, chainID, false, true},
		{"no unstarted transaction", otherAddress, chainID, true, false},
		{"wrong chainID", fromAddress, big.NewInt(123), true, false},
		{"unknown address", common.Address{}, chainID, true, false},
	}

	for _, tc := range tcs {
		t.Run(tc.name, func(t *testing.T) {
			ctx := testutils.Context(t)
			actTx, actErr := inMemoryStore.FindNextUnstartedTransactionFromAddress(ctx, tc.fromAddress, tc.chainID)
			expTx, expErr := persistentStore.FindNextUnstartedTransactionFromAddress(ctx, tc.fromAddress, tc.chainID)
			if tc.hasErr {
				require.NotNil(t, actErr)
				require.NotNil(t, expErr)
			} else {
				require.Nil(t, actErr)
				require.Nil(t, expErr)
			}
			if tc.hasTx {
				require.NotNil(t, actTx)
				require.NotNil(t, expTx)
				assertTxEqual(t, *expTx, *actTx)
			} else {
				require.Nil(t, actTx)
				require.Nil(t, expTx)
			}
		})
	}
=======
	t.Run("doesnt prune unstarted transactions if under maxQueueSize", func(t *testing.T) {
		maxQueueSize := uint32(5)
		nTxs := 3
		subject := uuid.NullUUID{UUID: uuid.New(), Valid: true}
		strat := commontxmgr.NewDropOldestStrategy(subject.UUID, maxQueueSize, dbcfg.DefaultQueryTimeout())
		for i := 0; i < nTxs; i++ {
			inTx := cltest.NewEthTx(fromAddress)
			inTx.Subject = subject
			// insert the transaction into the persistent store
			require.NoError(t, persistentStore.InsertTx(ctx, &inTx))
			// insert the transaction into the in-memory store
			require.NoError(t, inMemoryStore.XXXTestInsertTx(fromAddress, &inTx))
		}

		ids, err := strat.PruneQueue(ctx, inMemoryStore)
		require.NoError(t, err)
		assert.Equal(t, 0, len(ids))

		AssertCountPerSubject(t, persistentStore, int64(nTxs), subject.UUID)
		fn := func(tx *evmtxmgr.Tx) bool { return true }
		states := []txmgrtypes.TxState{commontxmgr.TxUnstarted}
		actTxs := inMemoryStore.XXXTestFindTxs(states, fn)
		expTxs, err := persistentStore.FindTxesByFromAddressAndState(ctx, fromAddress, "unstarted")
		require.NoError(t, err)
		require.Equal(t, len(expTxs), len(actTxs))

		// sort by ID to ensure the order is the same for comparison
		sort.SliceStable(actTxs, func(i, j int) bool {
			return actTxs[i].ID < actTxs[j].ID
		})
		sort.SliceStable(expTxs, func(i, j int) bool {
			return expTxs[i].ID < expTxs[j].ID
		})
		for i := 0; i < len(expTxs); i++ {
			assertTxEqual(t, *expTxs[i], actTxs[i])
		}
	})
	t.Run("prunes unstarted transactions", func(t *testing.T) {
		maxQueueSize := uint32(5)
		nTxs := 5
		subject := uuid.NullUUID{UUID: uuid.New(), Valid: true}
		strat := commontxmgr.NewDropOldestStrategy(subject.UUID, maxQueueSize, dbcfg.DefaultQueryTimeout())
		for i := 0; i < nTxs; i++ {
			inTx := cltest.NewEthTx(fromAddress)
			inTx.Subject = subject
			// insert the transaction into the persistent store
			require.NoError(t, persistentStore.InsertTx(ctx, &inTx))
			// insert the transaction into the in-memory store
			require.NoError(t, inMemoryStore.XXXTestInsertTx(fromAddress, &inTx))
		}

		ids, err := strat.PruneQueue(ctx, inMemoryStore)
		require.NoError(t, err)
		assert.Equal(t, int(nTxs)-int(maxQueueSize-1), len(ids))

		AssertCountPerSubject(t, persistentStore, int64(maxQueueSize-1), subject.UUID)
		fn := func(tx *evmtxmgr.Tx) bool { return true }
		states := []txmgrtypes.TxState{commontxmgr.TxUnstarted}
		actTxs := inMemoryStore.XXXTestFindTxs(states, fn)
		expTxs, err := persistentStore.FindTxesByFromAddressAndState(ctx, fromAddress, "unstarted")
		require.NoError(t, err)
		require.Equal(t, len(expTxs), len(actTxs))

		// sort by ID to ensure the order is the same for comparison
		sort.SliceStable(actTxs, func(i, j int) bool {
			return actTxs[i].ID < actTxs[j].ID
		})
		sort.SliceStable(expTxs, func(i, j int) bool {
			return expTxs[i].ID < expTxs[j].ID
		})
		for i := 0; i < len(expTxs); i++ {
			assertTxEqual(t, *expTxs[i], actTxs[i])
		}
	})

>>>>>>> ef5b26aa
}

// assertTxEqual asserts that two transactions are equal
func assertTxEqual(t *testing.T, exp, act evmtxmgr.Tx) {
	assert.Equal(t, exp.ID, act.ID)
	assert.Equal(t, exp.IdempotencyKey, act.IdempotencyKey)
	assert.Equal(t, exp.Sequence, act.Sequence)
	assert.Equal(t, exp.FromAddress, act.FromAddress)
	assert.Equal(t, exp.ToAddress, act.ToAddress)
	assert.Equal(t, exp.EncodedPayload, act.EncodedPayload)
	assert.Equal(t, exp.Value, act.Value)
	assert.Equal(t, exp.FeeLimit, act.FeeLimit)
	assert.Equal(t, exp.Error, act.Error)
	assert.Equal(t, exp.BroadcastAt, act.BroadcastAt)
	assert.Equal(t, exp.InitialBroadcastAt, act.InitialBroadcastAt)
	assert.Equal(t, exp.CreatedAt, act.CreatedAt)
	assert.Equal(t, exp.State, act.State)
	assert.Equal(t, exp.Meta, act.Meta)
	assert.Equal(t, exp.Subject, act.Subject)
	assert.Equal(t, exp.ChainID, act.ChainID)
	assert.Equal(t, exp.PipelineTaskRunID, act.PipelineTaskRunID)
	assert.Equal(t, exp.MinConfirmations, act.MinConfirmations)
	assert.Equal(t, exp.TransmitChecker, act.TransmitChecker)
	assert.Equal(t, exp.SignalCallback, act.SignalCallback)
	assert.Equal(t, exp.CallbackCompleted, act.CallbackCompleted)

	require.Len(t, exp.TxAttempts, len(act.TxAttempts))
	for i := 0; i < len(exp.TxAttempts); i++ {
		assertTxAttemptEqual(t, exp.TxAttempts[i], act.TxAttempts[i])
	}
}

func assertTxAttemptEqual(t *testing.T, exp, act evmtxmgr.TxAttempt) {
	assert.Equal(t, exp.ID, act.ID)
	assert.Equal(t, exp.TxID, act.TxID)
	assert.Equal(t, exp.TxFee, act.TxFee)
	assert.Equal(t, exp.ChainSpecificFeeLimit, act.ChainSpecificFeeLimit)
	assert.Equal(t, exp.SignedRawTx, act.SignedRawTx)
	assert.Equal(t, exp.Hash, act.Hash)
	assert.Equal(t, exp.CreatedAt, act.CreatedAt)
	assert.Equal(t, exp.BroadcastBeforeBlockNum, act.BroadcastBeforeBlockNum)
	assert.Equal(t, exp.State, act.State)
	assert.Equal(t, exp.TxType, act.TxType)

	require.Equal(t, len(exp.Receipts), len(act.Receipts))
	for i := 0; i < len(exp.Receipts); i++ {
		assertChainReceiptEqual(t, exp.Receipts[i], act.Receipts[i])
	}
}

func assertChainReceiptEqual(t *testing.T, exp, act evmtxmgr.ChainReceipt) {
	assert.Equal(t, exp.GetStatus(), act.GetStatus())
	assert.Equal(t, exp.GetTxHash(), act.GetTxHash())
	assert.Equal(t, exp.GetBlockNumber(), act.GetBlockNumber())
	assert.Equal(t, exp.IsZero(), act.IsZero())
	assert.Equal(t, exp.IsUnmined(), act.IsUnmined())
	assert.Equal(t, exp.GetFeeUsed(), act.GetFeeUsed())
	assert.Equal(t, exp.GetTransactionIndex(), act.GetTransactionIndex())
	assert.Equal(t, exp.GetBlockHash(), act.GetBlockHash())
}<|MERGE_RESOLUTION|>--- conflicted
+++ resolved
@@ -1,32 +1,21 @@
 package txmgr_test
 
 import (
-<<<<<<< HEAD
-	"context"
-	"math/big"
-	"testing"
-
-	"github.com/ethereum/go-ethereum/common"
-=======
 	"math/big"
 	"sort"
 	"testing"
 
 	"github.com/ethereum/go-ethereum/common"
 	"github.com/google/uuid"
->>>>>>> ef5b26aa
 	"github.com/stretchr/testify/assert"
 	"github.com/stretchr/testify/require"
 
 	"github.com/smartcontractkit/chainlink-common/pkg/logger"
 	commontxmgr "github.com/smartcontractkit/chainlink/v2/common/txmgr"
-<<<<<<< HEAD
-
-=======
+
 	txmgrtypes "github.com/smartcontractkit/chainlink/v2/common/txmgr/types"
 
 	evmassets "github.com/smartcontractkit/chainlink/v2/core/chains/evm/assets"
->>>>>>> ef5b26aa
 	evmgas "github.com/smartcontractkit/chainlink/v2/core/chains/evm/gas"
 	evmtxmgr "github.com/smartcontractkit/chainlink/v2/core/chains/evm/txmgr"
 	evmtypes "github.com/smartcontractkit/chainlink/v2/core/chains/evm/types"
@@ -36,34 +25,20 @@
 	"github.com/smartcontractkit/chainlink/v2/core/internal/testutils/pgtest"
 )
 
-<<<<<<< HEAD
 func TestInMemoryStore_GetTxInProgress(t *testing.T) {
-=======
-func TestInMemoryStore_CreateTransaction(t *testing.T) {
->>>>>>> ef5b26aa
 	t.Parallel()
 
 	db := pgtest.NewSqlxDB(t)
 	_, dbcfg, evmcfg := evmtxmgr.MakeTestConfigs(t)
-<<<<<<< HEAD
-	persistentStore := cltest.NewTestTxStore(t, db, dbcfg)
+	persistentStore := cltest.NewTestTxStore(t, db)
 	kst := cltest.NewKeyStore(t, db, dbcfg)
 	_, fromAddress := cltest.MustInsertRandomKey(t, kst.Eth())
 	_, otherAddress := cltest.MustInsertRandomKey(t, kst.Eth())
-=======
-	persistentStore := cltest.NewTestTxStore(t, db)
-	kst := cltest.NewKeyStore(t, db, dbcfg)
-	_, fromAddress := cltest.MustInsertRandomKey(t, kst.Eth())
->>>>>>> ef5b26aa
 
 	ethClient := evmtest.NewEthClientMockWithDefaultChain(t)
 	lggr := logger.TestSugared(t)
 	chainID := ethClient.ConfiguredChainID()
-<<<<<<< HEAD
-	ctx := context.Background()
-=======
 	ctx := testutils.Context(t)
->>>>>>> ef5b26aa
 
 	inMemoryStore, err := commontxmgr.NewInMemoryStore[
 		*big.Int,
@@ -74,7 +49,6 @@
 	](ctx, lggr, chainID, kst.Eth(), persistentStore, evmcfg.Transactions())
 	require.NoError(t, err)
 
-<<<<<<< HEAD
 	// insert the transaction into the persistent store
 	inTx := mustInsertInProgressEthTxWithAttempt(t, persistentStore, 123, fromAddress)
 	require.NotNil(t, inTx)
@@ -83,7 +57,7 @@
 
 	// insert non in-progress transaction for another address
 	otherTx := cltest.NewEthTx(otherAddress)
-	require.NoError(t, persistentStore.InsertTx(&otherTx))
+	require.NoError(t, persistentStore.InsertTx(ctx, &otherTx))
 	require.NoError(t, inMemoryStore.XXXTestInsertTx(otherAddress, &otherTx))
 
 	tcs := []struct {
@@ -100,7 +74,6 @@
 
 	for _, tc := range tcs {
 		t.Run(tc.name, func(t *testing.T) {
-			ctx := testutils.Context(t)
 			actTx, actErr := inMemoryStore.GetTxInProgress(ctx, tc.fromAddress)
 			expTx, expErr := persistentStore.GetTxInProgress(ctx, tc.fromAddress)
 			if tc.hasErr {
@@ -124,72 +97,19 @@
 }
 
 func TestInMemoryStore_FindNextUnstartedTransactionFromAddress(t *testing.T) {
-=======
-	toAddress := testutils.NewAddress()
-	gasLimit := uint32(1000)
-	payload := []byte{1, 2, 3}
-
-	t.Run("with queue under capacity inserts eth_tx", func(t *testing.T) {
-		subject := uuid.New()
-		strategy := newMockTxStrategy(t)
-		strategy.On("Subject").Return(uuid.NullUUID{UUID: subject, Valid: true})
-		actTx, err := inMemoryStore.CreateTransaction(ctx, evmtxmgr.TxRequest{
-			FromAddress:    fromAddress,
-			ToAddress:      toAddress,
-			EncodedPayload: payload,
-			FeeLimit:       uint64(gasLimit),
-			Meta:           nil,
-			Strategy:       strategy,
-		}, chainID)
-		require.NoError(t, err)
-
-		// check that the transaction was inserted into the persistent store
-		cltest.AssertCount(t, db, "evm.txes", 1)
-
-		var dbEthTx evmtxmgr.DbEthTx
-		require.NoError(t, db.Get(&dbEthTx, `SELECT * FROM evm.txes ORDER BY id ASC LIMIT 1`))
-
-		assert.Equal(t, commontxmgr.TxUnstarted, dbEthTx.State)
-		assert.Equal(t, gasLimit, dbEthTx.GasLimit)
-		assert.Equal(t, fromAddress, dbEthTx.FromAddress)
-		assert.Equal(t, toAddress, dbEthTx.ToAddress)
-		assert.Equal(t, payload, dbEthTx.EncodedPayload)
-		assert.Equal(t, evmassets.NewEthValue(0), dbEthTx.Value)
-		assert.Equal(t, subject, dbEthTx.Subject.UUID)
-
-		var expTx evmtxmgr.Tx
-		dbEthTx.ToTx(&expTx)
-
-		// check that the in-memory store has the same transaction data as the persistent store
-		assertTxEqual(t, expTx, actTx)
-	})
-}
-
-func TestInMemoryStore_PruneUnstartedTxQueue(t *testing.T) {
->>>>>>> ef5b26aa
 	t.Parallel()
 
 	db := pgtest.NewSqlxDB(t)
 	_, dbcfg, evmcfg := evmtxmgr.MakeTestConfigs(t)
-<<<<<<< HEAD
-	persistentStore := cltest.NewTestTxStore(t, db, dbcfg)
+	persistentStore := cltest.NewTestTxStore(t, db)
 	kst := cltest.NewKeyStore(t, db, dbcfg)
 	_, fromAddress := cltest.MustInsertRandomKey(t, kst.Eth())
 	_, otherAddress := cltest.MustInsertRandomKey(t, kst.Eth())
-=======
-	persistentStore := cltest.NewTestTxStore(t, db)
-	kst := cltest.NewKeyStore(t, db, dbcfg)
-	_, fromAddress := cltest.MustInsertRandomKey(t, kst.Eth())
->>>>>>> ef5b26aa
 
 	ethClient := evmtest.NewEthClientMockWithDefaultChain(t)
 	lggr := logger.TestSugared(t)
 	chainID := ethClient.ConfiguredChainID()
-<<<<<<< HEAD
-	ctx := context.Background()
-=======
 	ctx := testutils.Context(t)
->>>>>>> ef5b26aa
 
 	inMemoryStore, err := commontxmgr.NewInMemoryStore[
 		*big.Int,
@@ -200,7 +120,6 @@
 	](ctx, lggr, chainID, kst.Eth(), persistentStore, evmcfg.Transactions())
 	require.NoError(t, err)
 
-<<<<<<< HEAD
 	// insert the transaction into the persistent store
 	inTx := mustCreateUnstartedGeneratedTx(t, persistentStore, fromAddress, chainID)
 	// insert the transaction into the in-memory store
@@ -226,7 +145,6 @@
 
 	for _, tc := range tcs {
 		t.Run(tc.name, func(t *testing.T) {
-			ctx := testutils.Context(t)
 			actTx, actErr := inMemoryStore.FindNextUnstartedTransactionFromAddress(ctx, tc.fromAddress, tc.chainID)
 			expTx, expErr := persistentStore.FindNextUnstartedTransactionFromAddress(ctx, tc.fromAddress, tc.chainID)
 			if tc.hasErr {
@@ -246,7 +164,94 @@
 			}
 		})
 	}
-=======
+}
+
+func TestInMemoryStore_CreateTransaction(t *testing.T) {
+	t.Parallel()
+
+	db := pgtest.NewSqlxDB(t)
+	_, dbcfg, evmcfg := evmtxmgr.MakeTestConfigs(t)
+	persistentStore := cltest.NewTestTxStore(t, db)
+	kst := cltest.NewKeyStore(t, db, dbcfg)
+	_, fromAddress := cltest.MustInsertRandomKey(t, kst.Eth())
+
+	ethClient := evmtest.NewEthClientMockWithDefaultChain(t)
+	lggr := logger.TestSugared(t)
+	chainID := ethClient.ConfiguredChainID()
+	ctx := testutils.Context(t)
+
+	inMemoryStore, err := commontxmgr.NewInMemoryStore[
+		*big.Int,
+		common.Address, common.Hash, common.Hash,
+		*evmtypes.Receipt,
+		evmtypes.Nonce,
+		evmgas.EvmFee,
+	](ctx, lggr, chainID, kst.Eth(), persistentStore, evmcfg.Transactions())
+	require.NoError(t, err)
+
+	toAddress := testutils.NewAddress()
+	gasLimit := uint32(1000)
+	payload := []byte{1, 2, 3}
+
+	t.Run("with queue under capacity inserts eth_tx", func(t *testing.T) {
+		subject := uuid.New()
+		strategy := newMockTxStrategy(t)
+		strategy.On("Subject").Return(uuid.NullUUID{UUID: subject, Valid: true})
+		actTx, err := inMemoryStore.CreateTransaction(ctx, evmtxmgr.TxRequest{
+			FromAddress:    fromAddress,
+			ToAddress:      toAddress,
+			EncodedPayload: payload,
+			FeeLimit:       uint64(gasLimit),
+			Meta:           nil,
+			Strategy:       strategy,
+		}, chainID)
+		require.NoError(t, err)
+
+		// check that the transaction was inserted into the persistent store
+		cltest.AssertCount(t, db, "evm.txes", 1)
+
+		var dbEthTx evmtxmgr.DbEthTx
+		require.NoError(t, db.Get(&dbEthTx, `SELECT * FROM evm.txes ORDER BY id ASC LIMIT 1`))
+
+		assert.Equal(t, commontxmgr.TxUnstarted, dbEthTx.State)
+		assert.Equal(t, gasLimit, dbEthTx.GasLimit)
+		assert.Equal(t, fromAddress, dbEthTx.FromAddress)
+		assert.Equal(t, toAddress, dbEthTx.ToAddress)
+		assert.Equal(t, payload, dbEthTx.EncodedPayload)
+		assert.Equal(t, evmassets.NewEthValue(0), dbEthTx.Value)
+		assert.Equal(t, subject, dbEthTx.Subject.UUID)
+
+		var expTx evmtxmgr.Tx
+		dbEthTx.ToTx(&expTx)
+
+		// check that the in-memory store has the same transaction data as the persistent store
+		assertTxEqual(t, expTx, actTx)
+	})
+}
+
+func TestInMemoryStore_PruneUnstartedTxQueue(t *testing.T) {
+	t.Parallel()
+
+	db := pgtest.NewSqlxDB(t)
+	_, dbcfg, evmcfg := evmtxmgr.MakeTestConfigs(t)
+	persistentStore := cltest.NewTestTxStore(t, db)
+	kst := cltest.NewKeyStore(t, db, dbcfg)
+	_, fromAddress := cltest.MustInsertRandomKey(t, kst.Eth())
+
+	ethClient := evmtest.NewEthClientMockWithDefaultChain(t)
+	lggr := logger.TestSugared(t)
+	chainID := ethClient.ConfiguredChainID()
+	ctx := testutils.Context(t)
+
+	inMemoryStore, err := commontxmgr.NewInMemoryStore[
+		*big.Int,
+		common.Address, common.Hash, common.Hash,
+		*evmtypes.Receipt,
+		evmtypes.Nonce,
+		evmgas.EvmFee,
+	](ctx, lggr, chainID, kst.Eth(), persistentStore, evmcfg.Transactions())
+	require.NoError(t, err)
+
 	t.Run("doesnt prune unstarted transactions if under maxQueueSize", func(t *testing.T) {
 		maxQueueSize := uint32(5)
 		nTxs := 3
@@ -322,7 +327,6 @@
 		}
 	})
 
->>>>>>> ef5b26aa
 }
 
 // assertTxEqual asserts that two transactions are equal
