package txmgr_test

import (
	"math/big"
	"testing"
	"time"

	"github.com/ethereum/go-ethereum/common"
<<<<<<< HEAD
=======
	"github.com/google/uuid"
>>>>>>> 0829216d
	"github.com/stretchr/testify/assert"
	"github.com/stretchr/testify/require"

	"github.com/smartcontractkit/chainlink-common/pkg/logger"
	commontxmgr "github.com/smartcontractkit/chainlink/v2/common/txmgr"
<<<<<<< HEAD
=======
	txmgrtypes "github.com/smartcontractkit/chainlink/v2/common/txmgr/types"
>>>>>>> 0829216d

	evmgas "github.com/smartcontractkit/chainlink/v2/core/chains/evm/gas"
	evmtxmgr "github.com/smartcontractkit/chainlink/v2/core/chains/evm/txmgr"
	evmtypes "github.com/smartcontractkit/chainlink/v2/core/chains/evm/types"
	"github.com/smartcontractkit/chainlink/v2/core/internal/cltest"
	"github.com/smartcontractkit/chainlink/v2/core/internal/testutils"
	"github.com/smartcontractkit/chainlink/v2/core/internal/testutils/evmtest"
	"github.com/smartcontractkit/chainlink/v2/core/internal/testutils/pgtest"
)

<<<<<<< HEAD
func TestInMemoryStore_SetBroadcastBeforeBlockNum(t *testing.T) {
=======
func TestInMemoryStore_UpdateTxCallbackCompleted(t *testing.T) {
>>>>>>> 0829216d
	t.Parallel()

	db := pgtest.NewSqlxDB(t)
	_, dbcfg, evmcfg := evmtxmgr.MakeTestConfigs(t)
	persistentStore := cltest.NewTestTxStore(t, db)
	kst := cltest.NewKeyStore(t, db, dbcfg)
	_, fromAddress := cltest.MustInsertRandomKey(t, kst.Eth())

	ethClient := evmtest.NewEthClientMockWithDefaultChain(t)
	lggr := logger.TestSugared(t)
	chainID := ethClient.ConfiguredChainID()
	ctx := testutils.Context(t)

	inMemoryStore, err := commontxmgr.NewInMemoryStore[
		*big.Int,
		common.Address, common.Hash, common.Hash,
		*evmtypes.Receipt,
		evmtypes.Nonce,
		evmgas.EvmFee,
	](ctx, lggr, chainID, kst.Eth(), persistentStore, evmcfg.Transactions())
	require.NoError(t, err)

<<<<<<< HEAD
	t.Run("saves block num to unconfirmed evm.tx_attempts without one", func(t *testing.T) {
		// Insert a transaction into persistent store
		inTx := cltest.MustInsertUnconfirmedEthTxWithBroadcastLegacyAttempt(t, persistentStore, 1, fromAddress)
		// Insert the transaction into the in-memory store
		require.NoError(t, inMemoryStore.XXXTestInsertTx(fromAddress, &inTx))

		headNum := int64(9000)
		err := inMemoryStore.SetBroadcastBeforeBlockNum(ctx, headNum, chainID)
=======
	t.Run("sets tx callback as completed", func(t *testing.T) {
		// Insert a transaction into persistent store
		inTx := cltest.NewEthTx(fromAddress)
		inTx.PipelineTaskRunID = uuid.NullUUID{UUID: uuid.New(), Valid: true}
		require.NoError(t, persistentStore.InsertTx(ctx, &inTx))
		// Insert the transaction into the in-memory store
		require.NoError(t, inMemoryStore.XXXTestInsertTx(fromAddress, &inTx))

		err := inMemoryStore.UpdateTxCallbackCompleted(
			testutils.Context(t),
			inTx.PipelineTaskRunID.UUID,
			chainID,
		)
>>>>>>> 0829216d
		require.NoError(t, err)

		expTx, err := persistentStore.FindTxWithAttempts(ctx, inTx.ID)
		require.NoError(t, err)
<<<<<<< HEAD
		require.Equal(t, 1, len(expTx.TxAttempts))
		assert.Equal(t, headNum, *expTx.TxAttempts[0].BroadcastBeforeBlockNum)
=======
>>>>>>> 0829216d
		fn := func(tx *evmtxmgr.Tx) bool { return true }
		actTxs := inMemoryStore.XXXTestFindTxs(nil, fn, inTx.ID)
		require.Equal(t, 1, len(actTxs))
		actTx := actTxs[0]
		assertTxEqual(t, expTx, actTx)
<<<<<<< HEAD
	})

	t.Run("does not change evm.tx_attempts that already have BroadcastBeforeBlockNum set", func(t *testing.T) {
		n := int64(42)
		// Insert a transaction into persistent store
		inTx := cltest.MustInsertUnconfirmedEthTxWithBroadcastLegacyAttempt(t, persistentStore, 11, fromAddress)
		inTxAttempt := newBroadcastLegacyEthTxAttempt(t, inTx.ID, 2)
		inTxAttempt.BroadcastBeforeBlockNum = &n
		require.NoError(t, persistentStore.InsertTxAttempt(ctx, &inTxAttempt))
		// Insert the transaction into the in-memory store
		inTx.TxAttempts = append([]evmtxmgr.TxAttempt{inTxAttempt}, inTx.TxAttempts...)
		require.NoError(t, inMemoryStore.XXXTestInsertTx(fromAddress, &inTx))

		headNum := int64(9000)
		err := inMemoryStore.SetBroadcastBeforeBlockNum(ctx, headNum, chainID)
=======
		assert.True(t, actTx.CallbackCompleted)

		// wrong PipelineTaskRunID
		wrongPipelineTaskRunID := uuid.NullUUID{UUID: uuid.New(), Valid: true}
		actErr := inMemoryStore.UpdateTxCallbackCompleted(ctx, wrongPipelineTaskRunID.UUID, chainID)
		expErr := persistentStore.UpdateTxCallbackCompleted(ctx, wrongPipelineTaskRunID.UUID, chainID)
		assert.NoError(t, actErr)
		assert.NoError(t, expErr)
	})
}

func TestInMemoryStore_SaveInsufficientFundsAttempt(t *testing.T) {
	t.Parallel()

	db := pgtest.NewSqlxDB(t)
	_, dbcfg, evmcfg := evmtxmgr.MakeTestConfigs(t)
	persistentStore := cltest.NewTestTxStore(t, db)
	kst := cltest.NewKeyStore(t, db, dbcfg)
	_, fromAddress := cltest.MustInsertRandomKey(t, kst.Eth())

	ethClient := evmtest.NewEthClientMockWithDefaultChain(t)
	lggr := logger.TestSugared(t)
	chainID := ethClient.ConfiguredChainID()
	ctx := testutils.Context(t)

	inMemoryStore, err := commontxmgr.NewInMemoryStore[
		*big.Int,
		common.Address, common.Hash, common.Hash,
		*evmtypes.Receipt,
		evmtypes.Nonce,
		evmgas.EvmFee,
	](ctx, lggr, chainID, kst.Eth(), persistentStore, evmcfg.Transactions())
	require.NoError(t, err)

	defaultDuration := time.Second * 5
	t.Run("updates attempt state and checks error returns", func(t *testing.T) {
		// Insert a transaction into persistent store
		inTx := mustInsertInProgressEthTxWithAttempt(t, persistentStore, 1, fromAddress)
		now := time.Now()
		// Insert the transaction into the in-memory store
		require.NoError(t, inMemoryStore.XXXTestInsertTx(fromAddress, &inTx))

		err := inMemoryStore.SaveInsufficientFundsAttempt(
			ctx,
			defaultDuration,
			&inTx.TxAttempts[0],
			now,
		)
>>>>>>> 0829216d
		require.NoError(t, err)

		expTx, err := persistentStore.FindTxWithAttempts(ctx, inTx.ID)
		require.NoError(t, err)
<<<<<<< HEAD
		require.Equal(t, 2, len(expTx.TxAttempts))
		assert.Equal(t, n, *expTx.TxAttempts[0].BroadcastBeforeBlockNum)
=======
>>>>>>> 0829216d
		fn := func(tx *evmtxmgr.Tx) bool { return true }
		actTxs := inMemoryStore.XXXTestFindTxs(nil, fn, inTx.ID)
		require.Equal(t, 1, len(actTxs))
		actTx := actTxs[0]
		assertTxEqual(t, expTx, actTx)
<<<<<<< HEAD
=======
		assert.Equal(t, txmgrtypes.TxAttemptInsufficientFunds, actTx.TxAttempts[0].State)

		// wrong tx id
		inTx.TxAttempts[0].TxID = 123
		actErr := inMemoryStore.SaveInsufficientFundsAttempt(ctx, defaultDuration, &inTx.TxAttempts[0], now)
		expErr := persistentStore.SaveInsufficientFundsAttempt(ctx, defaultDuration, &inTx.TxAttempts[0], now)
		assert.NoError(t, actErr)
		assert.NoError(t, expErr)
		inTx.TxAttempts[0].TxID = inTx.ID // reset

		// wrong attempt state
		inTx.TxAttempts[0].State = txmgrtypes.TxAttemptBroadcast
		actErr = inMemoryStore.SaveInsufficientFundsAttempt(ctx, defaultDuration, &inTx.TxAttempts[0], now)
		expErr = persistentStore.SaveInsufficientFundsAttempt(ctx, defaultDuration, &inTx.TxAttempts[0], now)
		assert.Error(t, actErr)
		assert.Error(t, expErr)
		inTx.TxAttempts[0].State = txmgrtypes.TxAttemptInsufficientFunds // reset
	})
}

func TestInMemoryStore_SaveSentAttempt(t *testing.T) {
	t.Parallel()

	db := pgtest.NewSqlxDB(t)
	_, dbcfg, evmcfg := evmtxmgr.MakeTestConfigs(t)
	persistentStore := cltest.NewTestTxStore(t, db)
	kst := cltest.NewKeyStore(t, db, dbcfg)
	_, fromAddress := cltest.MustInsertRandomKey(t, kst.Eth())

	ethClient := evmtest.NewEthClientMockWithDefaultChain(t)
	lggr := logger.TestSugared(t)
	chainID := ethClient.ConfiguredChainID()
	ctx := testutils.Context(t)

	inMemoryStore, err := commontxmgr.NewInMemoryStore[
		*big.Int,
		common.Address, common.Hash, common.Hash,
		*evmtypes.Receipt,
		evmtypes.Nonce,
		evmgas.EvmFee,
	](ctx, lggr, chainID, kst.Eth(), persistentStore, evmcfg.Transactions())
	require.NoError(t, err)

	defaultDuration := time.Second * 5
	t.Run("updates attempt state to broadcast and checks error returns", func(t *testing.T) {
		// Insert a transaction into persistent store
		inTx := mustInsertInProgressEthTxWithAttempt(t, persistentStore, 1, fromAddress)
		require.Nil(t, inTx.BroadcastAt)
		now := time.Now()
		// Insert the transaction into the in-memory store
		require.NoError(t, inMemoryStore.XXXTestInsertTx(fromAddress, &inTx))

		err := inMemoryStore.SaveSentAttempt(
			ctx,
			defaultDuration,
			&inTx.TxAttempts[0],
			now,
		)
		require.NoError(t, err)

		expTx, err := persistentStore.FindTxWithAttempts(ctx, inTx.ID)
		require.NoError(t, err)
		fn := func(tx *evmtxmgr.Tx) bool { return true }
		actTxs := inMemoryStore.XXXTestFindTxs(nil, fn, inTx.ID)
		require.Equal(t, 1, len(actTxs))
		actTx := actTxs[0]
		assertTxEqual(t, expTx, actTx)
		assert.Equal(t, txmgrtypes.TxAttemptBroadcast, actTx.TxAttempts[0].State)

		// wrong tx id
		inTx.TxAttempts[0].TxID = 123
		actErr := inMemoryStore.SaveSentAttempt(ctx, defaultDuration, &inTx.TxAttempts[0], now)
		expErr := persistentStore.SaveSentAttempt(ctx, defaultDuration, &inTx.TxAttempts[0], now)
		assert.Error(t, actErr)
		assert.Error(t, expErr)
		inTx.TxAttempts[0].TxID = inTx.ID // reset

		// wrong attempt state
		inTx.TxAttempts[0].State = txmgrtypes.TxAttemptBroadcast
		actErr = inMemoryStore.SaveSentAttempt(ctx, defaultDuration, &inTx.TxAttempts[0], now)
		expErr = persistentStore.SaveSentAttempt(ctx, defaultDuration, &inTx.TxAttempts[0], now)
		assert.Error(t, actErr)
		assert.Error(t, expErr)
		inTx.TxAttempts[0].State = txmgrtypes.TxAttemptInProgress // reset
	})
}

func TestInMemoryStore_Abandon(t *testing.T) {
	t.Parallel()

	db := pgtest.NewSqlxDB(t)
	_, dbcfg, evmcfg := evmtxmgr.MakeTestConfigs(t)
	persistentStore := cltest.NewTestTxStore(t, db)
	kst := cltest.NewKeyStore(t, db, dbcfg)
	_, fromAddress := cltest.MustInsertRandomKey(t, kst.Eth())

	ethClient := evmtest.NewEthClientMockWithDefaultChain(t)
	lggr := logger.TestSugared(t)
	chainID := ethClient.ConfiguredChainID()
	ctx := testutils.Context(t)

	inMemoryStore, err := commontxmgr.NewInMemoryStore[
		*big.Int,
		common.Address, common.Hash, common.Hash,
		*evmtypes.Receipt,
		evmtypes.Nonce,
		evmgas.EvmFee,
	](ctx, lggr, chainID, kst.Eth(), persistentStore, evmcfg.Transactions())
	require.NoError(t, err)

	t.Run("Abandon transactions successfully", func(t *testing.T) {
		nTxs := 3
		for i := 0; i < nTxs; i++ {
			inTx := cltest.NewEthTx(fromAddress)
			// insert the transaction into the persistent store
			require.NoError(t, persistentStore.InsertTx(ctx, &inTx))
			// insert the transaction into the in-memory store
			require.NoError(t, inMemoryStore.XXXTestInsertTx(fromAddress, &inTx))
		}

		actErr := inMemoryStore.Abandon(ctx, chainID, fromAddress)
		expErr := persistentStore.Abandon(ctx, chainID, fromAddress)
		require.NoError(t, actErr)
		require.NoError(t, expErr)

		expTxs, err := persistentStore.FindTxesByFromAddressAndState(ctx, fromAddress, "fatal_error")
		require.NoError(t, err)
		require.NotNil(t, expTxs)
		require.Equal(t, nTxs, len(expTxs))

		// Check the in-memory store
		fn := func(tx *evmtxmgr.Tx) bool { return true }
		actTxs := inMemoryStore.XXXTestFindTxs(nil, fn)
		require.NotNil(t, actTxs)
		require.Equal(t, nTxs, len(actTxs))

		for i := 0; i < nTxs; i++ {
			assertTxEqual(t, *expTxs[i], actTxs[i])
		}
>>>>>>> 0829216d
	})
}

// assertTxEqual asserts that two transactions are equal
func assertTxEqual(t *testing.T, exp, act evmtxmgr.Tx) {
	assert.Equal(t, exp.ID, act.ID)
	assert.Equal(t, exp.IdempotencyKey, act.IdempotencyKey)
	assert.Equal(t, exp.Sequence, act.Sequence)
	assert.Equal(t, exp.FromAddress, act.FromAddress)
	assert.Equal(t, exp.ToAddress, act.ToAddress)
	assert.Equal(t, exp.EncodedPayload, act.EncodedPayload)
	assert.Equal(t, exp.Value, act.Value)
	assert.Equal(t, exp.FeeLimit, act.FeeLimit)
	assert.Equal(t, exp.Error, act.Error)
	assert.Equal(t, exp.BroadcastAt, act.BroadcastAt)
	assert.Equal(t, exp.InitialBroadcastAt, act.InitialBroadcastAt)
	assert.Equal(t, exp.CreatedAt, act.CreatedAt)
	assert.Equal(t, exp.State, act.State)
	assert.Equal(t, exp.Meta, act.Meta)
	assert.Equal(t, exp.Subject, act.Subject)
	assert.Equal(t, exp.ChainID, act.ChainID)
	assert.Equal(t, exp.PipelineTaskRunID, act.PipelineTaskRunID)
	assert.Equal(t, exp.MinConfirmations, act.MinConfirmations)
	assert.Equal(t, exp.TransmitChecker, act.TransmitChecker)
	assert.Equal(t, exp.SignalCallback, act.SignalCallback)
	assert.Equal(t, exp.CallbackCompleted, act.CallbackCompleted)

	require.Len(t, exp.TxAttempts, len(act.TxAttempts))
	for i := 0; i < len(exp.TxAttempts); i++ {
		assertTxAttemptEqual(t, exp.TxAttempts[i], act.TxAttempts[i])
	}
}

func assertTxAttemptEqual(t *testing.T, exp, act evmtxmgr.TxAttempt) {
	assert.Equal(t, exp.ID, act.ID)
	assert.Equal(t, exp.TxID, act.TxID)
	assert.Equal(t, exp.Tx, act.Tx)
	assert.Equal(t, exp.TxFee, act.TxFee)
	assert.Equal(t, exp.ChainSpecificFeeLimit, act.ChainSpecificFeeLimit)
	assert.Equal(t, exp.SignedRawTx, act.SignedRawTx)
	assert.Equal(t, exp.Hash, act.Hash)
	assert.Equal(t, exp.CreatedAt, act.CreatedAt)
	assert.Equal(t, exp.BroadcastBeforeBlockNum, act.BroadcastBeforeBlockNum)
	assert.Equal(t, exp.State, act.State)
	assert.Equal(t, exp.TxType, act.TxType)

	require.Equal(t, len(exp.Receipts), len(act.Receipts))
	for i := 0; i < len(exp.Receipts); i++ {
		assertChainReceiptEqual(t, exp.Receipts[i], act.Receipts[i])
	}
}

func assertChainReceiptEqual(t *testing.T, exp, act evmtxmgr.ChainReceipt) {
	assert.Equal(t, exp.GetStatus(), act.GetStatus())
	assert.Equal(t, exp.GetTxHash(), act.GetTxHash())
	assert.Equal(t, exp.GetBlockNumber(), act.GetBlockNumber())
	assert.Equal(t, exp.IsZero(), act.IsZero())
	assert.Equal(t, exp.IsUnmined(), act.IsUnmined())
	assert.Equal(t, exp.GetFeeUsed(), act.GetFeeUsed())
	assert.Equal(t, exp.GetTransactionIndex(), act.GetTransactionIndex())
	assert.Equal(t, exp.GetBlockHash(), act.GetBlockHash())
}<|MERGE_RESOLUTION|>--- conflicted
+++ resolved
@@ -6,19 +6,13 @@
 	"time"
 
 	"github.com/ethereum/go-ethereum/common"
-<<<<<<< HEAD
-=======
 	"github.com/google/uuid"
->>>>>>> 0829216d
 	"github.com/stretchr/testify/assert"
 	"github.com/stretchr/testify/require"
 
 	"github.com/smartcontractkit/chainlink-common/pkg/logger"
 	commontxmgr "github.com/smartcontractkit/chainlink/v2/common/txmgr"
-<<<<<<< HEAD
-=======
 	txmgrtypes "github.com/smartcontractkit/chainlink/v2/common/txmgr/types"
->>>>>>> 0829216d
 
 	evmgas "github.com/smartcontractkit/chainlink/v2/core/chains/evm/gas"
 	evmtxmgr "github.com/smartcontractkit/chainlink/v2/core/chains/evm/txmgr"
@@ -29,34 +23,29 @@
 	"github.com/smartcontractkit/chainlink/v2/core/internal/testutils/pgtest"
 )
 
-<<<<<<< HEAD
 func TestInMemoryStore_SetBroadcastBeforeBlockNum(t *testing.T) {
-=======
-func TestInMemoryStore_UpdateTxCallbackCompleted(t *testing.T) {
->>>>>>> 0829216d
-	t.Parallel()
-
-	db := pgtest.NewSqlxDB(t)
-	_, dbcfg, evmcfg := evmtxmgr.MakeTestConfigs(t)
-	persistentStore := cltest.NewTestTxStore(t, db)
-	kst := cltest.NewKeyStore(t, db, dbcfg)
-	_, fromAddress := cltest.MustInsertRandomKey(t, kst.Eth())
-
-	ethClient := evmtest.NewEthClientMockWithDefaultChain(t)
-	lggr := logger.TestSugared(t)
-	chainID := ethClient.ConfiguredChainID()
-	ctx := testutils.Context(t)
-
-	inMemoryStore, err := commontxmgr.NewInMemoryStore[
-		*big.Int,
-		common.Address, common.Hash, common.Hash,
-		*evmtypes.Receipt,
-		evmtypes.Nonce,
-		evmgas.EvmFee,
-	](ctx, lggr, chainID, kst.Eth(), persistentStore, evmcfg.Transactions())
-	require.NoError(t, err)
-
-<<<<<<< HEAD
+	t.Parallel()
+
+	db := pgtest.NewSqlxDB(t)
+	_, dbcfg, evmcfg := evmtxmgr.MakeTestConfigs(t)
+	persistentStore := cltest.NewTestTxStore(t, db)
+	kst := cltest.NewKeyStore(t, db, dbcfg)
+	_, fromAddress := cltest.MustInsertRandomKey(t, kst.Eth())
+
+	ethClient := evmtest.NewEthClientMockWithDefaultChain(t)
+	lggr := logger.TestSugared(t)
+	chainID := ethClient.ConfiguredChainID()
+	ctx := testutils.Context(t)
+
+	inMemoryStore, err := commontxmgr.NewInMemoryStore[
+		*big.Int,
+		common.Address, common.Hash, common.Hash,
+		*evmtypes.Receipt,
+		evmtypes.Nonce,
+		evmgas.EvmFee,
+	](ctx, lggr, chainID, kst.Eth(), persistentStore, evmcfg.Transactions())
+	require.NoError(t, err)
+
 	t.Run("saves block num to unconfirmed evm.tx_attempts without one", func(t *testing.T) {
 		// Insert a transaction into persistent store
 		inTx := cltest.MustInsertUnconfirmedEthTxWithBroadcastLegacyAttempt(t, persistentStore, 1, fromAddress)
@@ -65,7 +54,69 @@
 
 		headNum := int64(9000)
 		err := inMemoryStore.SetBroadcastBeforeBlockNum(ctx, headNum, chainID)
-=======
+		require.NoError(t, err)
+
+		expTx, err := persistentStore.FindTxWithAttempts(ctx, inTx.ID)
+		require.NoError(t, err)
+		require.Equal(t, 1, len(expTx.TxAttempts))
+		assert.Equal(t, headNum, *expTx.TxAttempts[0].BroadcastBeforeBlockNum)
+		fn := func(tx *evmtxmgr.Tx) bool { return true }
+		actTxs := inMemoryStore.XXXTestFindTxs(nil, fn, inTx.ID)
+		require.Equal(t, 1, len(actTxs))
+		actTx := actTxs[0]
+		assertTxEqual(t, expTx, actTx)
+	})
+
+	t.Run("does not change evm.tx_attempts that already have BroadcastBeforeBlockNum set", func(t *testing.T) {
+		n := int64(42)
+		// Insert a transaction into persistent store
+		inTx := cltest.MustInsertUnconfirmedEthTxWithBroadcastLegacyAttempt(t, persistentStore, 11, fromAddress)
+		inTxAttempt := newBroadcastLegacyEthTxAttempt(t, inTx.ID, 2)
+		inTxAttempt.BroadcastBeforeBlockNum = &n
+		require.NoError(t, persistentStore.InsertTxAttempt(ctx, &inTxAttempt))
+		// Insert the transaction into the in-memory store
+		inTx.TxAttempts = append([]evmtxmgr.TxAttempt{inTxAttempt}, inTx.TxAttempts...)
+		require.NoError(t, inMemoryStore.XXXTestInsertTx(fromAddress, &inTx))
+
+		headNum := int64(9000)
+		err := inMemoryStore.SetBroadcastBeforeBlockNum(ctx, headNum, chainID)
+		require.NoError(t, err)
+
+		expTx, err := persistentStore.FindTxWithAttempts(ctx, inTx.ID)
+		require.NoError(t, err)
+		require.Equal(t, 2, len(expTx.TxAttempts))
+		assert.Equal(t, n, *expTx.TxAttempts[0].BroadcastBeforeBlockNum)
+		fn := func(tx *evmtxmgr.Tx) bool { return true }
+		actTxs := inMemoryStore.XXXTestFindTxs(nil, fn, inTx.ID)
+		require.Equal(t, 1, len(actTxs))
+		actTx := actTxs[0]
+		assertTxEqual(t, expTx, actTx)
+	})
+}
+
+func TestInMemoryStore_UpdateTxCallbackCompleted(t *testing.T) {
+	t.Parallel()
+
+	db := pgtest.NewSqlxDB(t)
+	_, dbcfg, evmcfg := evmtxmgr.MakeTestConfigs(t)
+	persistentStore := cltest.NewTestTxStore(t, db)
+	kst := cltest.NewKeyStore(t, db, dbcfg)
+	_, fromAddress := cltest.MustInsertRandomKey(t, kst.Eth())
+
+	ethClient := evmtest.NewEthClientMockWithDefaultChain(t)
+	lggr := logger.TestSugared(t)
+	chainID := ethClient.ConfiguredChainID()
+	ctx := testutils.Context(t)
+
+	inMemoryStore, err := commontxmgr.NewInMemoryStore[
+		*big.Int,
+		common.Address, common.Hash, common.Hash,
+		*evmtypes.Receipt,
+		evmtypes.Nonce,
+		evmgas.EvmFee,
+	](ctx, lggr, chainID, kst.Eth(), persistentStore, evmcfg.Transactions())
+	require.NoError(t, err)
+
 	t.Run("sets tx callback as completed", func(t *testing.T) {
 		// Insert a transaction into persistent store
 		inTx := cltest.NewEthTx(fromAddress)
@@ -79,38 +130,15 @@
 			inTx.PipelineTaskRunID.UUID,
 			chainID,
 		)
->>>>>>> 0829216d
-		require.NoError(t, err)
-
-		expTx, err := persistentStore.FindTxWithAttempts(ctx, inTx.ID)
-		require.NoError(t, err)
-<<<<<<< HEAD
-		require.Equal(t, 1, len(expTx.TxAttempts))
-		assert.Equal(t, headNum, *expTx.TxAttempts[0].BroadcastBeforeBlockNum)
-=======
->>>>>>> 0829216d
-		fn := func(tx *evmtxmgr.Tx) bool { return true }
-		actTxs := inMemoryStore.XXXTestFindTxs(nil, fn, inTx.ID)
-		require.Equal(t, 1, len(actTxs))
-		actTx := actTxs[0]
-		assertTxEqual(t, expTx, actTx)
-<<<<<<< HEAD
-	})
-
-	t.Run("does not change evm.tx_attempts that already have BroadcastBeforeBlockNum set", func(t *testing.T) {
-		n := int64(42)
-		// Insert a transaction into persistent store
-		inTx := cltest.MustInsertUnconfirmedEthTxWithBroadcastLegacyAttempt(t, persistentStore, 11, fromAddress)
-		inTxAttempt := newBroadcastLegacyEthTxAttempt(t, inTx.ID, 2)
-		inTxAttempt.BroadcastBeforeBlockNum = &n
-		require.NoError(t, persistentStore.InsertTxAttempt(ctx, &inTxAttempt))
-		// Insert the transaction into the in-memory store
-		inTx.TxAttempts = append([]evmtxmgr.TxAttempt{inTxAttempt}, inTx.TxAttempts...)
-		require.NoError(t, inMemoryStore.XXXTestInsertTx(fromAddress, &inTx))
-
-		headNum := int64(9000)
-		err := inMemoryStore.SetBroadcastBeforeBlockNum(ctx, headNum, chainID)
-=======
+		require.NoError(t, err)
+
+		expTx, err := persistentStore.FindTxWithAttempts(ctx, inTx.ID)
+		require.NoError(t, err)
+		fn := func(tx *evmtxmgr.Tx) bool { return true }
+		actTxs := inMemoryStore.XXXTestFindTxs(nil, fn, inTx.ID)
+		require.Equal(t, 1, len(actTxs))
+		actTx := actTxs[0]
+		assertTxEqual(t, expTx, actTx)
 		assert.True(t, actTx.CallbackCompleted)
 
 		// wrong PipelineTaskRunID
@@ -159,23 +187,15 @@
 			&inTx.TxAttempts[0],
 			now,
 		)
->>>>>>> 0829216d
-		require.NoError(t, err)
-
-		expTx, err := persistentStore.FindTxWithAttempts(ctx, inTx.ID)
-		require.NoError(t, err)
-<<<<<<< HEAD
-		require.Equal(t, 2, len(expTx.TxAttempts))
-		assert.Equal(t, n, *expTx.TxAttempts[0].BroadcastBeforeBlockNum)
-=======
->>>>>>> 0829216d
-		fn := func(tx *evmtxmgr.Tx) bool { return true }
-		actTxs := inMemoryStore.XXXTestFindTxs(nil, fn, inTx.ID)
-		require.Equal(t, 1, len(actTxs))
-		actTx := actTxs[0]
-		assertTxEqual(t, expTx, actTx)
-<<<<<<< HEAD
-=======
+		require.NoError(t, err)
+
+		expTx, err := persistentStore.FindTxWithAttempts(ctx, inTx.ID)
+		require.NoError(t, err)
+		fn := func(tx *evmtxmgr.Tx) bool { return true }
+		actTxs := inMemoryStore.XXXTestFindTxs(nil, fn, inTx.ID)
+		require.Equal(t, 1, len(actTxs))
+		actTx := actTxs[0]
+		assertTxEqual(t, expTx, actTx)
 		assert.Equal(t, txmgrtypes.TxAttemptInsufficientFunds, actTx.TxAttempts[0].State)
 
 		// wrong tx id
@@ -315,7 +335,6 @@
 		for i := 0; i < nTxs; i++ {
 			assertTxEqual(t, *expTxs[i], actTxs[i])
 		}
->>>>>>> 0829216d
 	})
 }
 
