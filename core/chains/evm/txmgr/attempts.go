--- conflicted
+++ resolved
@@ -10,56 +10,33 @@
 	"github.com/pkg/errors"
 
 	txmgrtypes "github.com/smartcontractkit/chainlink/v2/common/txmgr/types"
-<<<<<<< HEAD
-=======
 	commontypes "github.com/smartcontractkit/chainlink/v2/common/types"
->>>>>>> c51bf53a
 	"github.com/smartcontractkit/chainlink/v2/core/assets"
 	"github.com/smartcontractkit/chainlink/v2/core/chains/evm/gas"
 	evmtypes "github.com/smartcontractkit/chainlink/v2/core/chains/evm/types"
 	"github.com/smartcontractkit/chainlink/v2/core/logger"
 )
 
-<<<<<<< HEAD
-type TxAttemptSigner interface {
-	SignTx(fromAddress common.Address, tx *types.Transaction, chainID *big.Int) (*types.Transaction, error)
-}
-
-var _ txmgrtypes.TxAttemptBuilder[*evmtypes.Head, gas.EvmFee, common.Address, common.Hash, EthTx, EthTxAttempt] = (*evmTxAttemptBuilder)(nil)
-=======
 type TxAttemptSigner[ADDR commontypes.Hashable] interface {
 	SignTx(fromAddress ADDR, tx *types.Transaction, chainID *big.Int) (*types.Transaction, error)
 }
 
 var _ EvmTxAttemptBuilder = (*evmTxAttemptBuilder)(nil)
->>>>>>> c51bf53a
 
 type evmTxAttemptBuilder struct {
 	chainID  big.Int
 	config   Config
-<<<<<<< HEAD
-	keystore TxAttemptSigner
-	gas.EvmFeeEstimator
-}
-
-func NewEvmTxAttemptBuilder(chainID big.Int, config Config, keystore TxAttemptSigner, estimator gas.EvmFeeEstimator) *evmTxAttemptBuilder {
-=======
 	keystore TxAttemptSigner[common.Address]
 	gas.EvmFeeEstimator
 }
 
 func NewEvmTxAttemptBuilder(chainID big.Int, config Config, keystore TxAttemptSigner[common.Address], estimator gas.EvmFeeEstimator) *evmTxAttemptBuilder {
->>>>>>> c51bf53a
 	return &evmTxAttemptBuilder{chainID, config, keystore, estimator}
 }
 
 // NewTxAttempt builds an new attempt using the configured fee estimator + using the EIP1559 config to determine tx type
 // used for when a brand new transaction is being created in the txm
-<<<<<<< HEAD
-func (c *evmTxAttemptBuilder) NewTxAttempt(ctx context.Context, etx EthTx, lggr logger.Logger, opts ...txmgrtypes.Opt) (attempt EthTxAttempt, fee gas.EvmFee, feeLimit uint32, retryable bool, err error) {
-=======
 func (c *evmTxAttemptBuilder) NewTxAttempt(ctx context.Context, etx EvmTx, lggr logger.Logger, opts ...txmgrtypes.Opt) (attempt EvmTxAttempt, fee gas.EvmFee, feeLimit uint32, retryable bool, err error) {
->>>>>>> c51bf53a
 	txType := 0x0
 	if c.config.EvmEIP1559DynamicFees() {
 		txType = 0x2
@@ -69,11 +46,7 @@
 
 // NewTxAttemptWithType builds a new attempt with a new fee estimation where the txType can be specified by the caller
 // used for L2 re-estimation on broadcasting (note EIP1559 must be disabled otherwise this will fail with mismatched fees + tx type)
-<<<<<<< HEAD
-func (c *evmTxAttemptBuilder) NewTxAttemptWithType(ctx context.Context, etx EthTx, lggr logger.Logger, txType int, opts ...txmgrtypes.Opt) (attempt EthTxAttempt, fee gas.EvmFee, feeLimit uint32, retryable bool, err error) {
-=======
 func (c *evmTxAttemptBuilder) NewTxAttemptWithType(ctx context.Context, etx EvmTx, lggr logger.Logger, txType int, opts ...txmgrtypes.Opt) (attempt EvmTxAttempt, fee gas.EvmFee, feeLimit uint32, retryable bool, err error) {
->>>>>>> c51bf53a
 	keySpecificMaxGasPriceWei := c.config.KeySpecificMaxGasPriceWei(etx.FromAddress)
 	fee, feeLimit, err = c.EvmFeeEstimator.GetFee(ctx, etx.EncodedPayload, etx.GasLimit, keySpecificMaxGasPriceWei, opts...)
 	if err != nil {
@@ -86,11 +59,7 @@
 
 // NewBumpTxAttempt builds a new attempt with a bumped fee - based on the previous attempt tx type
 // used in the txm broadcaster + confirmer when tx ix rejected for too low fee or is not included in a timely manner
-<<<<<<< HEAD
-func (c *evmTxAttemptBuilder) NewBumpTxAttempt(ctx context.Context, etx EthTx, previousAttempt EthTxAttempt, priorAttempts []txmgrtypes.PriorAttempt[gas.EvmFee, common.Hash], lggr logger.Logger) (attempt EthTxAttempt, bumpedFee gas.EvmFee, bumpedFeeLimit uint32, retryable bool, err error) {
-=======
 func (c *evmTxAttemptBuilder) NewBumpTxAttempt(ctx context.Context, etx EvmTx, previousAttempt EvmTxAttempt, priorAttempts []EvmPriorAttempt, lggr logger.Logger) (attempt EvmTxAttempt, bumpedFee gas.EvmFee, bumpedFeeLimit uint32, retryable bool, err error) {
->>>>>>> c51bf53a
 	keySpecificMaxGasPriceWei := c.config.KeySpecificMaxGasPriceWei(etx.FromAddress)
 	bumpedFee, bumpedFeeLimit, err = c.EvmFeeEstimator.BumpFee(ctx, previousAttempt.Fee(), etx.GasLimit, keySpecificMaxGasPriceWei, priorAttempts)
 	if err != nil {
@@ -103,11 +72,7 @@
 
 // NewCustomTxAttempt is the lowest level func where the fee parameters + tx type must be passed in
 // used in the txm for force rebroadcast where fees and tx type are pre-determined without an estimator
-<<<<<<< HEAD
-func (c *evmTxAttemptBuilder) NewCustomTxAttempt(etx EthTx, fee gas.EvmFee, gasLimit uint32, txType int, lggr logger.Logger) (attempt EthTxAttempt, retryable bool, err error) {
-=======
 func (c *evmTxAttemptBuilder) NewCustomTxAttempt(etx EvmTx, fee gas.EvmFee, gasLimit uint32, txType int, lggr logger.Logger) (attempt EvmTxAttempt, retryable bool, err error) {
->>>>>>> c51bf53a
 	switch txType {
 	case 0x0: // legacy
 		if fee.Legacy == nil {
@@ -134,11 +99,7 @@
 }
 
 // NewEmptyTxAttempt is used in ForceRebroadcast to create a signed tx with zero value sent to the zero address
-<<<<<<< HEAD
-func (c *evmTxAttemptBuilder) NewEmptyTxAttempt(nonce uint64, feeLimit uint32, fee gas.EvmFee, fromAddress common.Address) (attempt EthTxAttempt, err error) {
-=======
 func (c *evmTxAttemptBuilder) NewEmptyTxAttempt(nonce evmtypes.Nonce, feeLimit uint32, fee gas.EvmFee, fromAddress common.Address) (attempt EvmTxAttempt, err error) {
->>>>>>> c51bf53a
 	value := big.NewInt(0)
 	payload := []byte{}
 
@@ -146,11 +107,7 @@
 		return attempt, errors.New("NewEmptyTranscation: legacy fee cannot be nil")
 	}
 
-<<<<<<< HEAD
-	tx := types.NewTransaction(nonce, fromAddress, value, uint64(feeLimit), fee.Legacy.ToInt(), payload)
-=======
 	tx := types.NewTransaction(uint64(nonce), fromAddress, value, uint64(feeLimit), fee.Legacy.ToInt(), payload)
->>>>>>> c51bf53a
 
 	hash, signedTxBytes, err := c.SignTx(fromAddress, tx)
 	if err != nil {
@@ -163,11 +120,7 @@
 
 }
 
-<<<<<<< HEAD
-func (c *evmTxAttemptBuilder) newDynamicFeeAttempt(etx EthTx, fee gas.DynamicFee, gasLimit uint32) (attempt EthTxAttempt, err error) {
-=======
 func (c *evmTxAttemptBuilder) newDynamicFeeAttempt(etx EvmTx, fee gas.DynamicFee, gasLimit uint32) (attempt EvmTxAttempt, err error) {
->>>>>>> c51bf53a
 	if err = validateDynamicFeeGas(c.config, fee, gasLimit, etx); err != nil {
 		return attempt, errors.Wrap(err, "error validating gas")
 	}
@@ -252,11 +205,7 @@
 	}
 }
 
-<<<<<<< HEAD
-func (c *evmTxAttemptBuilder) newLegacyAttempt(etx EthTx, gasPrice *assets.Wei, gasLimit uint32) (attempt EthTxAttempt, err error) {
-=======
 func (c *evmTxAttemptBuilder) newLegacyAttempt(etx EvmTx, gasPrice *assets.Wei, gasLimit uint32) (attempt EvmTxAttempt, err error) {
->>>>>>> c51bf53a
 	if err = validateLegacyGas(c.config, gasPrice, gasLimit, etx); err != nil {
 		return attempt, errors.Wrap(err, "error validating gas")
 	}
@@ -305,11 +254,7 @@
 	return nil
 }
 
-<<<<<<< HEAD
-func (c *evmTxAttemptBuilder) newSignedAttempt(etx EthTx, tx *types.Transaction) (attempt EthTxAttempt, err error) {
-=======
 func (c *evmTxAttemptBuilder) newSignedAttempt(etx EvmTx, tx *types.Transaction) (attempt EvmTxAttempt, err error) {
->>>>>>> c51bf53a
 	hash, signedTxBytes, err := c.SignTx(etx.FromAddress, tx)
 	if err != nil {
 		return attempt, errors.Wrapf(err, "error using account %s to sign transaction %v", etx.FromAddress.String(), etx.ID)
