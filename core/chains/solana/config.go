--- conflicted
+++ resolved
@@ -174,8 +174,6 @@
 	return c.Enabled == nil || *c.Enabled
 }
 
-<<<<<<< HEAD
-=======
 func (c *SolanaConfig) SetFrom(f *SolanaConfig) {
 	if f.ChainID != nil {
 		c.ChainID = f.ChainID
@@ -220,7 +218,6 @@
 	}
 }
 
->>>>>>> 7d4d3714
 func (c *SolanaConfig) SetFromDB(ch DBChain, nodes []soldb.Node) error {
 	c.ChainID = &ch.ID
 	c.Enabled = &ch.Enabled
