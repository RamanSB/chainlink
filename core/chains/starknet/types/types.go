--- conflicted
+++ resolved
@@ -7,10 +7,6 @@
 )
 
 type Configs interface {
-<<<<<<< HEAD
-	chains.ChainConfigs[string]
-=======
 	chains.ChainConfigs
->>>>>>> 450989d2
 	chains.NodeConfigs[string, db.Node]
 }