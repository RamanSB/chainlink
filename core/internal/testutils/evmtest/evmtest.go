--- conflicted
+++ resolved
@@ -126,14 +126,7 @@
 			WSURL:      null.StringFrom("ws://example.invalid"),
 		}},
 	}
-<<<<<<< HEAD
-
-	cc, err := evm.NewChainSet(testutils.Context(t), opts, chains, nodes)
-	require.NoError(t, err)
-	return cc
-=======
 	return opts, chains, nodes
->>>>>>> 254fa94b
 }
 
 func MustGetDefaultChain(t testing.TB, cc evm.ChainSet) evm.Chain {
