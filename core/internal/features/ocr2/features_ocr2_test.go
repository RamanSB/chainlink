--- conflicted
+++ resolved
@@ -373,10 +373,11 @@
 			// Watch for OCR2AggregatorTransmitted events
 			start := uint64(0)
 			txEvents := make(chan *ocr2aggregator.OCR2AggregatorTransmitted)
-<<<<<<< HEAD
-			ocrContract.WatchTransmitted(&bind.WatchOpts{Start: &start, Context: testutils.Context(t)}, txEvents)
+			_, err := ocrContract.WatchTransmitted(&bind.WatchOpts{Start: &start, Context: testutils.Context(t)}, txEvents)
+			require.NoError(t, err)
 			newTxEvents := make(chan *ocr2aggregator.OCR2AggregatorNewTransmission)
-			ocrContract.WatchNewTransmission(&bind.WatchOpts{Start: &start, Context: testutils.Context(t)}, newTxEvents, []uint32{0, 1, 2, 3, 4, 5, 6, 7, 8, 9, 10})
+			_, err = ocrContract.WatchNewTransmission(&bind.WatchOpts{Start: &start, Context: testutils.Context(t)}, newTxEvents, []uint32{0, 1, 2, 3, 4, 5, 6, 7, 8, 9, 10})
+			require.NoError(t, err)
 
 			go func() {
 				var newTxEvent *ocr2aggregator.OCR2AggregatorNewTransmission
@@ -394,30 +395,6 @@
 			for trial := 0; trial < 2; trial++ {
 				var retVal int
 
-=======
-			_, err := ocrContract.WatchTransmitted(&bind.WatchOpts{Start: &start, Context: testutils.Context(t)}, txEvents)
-			require.NoError(t, err)
-			newTxEvents := make(chan *ocr2aggregator.OCR2AggregatorNewTransmission)
-			_, err = ocrContract.WatchNewTransmission(&bind.WatchOpts{Start: &start, Context: testutils.Context(t)}, newTxEvents, []uint32{0, 1, 2, 3, 4, 5, 6, 7, 8, 9, 10})
-			require.NoError(t, err)
-
-			go func() {
-				var newTxEvent *ocr2aggregator.OCR2AggregatorNewTransmission
-				select {
-				case txEvent := <-txEvents:
-					t.Logf("txEvent: %v", txEvent)
-					if newTxEvent != nil {
-						assert.Equal(t, txEvent.Epoch, uint32(newTxEvent.EpochAndRound.Uint64()))
-					}
-				case newTxEvent = <-newTxEvents:
-					t.Logf("newTxEvent: %v", newTxEvent)
-				}
-			}()
-
-			for trial := 0; trial < 2; trial++ {
-				var retVal int
-
->>>>>>> 11634014
 				metaLock.Lock()
 				returnData = 10 * (trial + 1)
 				retVal = returnData
@@ -433,16 +410,6 @@
 					wg.Add(1)
 					go func() {
 						defer wg.Done()
-<<<<<<< HEAD
-						completedRuns, err := apps[ic].JobORM().FindPipelineRunIDsByJobID(jids[ic], 0, 1000)
-						require.NoError(t, err)
-						// Want at least 2 runs so we see all the metadata.
-						pr := cltest.WaitForPipelineComplete(t, ic, jids[ic], len(completedRuns)+2, 7, apps[ic].JobORM(), 2*time.Minute, 5*time.Second)
-						jb, err := pr[0].Outputs.MarshalJSON()
-						require.NoError(t, err)
-						assert.Equal(t, []byte(fmt.Sprintf("[\"%d\"]", retVal*ic)), jb, "pr[0] %+v pr[1] %+v", pr[0], pr[1])
-						require.NoError(t, err)
-=======
 						completedRuns, err2 := apps[ic].JobORM().FindPipelineRunIDsByJobID(jids[ic], 0, 1000)
 						require.NoError(t, err2)
 						// Want at least 2 runs so we see all the metadata.
@@ -451,7 +418,6 @@
 						require.NoError(t, err2)
 						assert.Equal(t, []byte(fmt.Sprintf("[\"%d\"]", retVal*ic)), jb, "pr[0] %+v pr[1] %+v", pr[0], pr[1])
 						require.NoError(t, err2)
->>>>>>> 11634014
 					}()
 				}
 				wg.Wait()
@@ -459,24 +425,14 @@
 				// Trail #1: 4 oracles reporting 0, 10, 20, 30. Answer should be 20 (results[4/2]).
 				// Trial #2: 4 oracles reporting 0, 20, 40, 60. Answer should be 40 (results[4/2]).
 				gomega.NewGomegaWithT(t).Eventually(func() string {
-<<<<<<< HEAD
-					answer, err := ocrContract.LatestAnswer(nil)
-					require.NoError(t, err)
-=======
 					answer, err2 := ocrContract.LatestAnswer(nil)
 					require.NoError(t, err2)
->>>>>>> 11634014
 					return answer.String()
 				}, 1*time.Minute, 200*time.Millisecond).Should(gomega.Equal(fmt.Sprintf("%d", 2*retVal)))
 
 				for _, app := range apps {
-<<<<<<< HEAD
-					jobs, _, err := app.JobORM().FindJobs(0, 1000)
-					require.NoError(t, err)
-=======
 					jobs, _, err2 := app.JobORM().FindJobs(0, 1000)
 					require.NoError(t, err2)
->>>>>>> 11634014
 					// No spec errors
 					for _, j := range jobs {
 						ignore := 0
@@ -496,45 +452,17 @@
 				assert.Len(t, em, 0, "expected metadata %v", em)
 
 				t.Logf("======= Summary =======")
-<<<<<<< HEAD
-				roundId, err := ocrContract.LatestRound(nil)
-				for i := 0; i <= int(roundId.Int64()); i++ {
-					roundData, err := ocrContract.GetRoundData(nil, big.NewInt(int64(i)))
-					require.NoError(t, err)
-=======
 				roundId, err2 := ocrContract.LatestRound(nil)
 				require.NoError(t, err2)
 				for i := 0; i <= int(roundId.Int64()); i++ {
 					roundData, err3 := ocrContract.GetRoundData(nil, big.NewInt(int64(i)))
 					require.NoError(t, err3)
->>>>>>> 11634014
 					t.Logf("RoundId: %d, AnsweredInRound: %d, Answer: %d, StartedAt: %v, UpdatedAt: %v", roundData.RoundId, roundData.AnsweredInRound, roundData.Answer, roundData.StartedAt, roundData.UpdatedAt)
 				}
 
 				expectedAnswer := big.NewInt(2 * int64(retVal))
 
 				// Assert we can read the latest config digest and epoch after a report has been submitted.
-<<<<<<< HEAD
-				contractABI, err := abi.JSON(strings.NewReader(ocr2aggregator.OCR2AggregatorABI))
-				require.NoError(t, err)
-				apps[0].GetRelayers().LegacyEVMChains().Slice()
-				ct, err := evm.NewOCRContractTransmitter(ocrContractAddress, apps[0].GetRelayers().LegacyEVMChains().Slice()[0].Client(), contractABI, nil, apps[0].GetRelayers().LegacyEVMChains().Slice()[0].LogPoller(), lggr, nil)
-				require.NoError(t, err)
-				configDigest, epoch, err := ct.LatestConfigDigestAndEpoch(testutils.Context(t))
-				require.NoError(t, err)
-				details, err := ocrContract.LatestConfigDetails(nil)
-				require.NoError(t, err)
-				assert.True(t, bytes.Equal(configDigest[:], details.ConfigDigest[:]))
-				digestAndEpoch, err := ocrContract.LatestConfigDigestAndEpoch(nil)
-				require.NoError(t, err)
-				assert.Equal(t, digestAndEpoch.Epoch, epoch)
-				latestTransmissionDetails, err := ocrContract.LatestTransmissionDetails(nil)
-				require.NoError(t, err)
-				assert.Equal(t, expectedAnswer, latestTransmissionDetails.LatestAnswer)
-				require.NoError(t, err)
-				newTransmissionEvents, err := ocrContract.FilterTransmitted(&bind.FilterOpts{Start: 0, End: nil})
-				require.NoError(t, err)
-=======
 				contractABI, err2 := abi.JSON(strings.NewReader(ocr2aggregator.OCR2AggregatorABI))
 				require.NoError(t, err2)
 				apps[0].GetRelayers().LegacyEVMChains().Slice()
@@ -554,7 +482,6 @@
 				require.NoError(t, err2)
 				newTransmissionEvents, err2 := ocrContract.FilterTransmitted(&bind.FilterOpts{Start: 0, End: nil})
 				require.NoError(t, err2)
->>>>>>> 11634014
 				for newTransmissionEvents.Next() {
 					assert.Equal(t, 3, newTransmissionEvents.Event.Epoch)
 				}
