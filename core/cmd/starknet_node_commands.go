package cmd

import (
<<<<<<< HEAD
	"net/url"

	"github.com/pkg/errors"
	"github.com/urfave/cli"

	"github.com/smartcontractkit/chainlink-starknet/relayer/pkg/chainlink/db"

=======
>>>>>>> c51bf53a
	"github.com/smartcontractkit/chainlink/v2/core/web/presenters"
)

// StarkNetNodePresenter implements TableRenderer for a StarkNetNodeResource.
type StarkNetNodePresenter struct {
	presenters.StarkNetNodeResource
}

// ToRow presents the StarkNetNodeResource as a slice of strings.
func (p *StarkNetNodePresenter) ToRow() []string {
<<<<<<< HEAD
	row := []string{
		p.GetID(),
		p.Name,
		p.ChainID,
		p.URL,
	}
	return row
}

var starknetNodeHeaders = []string{"ID", "Name", "Chain ID", "URL"}

=======
	return []string{p.GetID(), p.Name, p.ChainID, p.State, p.Config}
}

>>>>>>> c51bf53a
// RenderTable implements TableRenderer
func (p StarkNetNodePresenter) RenderTable(rt RendererTable) error {
	var rows [][]string
	rows = append(rows, p.ToRow())
	renderList(nodeHeaders, rows, rt.Writer)

	return nil
}

// StarkNetNodePresenters implements TableRenderer for a slice of StarkNetNodePresenter.
type StarkNetNodePresenters []StarkNetNodePresenter

// RenderTable implements TableRenderer
func (ps StarkNetNodePresenters) RenderTable(rt RendererTable) error {
	var rows [][]string

	for _, p := range ps {
		rows = append(rows, p.ToRow())
	}

	renderList(nodeHeaders, rows, rt.Writer)

	return nil
}

func NewStarkNetNodeClient(c *Client) NodeClient {
	return newNodeClient[StarkNetNodePresenters](c, "starknet")
}<|MERGE_RESOLUTION|>--- conflicted
+++ resolved
@@ -1,16 +1,6 @@
 package cmd
 
 import (
-<<<<<<< HEAD
-	"net/url"
-
-	"github.com/pkg/errors"
-	"github.com/urfave/cli"
-
-	"github.com/smartcontractkit/chainlink-starknet/relayer/pkg/chainlink/db"
-
-=======
->>>>>>> c51bf53a
 	"github.com/smartcontractkit/chainlink/v2/core/web/presenters"
 )
 
@@ -21,23 +11,9 @@
 
 // ToRow presents the StarkNetNodeResource as a slice of strings.
 func (p *StarkNetNodePresenter) ToRow() []string {
-<<<<<<< HEAD
-	row := []string{
-		p.GetID(),
-		p.Name,
-		p.ChainID,
-		p.URL,
-	}
-	return row
-}
-
-var starknetNodeHeaders = []string{"ID", "Name", "Chain ID", "URL"}
-
-=======
 	return []string{p.GetID(), p.Name, p.ChainID, p.State, p.Config}
 }
 
->>>>>>> c51bf53a
 // RenderTable implements TableRenderer
 func (p StarkNetNodePresenter) RenderTable(rt RendererTable) error {
 	var rows [][]string
