package cmd_test

import (
	"flag"
	"math/big"
	"os"
	"strconv"
	"testing"
	"time"

	clienttypes "github.com/smartcontractkit/chainlink/v2/common/chains/client"
	"github.com/smartcontractkit/chainlink/v2/core/chains/evm"
	"github.com/smartcontractkit/chainlink/v2/core/cmd"
	cmdMocks "github.com/smartcontractkit/chainlink/v2/core/cmd/mocks"
	"github.com/smartcontractkit/chainlink/v2/core/internal/cltest"
	"github.com/smartcontractkit/chainlink/v2/core/internal/cltest/heavyweight"
	"github.com/smartcontractkit/chainlink/v2/core/internal/mocks"
	"github.com/smartcontractkit/chainlink/v2/core/internal/testutils"
	configtest "github.com/smartcontractkit/chainlink/v2/core/internal/testutils/configtest/v2"
	"github.com/smartcontractkit/chainlink/v2/core/internal/testutils/evmtest"
	"github.com/smartcontractkit/chainlink/v2/core/internal/testutils/pgtest"
	"github.com/smartcontractkit/chainlink/v2/core/logger"
	"github.com/smartcontractkit/chainlink/v2/core/logger/audit"
	"github.com/smartcontractkit/chainlink/v2/core/services/chainlink"
	chainlinkmocks "github.com/smartcontractkit/chainlink/v2/core/services/chainlink/mocks"
	"github.com/smartcontractkit/chainlink/v2/core/services/pg"
	evmrelayer "github.com/smartcontractkit/chainlink/v2/core/services/relay/evm"
	"github.com/smartcontractkit/chainlink/v2/core/sessions"
	"github.com/smartcontractkit/chainlink/v2/core/store/dialects"
	"github.com/smartcontractkit/chainlink/v2/core/store/models"
	"github.com/smartcontractkit/chainlink/v2/core/utils"
	"github.com/smartcontractkit/chainlink/v2/plugins"

	gethTypes "github.com/ethereum/go-ethereum/core/types"
	"github.com/google/uuid"
	"github.com/stretchr/testify/assert"
	"github.com/stretchr/testify/mock"
	"github.com/stretchr/testify/require"
	"github.com/urfave/cli"
)

func genTestEVMRelayers(t *testing.T, opts evm.ChainRelayExtenderConfig, ks evmrelayer.CSAETHKeystore) *chainlink.CoreRelayerChainInteroperators {
	f := chainlink.RelayerFactory{
		Logger:       opts.Logger,
<<<<<<< HEAD
		QConfig:      opts.AppConfig.Database(),
=======
>>>>>>> b63399b9
		LoopRegistry: plugins.NewLoopRegistry(opts.Logger),
	}

	relayers, err := chainlink.NewCoreRelayerChainInteroperators(chainlink.InitEVM(testutils.Context(t), f, chainlink.EVMFactoryConfig{
		ChainOpts:      opts.ChainOpts,
		CSAETHKeystore: ks,
	}))
	if err != nil {
		t.Fatal(err)
	}
	return relayers

}

func TestShell_RunNodeWithPasswords(t *testing.T) {
	tests := []struct {
		name         string
		pwdfile      string
		wantUnlocked bool
	}{
		{"correct", "../internal/fixtures/correct_password.txt", true},
		{"incorrect", "../internal/fixtures/incorrect_password.txt", false},
		{"wrongfile", "doesntexist.txt", false},
	}

	for _, test := range tests {
		t.Run(test.name, func(t *testing.T) {
			cfg := configtest.NewGeneralConfig(t, func(c *chainlink.Config, s *chainlink.Secrets) {
				s.Password.Keystore = models.NewSecret("dummy")
				c.EVM[0].Nodes[0].Name = ptr("fake")
				c.EVM[0].Nodes[0].HTTPURL = models.MustParseURL("http://fake.com")
				c.EVM[0].Nodes[0].WSURL = models.MustParseURL("WSS://fake.com/ws")
				// seems to be needed for config validate
				c.Insecure.OCRDevelopmentMode = nil
			})
			db := pgtest.NewSqlxDB(t)
			keyStore := cltest.NewKeyStore(t, db, cfg.Database())
			sessionORM := sessions.NewORM(db, time.Minute, logger.TestLogger(t), cfg.Database(), audit.NoopLogger)

			lggr := logger.TestLogger(t)

			opts := evm.ChainRelayExtenderConfig{
<<<<<<< HEAD
				Logger: lggr,

=======
				Logger:   lggr,
>>>>>>> b63399b9
				KeyStore: keyStore.Eth(),
				ChainOpts: evm.ChainOpts{
					AppConfig:        cfg,
					EventBroadcaster: pg.NewNullEventBroadcaster(),
					MailMon:          &utils.MailboxMonitor{},
<<<<<<< HEAD
					DB:               pgtest.NewEVMScopedDB(t),
=======
					DB:               db,
>>>>>>> b63399b9
				},
			}
			testRelayers := genTestEVMRelayers(t, opts, keyStore)

			// Purge the fixture users to test assumption of single admin
			// initialUser user created above
			pgtest.MustExec(t, db, "DELETE FROM users;")

			app := mocks.NewApplication(t)
			app.On("SessionORM").Return(sessionORM).Maybe()
			app.On("GetKeyStore").Return(keyStore).Maybe()
			app.On("GetRelayers").Return(testRelayers).Maybe()
			app.On("Start", mock.Anything).Maybe().Return(nil)
			app.On("Stop").Maybe().Return(nil)
			app.On("ID").Maybe().Return(uuid.New())

			ethClient := evmtest.NewEthClientMock(t)
			ethClient.On("Dial", mock.Anything).Return(nil).Maybe()
			ethClient.On("BalanceAt", mock.Anything, mock.Anything, mock.Anything).Return(big.NewInt(10), nil).Maybe()

			cltest.MustInsertRandomKey(t, keyStore.Eth())
			apiPrompt := cltest.NewMockAPIInitializer(t)

			client := cmd.Shell{
				Config:                 cfg,
				FallbackAPIInitializer: apiPrompt,
				Runner:                 cltest.EmptyRunner{},
				AppFactory:             cltest.InstanceAppFactory{App: app},
				Logger:                 lggr,
			}

			set := flag.NewFlagSet("test", 0)
			cltest.FlagSetApplyFromAction(client.RunNode, set, "")

			require.NoError(t, set.Set("password", test.pwdfile))

			c := cli.NewContext(nil, set, nil)

			run := func() error {
				cli := cmd.NewApp(&client)
				if err := cli.Before(c); err != nil {
					return err
				}
				return client.RunNode(c)
			}

			if test.wantUnlocked {
				assert.NoError(t, run())
				assert.Equal(t, 1, apiPrompt.Count)
			} else {
				assert.Error(t, run())
				assert.Equal(t, 0, apiPrompt.Count)
			}
		})
	}
}

func TestShell_RunNodeWithAPICredentialsFile(t *testing.T) {
	tests := []struct {
		name       string
		apiFile    string
		wantPrompt bool
		wantError  bool
	}{
		{"correct", "../internal/fixtures/apicredentials", false, false},
		{"no file", "", true, false},
		{"wrong file", "doesntexist.txt", false, true},
	}

	for _, test := range tests {
		t.Run(test.name, func(t *testing.T) {
			cfg := configtest.NewGeneralConfig(t, func(c *chainlink.Config, s *chainlink.Secrets) {
				s.Password.Keystore = models.NewSecret("16charlengthp4SsW0rD1!@#_")
				c.EVM[0].Nodes[0].Name = ptr("fake")
				c.EVM[0].Nodes[0].WSURL = models.MustParseURL("WSS://fake.com/ws")
				c.EVM[0].Nodes[0].HTTPURL = models.MustParseURL("http://fake.com")
				// seems to be needed for config validate
				c.Insecure.OCRDevelopmentMode = nil
			})
			db := pgtest.NewSqlxDB(t)
			sessionORM := sessions.NewORM(db, time.Minute, logger.TestLogger(t), cfg.Database(), audit.NoopLogger)

			// Clear out fixture users/users created from the other test cases
			// This asserts that on initial run with an empty users table that the credentials file will instantiate and
			// create/run with a new admin user
			pgtest.MustExec(t, db, "DELETE FROM users;")

			keyStore := cltest.NewKeyStore(t, db, cfg.Database())
			_, err := keyStore.Eth().Create(&cltest.FixtureChainID)
			require.NoError(t, err)

			ethClient := evmtest.NewEthClientMock(t)
			ethClient.On("Dial", mock.Anything).Return(nil).Maybe()
			ethClient.On("BalanceAt", mock.Anything, mock.Anything, mock.Anything).Return(big.NewInt(10), nil).Maybe()

			lggr := logger.TestLogger(t)
			opts := evm.ChainRelayExtenderConfig{
				Logger:   lggr,
				KeyStore: keyStore.Eth(),
				ChainOpts: evm.ChainOpts{
					AppConfig:        cfg,
					EventBroadcaster: pg.NewNullEventBroadcaster(),
<<<<<<< HEAD

					MailMon: &utils.MailboxMonitor{},
					DB:      pgtest.NewEVMScopedDB(t),
=======
					MailMon:          &utils.MailboxMonitor{},
					DB:               db,
>>>>>>> b63399b9
				},
			}
			testRelayers := genTestEVMRelayers(t, opts, keyStore)
			app := mocks.NewApplication(t)
			app.On("SessionORM").Return(sessionORM)
			app.On("GetKeyStore").Return(keyStore)
			app.On("GetRelayers").Return(testRelayers).Maybe()
			app.On("Start", mock.Anything).Maybe().Return(nil)
			app.On("Stop").Maybe().Return(nil)
			app.On("ID").Maybe().Return(uuid.New())

			prompter := cmdMocks.NewPrompter(t)

			apiPrompt := cltest.NewMockAPIInitializer(t)

			client := cmd.Shell{
				Config:                 cfg,
				AppFactory:             cltest.InstanceAppFactory{App: app},
				KeyStoreAuthenticator:  cmd.TerminalKeyStoreAuthenticator{prompter},
				FallbackAPIInitializer: apiPrompt,
				Runner:                 cltest.EmptyRunner{},
				Logger:                 lggr,
			}

			set := flag.NewFlagSet("test", 0)
			cltest.FlagSetApplyFromAction(client.RunNode, set, "")

			require.NoError(t, set.Set("api", test.apiFile))

			c := cli.NewContext(nil, set, nil)

			if test.wantError {
				err = client.RunNode(c)
				assert.ErrorContains(t, err, "error creating api initializer: open doesntexist.txt: no such file or directory")
			} else {
				assert.NoError(t, client.RunNode(c))
			}

			assert.Equal(t, test.wantPrompt, apiPrompt.Count > 0)
		})
	}
}

func TestShell_DiskMaxSizeBeforeRotateOptionDisablesAsExpected(t *testing.T) {
	tests := []struct {
		name            string
		logFileSize     func(t *testing.T) utils.FileSize
		fileShouldExist bool
	}{
		{"DiskMaxSizeBeforeRotate = 0 => no log on disk", func(t *testing.T) utils.FileSize {
			return 0
		}, false},
		{"DiskMaxSizeBeforeRotate > 0 => log on disk (positive control)", func(t *testing.T) utils.FileSize {
			var logFileSize utils.FileSize
			err := logFileSize.UnmarshalText([]byte("100mb"))
			assert.NoError(t, err)

			return logFileSize
		}, true},
	}
	for _, tt := range tests {
		t.Run(tt.name, func(t *testing.T) {
			cfg := logger.Config{
				Dir:           t.TempDir(),
				FileMaxSizeMB: int(tt.logFileSize(t) / utils.MB),
			}
			assert.NoError(t, os.MkdirAll(cfg.Dir, os.FileMode(0700)))

			lggr, closeFn := cfg.New()
			t.Cleanup(func() { assert.NoError(t, closeFn()) })

			// Tries to create a log file by logging. The log file won't be created if there's no logging happening.
			lggr.Debug("Trying to create a log file by logging.")

			_, err := os.Stat(cfg.LogsFile())
			require.Equal(t, os.IsNotExist(err), !tt.fileShouldExist)
		})
	}
}

func TestShell_RebroadcastTransactions_Txm(t *testing.T) {
	// Use a non-transactional db for this test because we need to
	// test multiple connections to the database, and changes made within
	// the transaction cannot be seen from another connection.
	config, sqlxDB := heavyweight.FullTestDBV2(t, "rebroadcasttransactions", func(c *chainlink.Config, s *chainlink.Secrets) {
		c.Database.Dialect = dialects.Postgres
		// evm config is used in this test. but if set, it must be pass config validation.
		// simplest to make it nil
		c.EVM = nil
		// seems to be needed for config validate
		c.Insecure.OCRDevelopmentMode = nil
	})
	keyStore := cltest.NewKeyStore(t, sqlxDB, config.Database())
	_, fromAddress := cltest.MustInsertRandomKey(t, keyStore.Eth())

	txStore := cltest.NewTestTxStore(t, sqlxDB, config.Database())
	cltest.MustInsertConfirmedEthTxWithLegacyAttempt(t, txStore, 7, 42, fromAddress)

	lggr := logger.TestLogger(t)

	app := mocks.NewApplication(t)
	app.On("GetSqlxDB").Return(sqlxDB)
	app.On("GetKeyStore").Return(keyStore)
	app.On("ID").Maybe().Return(uuid.New())
	ethClient := evmtest.NewEthClientMockWithDefaultChain(t)
	legacy := cltest.NewLegacyChainsWithMockChain(t, ethClient, config)

	mockRelayerChainInteroperators := chainlinkmocks.NewRelayerChainInteroperators(t)
	mockRelayerChainInteroperators.On("LegacyEVMChains").Return(legacy, nil)
	app.On("GetRelayers").Return(mockRelayerChainInteroperators).Maybe()
	ethClient.On("Dial", mock.Anything).Return(nil)

	client := cmd.Shell{
		Config:                 config,
		AppFactory:             cltest.InstanceAppFactory{App: app},
		FallbackAPIInitializer: cltest.NewMockAPIInitializer(t),
		Runner:                 cltest.EmptyRunner{},
		Logger:                 lggr,
	}

	beginningNonce := uint64(7)
	endingNonce := uint64(10)
	set := flag.NewFlagSet("test", 0)
	cltest.FlagSetApplyFromAction(client.RebroadcastTransactions, set, "")

	require.NoError(t, set.Set("evmChainID", testutils.FixtureChainID.String()))
	require.NoError(t, set.Set("beginningNonce", strconv.FormatUint(beginningNonce, 10)))
	require.NoError(t, set.Set("endingNonce", strconv.FormatUint(endingNonce, 10)))
	require.NoError(t, set.Set("gasPriceWei", "100000000000"))
	require.NoError(t, set.Set("gasLimit", "3000000"))
	require.NoError(t, set.Set("address", fromAddress.Hex()))
	require.NoError(t, set.Set("password", "../internal/fixtures/correct_password.txt"))

	c := cli.NewContext(nil, set, nil)

	for i := beginningNonce; i <= endingNonce; i++ {
		n := i
		ethClient.On("SendTransactionReturnCode", mock.Anything, mock.MatchedBy(func(tx *gethTypes.Transaction) bool {
			return tx.Nonce() == n
		}), mock.Anything).Once().Return(clienttypes.Successful, nil)
	}

	assert.NoError(t, client.RebroadcastTransactions(c))
}

func TestShell_RebroadcastTransactions_OutsideRange_Txm(t *testing.T) {
	beginningNonce := uint(7)
	endingNonce := uint(10)
	gasPrice := big.NewInt(100000000000)
	gasLimit := uint64(3000000)

	tests := []struct {
		name  string
		nonce uint
	}{
		{"below beginning", beginningNonce - 1},
		{"above ending", endingNonce + 1},
	}

	for _, test := range tests {
		t.Run(test.name, func(t *testing.T) {
			// Use the non-transactional db for this test because we need to
			// test multiple connections to the database, and changes made within
			// the transaction cannot be seen from another connection.
			config, sqlxDB := heavyweight.FullTestDBV2(t, "rebroadcasttransactions_outsiderange", func(c *chainlink.Config, s *chainlink.Secrets) {
				c.Database.Dialect = dialects.Postgres
				// evm config is used in this test. but if set, it must be pass config validation.
				// simplest to make it nil
				c.EVM = nil
				// seems to be needed for config validate
				c.Insecure.OCRDevelopmentMode = nil
			})

			keyStore := cltest.NewKeyStore(t, sqlxDB, config.Database())

			_, fromAddress := cltest.MustInsertRandomKey(t, keyStore.Eth(), 0)

			txStore := cltest.NewTestTxStore(t, sqlxDB, config.Database())
			cltest.MustInsertConfirmedEthTxWithLegacyAttempt(t, txStore, int64(test.nonce), 42, fromAddress)

			lggr := logger.TestLogger(t)

			app := mocks.NewApplication(t)
			app.On("GetSqlxDB").Return(sqlxDB)
			app.On("GetKeyStore").Return(keyStore)
			app.On("ID").Maybe().Return(uuid.New())
			ethClient := evmtest.NewEthClientMockWithDefaultChain(t)
			ethClient.On("Dial", mock.Anything).Return(nil)
			legacy := cltest.NewLegacyChainsWithMockChain(t, ethClient, config)

			mockRelayerChainInteroperators := chainlinkmocks.NewRelayerChainInteroperators(t)
			mockRelayerChainInteroperators.On("LegacyEVMChains").Return(legacy, nil)
			app.On("GetRelayers").Return(mockRelayerChainInteroperators).Maybe()

			client := cmd.Shell{
				Config:                 config,
				AppFactory:             cltest.InstanceAppFactory{App: app},
				FallbackAPIInitializer: cltest.NewMockAPIInitializer(t),
				Runner:                 cltest.EmptyRunner{},
				Logger:                 lggr,
			}

			set := flag.NewFlagSet("test", 0)
			cltest.FlagSetApplyFromAction(client.RebroadcastTransactions, set, "")

			require.NoError(t, set.Set("evmChainID", testutils.FixtureChainID.String()))
			require.NoError(t, set.Set("beginningNonce", strconv.FormatUint(uint64(beginningNonce), 10)))
			require.NoError(t, set.Set("endingNonce", strconv.FormatUint(uint64(endingNonce), 10)))
			require.NoError(t, set.Set("gasPriceWei", gasPrice.String()))
			require.NoError(t, set.Set("gasLimit", strconv.FormatUint(gasLimit, 10)))
			require.NoError(t, set.Set("address", fromAddress.Hex()))

			require.NoError(t, set.Set("password", "../internal/fixtures/correct_password.txt"))
			c := cli.NewContext(nil, set, nil)

			for i := beginningNonce; i <= endingNonce; i++ {
				n := i
				ethClient.On("SendTransactionReturnCode", mock.Anything, mock.MatchedBy(func(tx *gethTypes.Transaction) bool {
					return uint(tx.Nonce()) == n
				}), mock.Anything).Once().Return(clienttypes.Successful, nil)
			}

			assert.NoError(t, client.RebroadcastTransactions(c))

			cltest.AssertEthTxAttemptCountStays(t, app.GetSqlxDB(), 1)
		})
	}
}

func TestShell_RebroadcastTransactions_AddressCheck(t *testing.T) {
	tests := []struct {
		name          string
		enableAddress bool
		shouldError   bool
		errorContains string
	}{
		{"Rebroadcast: enabled address", true, false, ""},
		{"Rebroadcast: disabled address", false, true, "exists but is disabled for chain"},
	}

	for _, test := range tests {
		t.Run(test.name, func(t *testing.T) {

			config, sqlxDB := heavyweight.FullTestDBV2(t, "rebroadcasttransactions_outsiderange", func(c *chainlink.Config, s *chainlink.Secrets) {
				c.Database.Dialect = dialects.Postgres

				c.EVM = nil
				// seems to be needed for config validate
				c.Insecure.OCRDevelopmentMode = nil
			})

			keyStore := cltest.NewKeyStore(t, sqlxDB, config.Database())

			_, fromAddress := cltest.MustInsertRandomKey(t, keyStore.Eth(), 0)

			if !test.enableAddress {
				err := keyStore.Eth().Disable(fromAddress, testutils.FixtureChainID)
				require.NoError(t, err, "failed to disable test key")
			}

			lggr := logger.TestLogger(t)

			app := mocks.NewApplication(t)
			app.On("GetSqlxDB").Maybe().Return(sqlxDB)
			app.On("GetKeyStore").Return(keyStore)
			app.On("ID").Maybe().Return(uuid.New())
			ethClient := evmtest.NewEthClientMockWithDefaultChain(t)
			ethClient.On("Dial", mock.Anything).Return(nil)
			legacy := cltest.NewLegacyChainsWithMockChain(t, ethClient, config)

			mockRelayerChainInteroperators := chainlinkmocks.NewRelayerChainInteroperators(t)
			mockRelayerChainInteroperators.On("LegacyEVMChains").Return(legacy, nil)
			app.On("GetRelayers").Return(mockRelayerChainInteroperators).Maybe()
			ethClient.On("SendTransactionReturnCode", mock.Anything, mock.Anything, mock.Anything).Maybe().Return(clienttypes.Successful, nil)

			client := cmd.Shell{
				Config:                 config,
				AppFactory:             cltest.InstanceAppFactory{App: app},
				FallbackAPIInitializer: cltest.NewMockAPIInitializer(t),
				Runner:                 cltest.EmptyRunner{},
				Logger:                 lggr,
			}

			set := flag.NewFlagSet("test", 0)
			cltest.FlagSetApplyFromAction(client.RebroadcastTransactions, set, "")

			require.NoError(t, set.Set("evmChainID", testutils.FixtureChainID.String()))
			require.NoError(t, set.Set("address", fromAddress.Hex()))
			require.NoError(t, set.Set("password", "../internal/fixtures/correct_password.txt"))
			c := cli.NewContext(nil, set, nil)
			if test.shouldError {
				require.ErrorContains(t, client.RebroadcastTransactions(c), test.errorContains)
			} else {
				require.NoError(t, client.RebroadcastTransactions(c))
			}

		})
	}
}<|MERGE_RESOLUTION|>--- conflicted
+++ resolved
@@ -42,10 +42,6 @@
 func genTestEVMRelayers(t *testing.T, opts evm.ChainRelayExtenderConfig, ks evmrelayer.CSAETHKeystore) *chainlink.CoreRelayerChainInteroperators {
 	f := chainlink.RelayerFactory{
 		Logger:       opts.Logger,
-<<<<<<< HEAD
-		QConfig:      opts.AppConfig.Database(),
-=======
->>>>>>> b63399b9
 		LoopRegistry: plugins.NewLoopRegistry(opts.Logger),
 	}
 
@@ -88,22 +84,13 @@
 			lggr := logger.TestLogger(t)
 
 			opts := evm.ChainRelayExtenderConfig{
-<<<<<<< HEAD
-				Logger: lggr,
-
-=======
 				Logger:   lggr,
->>>>>>> b63399b9
 				KeyStore: keyStore.Eth(),
 				ChainOpts: evm.ChainOpts{
 					AppConfig:        cfg,
 					EventBroadcaster: pg.NewNullEventBroadcaster(),
 					MailMon:          &utils.MailboxMonitor{},
-<<<<<<< HEAD
 					DB:               pgtest.NewEVMScopedDB(t),
-=======
-					DB:               db,
->>>>>>> b63399b9
 				},
 			}
 			testRelayers := genTestEVMRelayers(t, opts, keyStore)
@@ -206,14 +193,9 @@
 				ChainOpts: evm.ChainOpts{
 					AppConfig:        cfg,
 					EventBroadcaster: pg.NewNullEventBroadcaster(),
-<<<<<<< HEAD
 
 					MailMon: &utils.MailboxMonitor{},
 					DB:      pgtest.NewEVMScopedDB(t),
-=======
-					MailMon:          &utils.MailboxMonitor{},
-					DB:               db,
->>>>>>> b63399b9
 				},
 			}
 			testRelayers := genTestEVMRelayers(t, opts, keyStore)
