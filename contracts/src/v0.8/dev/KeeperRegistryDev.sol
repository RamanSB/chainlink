// SPDX-License-Identifier: MIT
pragma solidity 0.8.6;

import "@openzeppelin/contracts/proxy/Proxy.sol";
import "@openzeppelin/contracts/utils/structs/EnumerableSet.sol";
import "@openzeppelin/contracts/utils/Address.sol";
import "./KeeperRegistryBase.sol";
import "../interfaces/TypeAndVersionInterface.sol";
import {KeeperRegistryExecutableInterface} from "./interfaces/KeeperRegistryInterfaceDev.sol";
import "../interfaces/MigratableKeeperRegistryInterface.sol";
import "../interfaces/ERC677ReceiverInterface.sol";

/**
 * @notice Registry for adding work for Chainlink Keepers to perform on client
 * contracts. Clients must support the Upkeep interface.
 */
contract KeeperRegistryDev is
  KeeperRegistryBase,
  Proxy,
  KeeperRegistryExecutableInterface,
  MigratableKeeperRegistryInterface,
  ERC677ReceiverInterface
{
  using Address for address;
  using EnumerableSet for EnumerableSet.UintSet;

  address public immutable KEEPER_REGISTRY_LOGIC;

  /**
   * @notice versions:
   * - KeeperRegistry 2.0.0: Split contract into Proxy and Logic
   * - KeeperRegistry 1.2.0: allow funding within performUpkeep
   *                       : allow configurable registry maxPerformGas
   *                       : add function to let admin change upkeep gas limit
   *                       : add minUpkeepSpend requirement
                           : upgrade to solidity v0.8
   * - KeeperRegistry 1.1.0: added flatFeeMicroLink
   * - KeeperRegistry 1.0.0: initial release
   */
  string public constant override typeAndVersion = "KeeperRegistry 2.0.0";

  /**
   * @param paymentModel one of Default, Arbitrum, and Optimism
   * @param registryGasOverhead the gas overhead used by registry in performUpkeep
   * @param link address of the LINK Token
   * @param linkEthFeed address of the LINK/ETH price feed
   * @param fastGasFeed address of the Fast Gas price feed
   * @param params registry parameters settings
   */
  constructor(
    PaymentModel paymentModel,
    uint256 registryGasOverhead,
    address link,
    address linkEthFeed,
    address fastGasFeed,
    address keeperRegistryLogic,
<<<<<<< HEAD
    RegistryParams memory params
  ) KeeperRegistryBase(link, linkEthFeed, fastGasFeed) {
=======
    Config memory config
  ) KeeperRegistryBase(paymentModel, registryGasOverhead, link, linkEthFeed, fastGasFeed) {
>>>>>>> 56f62a8b
    KEEPER_REGISTRY_LOGIC = keeperRegistryLogic;
    setRegistryParams(params);
  }

  /**
   * @inheritdoc OCR2Abstract
   */
  function setConfig(
    address[] memory signers,
    address[] memory transmitters,
    uint8 f,
    bytes memory onchainConfig,
    uint64 offchainConfigVersion,
    bytes memory offchainConfig
  ) external override {
    // Executed through logic contract
    _fallback();
  }

  /**
   * @inheritdoc OCR2Abstract
   */
  function latestConfigDetails()
    external
    view
    override
    returns (
      uint32 configCount,
      uint32 blockNumber,
      bytes32 configDigest
    )
  {
    return (s_configCount, s_latestConfigBlockNumber, s_latestConfigDigest);
  }

  /**
   * @inheritdoc OCR2Abstract
   */
  function latestConfigDigestAndEpoch()
    external
    view
    override
    returns (
      bool scanLogs,
      bytes32 configDigest,
      uint32 epoch
    )
  {
    return (false, s_latestConfigDigest, uint32(s_hotVars.latestEpochAndRound >> 8));
  }

  /**
   * @inheritdoc OCR2Abstract
   */
  function transmit(
    bytes32[3] calldata reportContext,
    bytes calldata report,
    bytes32[] calldata rs,
    bytes32[] calldata ss,
    bytes32 rawVs // signatures
  ) external override whenNotPaused {
    uint256 initialGas = gasleft(); // This line must come first

    HotVars memory hotVars = s_hotVars;

    uint40 epochAndRound = uint40(uint256(reportContext[1]));
    // TODO: Convert revret strings to errros

    // TODO: Do we need this since we'll check last block of perform
    require(hotVars.latestEpochAndRound < epochAndRound, "stale report");

    require(s_transmitters[msg.sender].active, "unauthorized transmitter");

    require(s_latestConfigDigest == reportContext[0], "configDigest mismatch");

    // TODO: Maybe don't need this as payment calculation is separate in keepers
    _requireExpectedMsgDataLength(report, rs, ss);

    require(rs.length == hotVars.f + 1, "wrong number of signatures");
    require(rs.length == ss.length, "signatures out of registration");

    // Verify signatures attached to report
    {
      bytes32 h = keccak256(abi.encodePacked(keccak256(report), reportContext));

      // i-th byte counts number of sigs made by i-th signer
      uint256 signedCount = 0;

      Signer memory signer;
      for (uint256 i = 0; i < rs.length; i++) {
        address signerAddress = ecrecover(h, uint8(rawVs[i]) + 27, rs[i], ss[i]);
        signer = s_signers[signerAddress];
        require(signer.active, "signature error");
        unchecked {
          signedCount += 1 << (8 * signer.index);
        }
      }

      // The first byte of the mask can be 0, because we only ever have 31 oracles
      require(
        signedCount & 0x0001010101010101010101010101010101010101010101010101010101010101 == signedCount,
        "duplicate signer"
      );
    }

    int192 juelsPerFeeCoin = _report(hotVars, reportContext[0], epochAndRound, report);
  }

  function _report(
    HotVars memory hotVars,
    bytes32 configDigest,
    uint40 epochAndRound,
    bytes memory rawReport
  ) internal returns (int192 juelsPerFeeCoin) {
    Report memory report = _decodeReport(rawReport);

    hotVars.latestEpochAndRound = epochAndRound;

    hotVars.latestAggregatorRoundId++;

    // performUpkeep here

    // persist updates to hotVars
    s_hotVars = hotVars;
  }

  struct Report {
    uint256 upkeepId; // Id of upkeep
    uint32 checkBlockNum; // Block number at which checkUpkeep was true
    bytes performData; // Perform Data for the upkeep
    uint256 linkNativePrice; // Price of link to native token (18 decimals)
  }

  // _decodeReport decodes a serialized report into a Report struct
  function _decodeReport(bytes memory rawReport) internal pure returns (Report memory) {
    uint256 upkeepId;
    uint32 checkBlockNum;
    bytes performData;
    uint256 linkNativePrice;
    (upkeepId, checkBlockNum, performData, linkNativePrice) = abi.decode(rawReport, (uint256, uint32, bytes, uint256));

    return
      Report({
        upkeepId: upkeepId,
        checkBlockNum: checkBlockNum,
        performData: performData,
        linkNativePrice: linkNativePrice
      });
  }

  // ACTIONS

  /**
   * @notice adds a new upkeep
   * @param target address to perform upkeep on
   * @param gasLimit amount of gas to provide the target contract when
   * performing upkeep
   * @param admin address to cancel upkeep and withdraw remaining funds
   * @param checkData data passed to the contract when checking for upkeep
   */
  function registerUpkeep(
    address target,
    uint32 gasLimit,
    address admin,
    bytes calldata checkData
  ) external override returns (uint256 id) {
    // Executed through logic contract
    _fallback();
  }

  /**
   * @notice simulated by keepers via eth_call to see if the upkeep needs to be
   * performed. If upkeep is needed, the call then simulates performUpkeep
   * to make sure it succeeds. Finally, it returns the success status along with
   * payment information and the perform data payload.
   * @param id identifier of the upkeep to check
   * @param from the address to simulate performing the upkeep from
   */
  function checkUpkeep(uint256 id, address from)
    external
    override
    cannotExecute
    returns (
      bytes memory performData,
      uint256 maxLinkPayment,
      uint256 gasLimit,
      uint256 adjustedGasWei,
      uint256 linkEth
    )
  {
    // Executed through logic contract
    _fallback();
  }

  // TODO: Make this non executable but simulatable
  // This is used to simulate performUpkeep, but is not actually executed in a tx
  // Actual perform happens in transmit function based on the OCR report
  /**
   * @notice executes the upkeep with the perform data returned from
   * checkUpkeep, validates the keeper's permissions, and pays the keeper.
   * @param id identifier of the upkeep to execute the data with.
   * @param performData calldata parameter to be passed to the target upkeep.
   */
  function performUpkeepSimulate(uint256 id, bytes calldata performData)
    external
    override
    whenNotPaused
    cannotExecute
    returns (bool success)
  {
    return _performUpkeepWithParams(_generatePerformParams(msg.sender, id, performData, true));
  }

  /**
   * @notice prevent an upkeep from being performed in the future
   * @param id upkeep to be canceled
   */
  function cancelUpkeep(uint256 id) external override {
    // Executed through logic contract
    _fallback();
  }

  /**
   * @notice pause an upkeep
   * @param id upkeep to be paused
   */
  function pauseUpkeep(uint256 id) external override {
    Upkeep memory upkeep = s_upkeep[id];
    requireAdminAndNotCancelled(upkeep);
    if (upkeep.paused) revert OnlyUnpausedUpkeep();
    s_upkeep[id].paused = true;
    s_upkeepIDs.remove(id);
    emit UpkeepPaused(id);
  }

  /**
   * @notice unpause an upkeep
   * @param id upkeep to be resumed
   */
  function unpauseUpkeep(uint256 id) external override {
    Upkeep memory upkeep = s_upkeep[id];
    requireAdminAndNotCancelled(upkeep);
    if (!upkeep.paused) revert OnlyPausedUpkeep();
    s_upkeep[id].paused = false;
    s_upkeepIDs.add(id);
    emit UpkeepUnpaused(id);
  }

  /**
   * @notice adds LINK funding for an upkeep by transferring from the sender's
   * LINK balance
   * @param id upkeep to fund
   * @param amount number of LINK to transfer
   */
  function addFunds(uint256 id, uint96 amount) external override {
    // Executed through logic contract
    _fallback();
  }

  /**
   * @notice uses LINK's transferAndCall to LINK and add funding to an upkeep
   * @dev safe to cast uint256 to uint96 as total LINK supply is under UINT96MAX
   * @param sender the account which transferred the funds
   * @param amount number of LINK transfer
   */
  function onTokenTransfer(
    address sender,
    uint256 amount,
    bytes calldata data
  ) external override {
    if (msg.sender != address(LINK)) revert OnlyCallableByLINKToken();
    if (data.length != 32) revert InvalidDataLength();
    uint256 id = abi.decode(data, (uint256));
    if (s_upkeep[id].maxValidBlocknumber != UINT64_MAX) revert UpkeepCancelled();

    s_upkeep[id].balance = s_upkeep[id].balance + uint96(amount);
    s_expectedLinkBalance = s_expectedLinkBalance + amount;

    emit FundsAdded(id, sender, uint96(amount));
  }

  /**
   * @notice removes funding from a canceled upkeep
   * @param id upkeep to withdraw funds from
   * @param to destination address for sending remaining funds
   */
  function withdrawFunds(uint256 id, address to) external {
    // Executed through logic contract
    _fallback();
  }

  /**
   * @notice withdraws LINK funds collected through cancellation fees
   */
  function withdrawOwnerFunds() external {
    // Executed through logic contract
    _fallback();
  }

  /**
   * @notice allows the admin of an upkeep to modify gas limit
   * @param id upkeep to be change the gas limit for
   * @param gasLimit new gas limit for the upkeep
   */
  function setUpkeepGasLimit(uint256 id, uint32 gasLimit) external override {
    // Executed through logic contract
    _fallback();
  }

  /**
   * @notice recovers LINK funds improperly transferred to the registry
   * @dev In principle this function’s execution cost could exceed block
   * gas limit. However, in our anticipated deployment, the number of upkeeps and
   * keepers will be low enough to avoid this problem.
   */
  function recoverFunds() external {
    // Executed through logic contract
    _fallback();
  }

  /**
   * @notice withdraws a keeper's payment, callable only by the keeper's payee
   * @param from keeper address
   * @param to address to send the payment to
   */
  function withdrawPayment(address from, address to) external {
    // Executed through logic contract
    _fallback();
  }

  /**
   * @notice proposes the safe transfer of a keeper's payee to another address
   * @param keeper address of the keeper to transfer payee role
   * @param proposed address to nominate for next payeeship
   */
  function transferPayeeship(address keeper, address proposed) external {
    // Executed through logic contract
    _fallback();
  }

  /**
   * @notice accepts the safe transfer of payee role for a keeper
   * @param keeper address to accept the payee role for
   */
  function acceptPayeeship(address keeper) external {
    // Executed through logic contract
    _fallback();
  }

  /**
   * @notice signals to keepers that they should not perform upkeeps until the
   * contract has been unpaused
   */
  function pause() external {
    // Executed through logic contract
    _fallback();
  }

  /**
   * @notice signals to keepers that they can perform upkeeps once again after
   * having been paused
   */
  function unpause() external {
    // Executed through logic contract
    _fallback();
  }

  // SETTERS

  /**
   * @notice updates the configuration of the registry
   * @param params registry parameter fields
   */
  // TODO: Try to combine with onChain config
  function setRegistryParams(RegistryParams memory params) public onlyOwner {
    if (params.maxPerformGas < s_storage.maxPerformGas) revert GasLimitCanOnlyIncrease();
    s_storage = Storage({
      paymentPremiumPPB: params.paymentPremiumPPB,
      flatFeeMicroLink: params.flatFeeMicroLink,
      blockCountPerTurn: params.blockCountPerTurn,
      checkGasLimit: params.checkGasLimit,
      stalenessSeconds: params.stalenessSeconds,
      gasCeilingMultiplier: params.gasCeilingMultiplier,
      minUpkeepSpend: params.minUpkeepSpend,
      maxPerformGas: params.maxPerformGas,
      nonce: s_storage.nonce
    });
    s_fallbackGasPrice = params.fallbackGasPrice;
    s_fallbackLinkPrice = params.fallbackLinkPrice;
    s_transcoder = params.transcoder;
    s_registrar = params.registrar;
    emit RegistryParamsSet(params);
  }

  /**
   * @notice update the list of keepers allowed to perform upkeep
   * @param keepers list of addresses allowed to perform upkeep
   * @param payees addresses corresponding to keepers who are allowed to
   * move payments which have been accrued
   */
  function setKeepers(address[] calldata keepers, address[] calldata payees) external {
    // Executed through logic contract
    _fallback();
  }

  // GETTERS

  /**
   * @notice read all of the details about an upkeep
   */
  function getUpkeep(uint256 id)
    external
    view
    override
    returns (
      address target,
      uint32 executeGas,
      bytes memory checkData,
      uint96 balance,
      address lastKeeper,
      address admin,
      uint64 maxValidBlocknumber,
      uint96 amountSpent,
      bool paused
    )
  {
    Upkeep memory reg = s_upkeep[id];
    return (
      reg.target,
      reg.executeGas,
      s_checkData[id],
      reg.balance,
      reg.lastKeeper,
      reg.admin,
      reg.maxValidBlocknumber,
      reg.amountSpent,
      reg.paused
    );
  }

  /**
   * @notice retrieve active upkeep IDs. Active upkeep is defined as an upkeep which is not paused and not canceled.
   * @param startIndex starting index in list
   * @param maxCount max count to retrieve (0 = unlimited)
   * @dev the order of IDs in the list is **not guaranteed**, therefore, if making successive calls, one
   * should consider keeping the blockheight constant to ensure a holistic picture of the contract state
   */
  function getActiveUpkeepIDs(uint256 startIndex, uint256 maxCount) external view override returns (uint256[] memory) {
    uint256 maxIdx = s_upkeepIDs.length();
    if (startIndex >= maxIdx) revert IndexOutOfRange();
    if (maxCount == 0) {
      maxCount = maxIdx - startIndex;
    }
    uint256[] memory ids = new uint256[](maxCount);
    for (uint256 idx = 0; idx < maxCount; idx++) {
      ids[idx] = s_upkeepIDs.at(startIndex + idx);
    }
    return ids;
  }

  /**
   * @notice read the current info about any keeper address
   */
  function getKeeperInfo(address query)
    external
    view
    override
    returns (
      address payee,
      bool active,
      uint96 balance
    )
  {
    KeeperInfo memory keeper = s_keeperInfo[query];
    return (keeper.payee, keeper.active, keeper.balance);
  }

  /**
   * @notice read the current state of the registry
   */
  function getState()
    external
    view
    override
    returns (
      State memory state,
      RegistryParams memory params,
      address[] memory keepers
    )
  {
    Storage memory store = s_storage;
    state.nonce = store.nonce;
    state.ownerLinkBalance = s_ownerLinkBalance;
    state.expectedLinkBalance = s_expectedLinkBalance;
    state.numUpkeeps = s_upkeepIDs.length();
    params.paymentPremiumPPB = store.paymentPremiumPPB;
    params.flatFeeMicroLink = store.flatFeeMicroLink;
    params.blockCountPerTurn = store.blockCountPerTurn;
    params.checkGasLimit = store.checkGasLimit;
    params.stalenessSeconds = store.stalenessSeconds;
    params.gasCeilingMultiplier = store.gasCeilingMultiplier;
    params.minUpkeepSpend = store.minUpkeepSpend;
    params.maxPerformGas = store.maxPerformGas;
    params.fallbackGasPrice = s_fallbackGasPrice;
    params.fallbackLinkPrice = s_fallbackLinkPrice;
    params.transcoder = s_transcoder;
    params.registrar = s_registrar;
    return (state, params, s_keeperList);
  }

  /**
   * @notice calculates the minimum balance required for an upkeep to remain eligible
   * @param id the upkeep id to calculate minimum balance for
   */
  function getMinBalanceForUpkeep(uint256 id) external view returns (uint96 minBalance) {
    return getMaxPaymentForGas(s_upkeep[id].executeGas);
  }

  /**
   * @notice calculates the maximum payment for a given gas limit
   * @param gasLimit the gas to calculate payment for
   */
  function getMaxPaymentForGas(uint256 gasLimit) public view returns (uint96 maxPayment) {
    (uint256 fastGasWei, uint256 linkEth) = _getFeedData();
    return _calculatePaymentAmount(gasLimit, fastGasWei, linkEth, false);
  }

  /**
   * @notice retrieves the migration permission for a peer registry
   */
  function getPeerRegistryMigrationPermission(address peer) external view returns (MigrationPermission) {
    return s_peerRegistryMigrationPermission[peer];
  }

  /**
   * @notice sets the peer registry migration permission
   */
  function setPeerRegistryMigrationPermission(address peer, MigrationPermission permission) external {
    // Executed through logic contract
    _fallback();
  }

  /**
   * @inheritdoc MigratableKeeperRegistryInterface
   */
  function migrateUpkeeps(uint256[] calldata ids, address destination) external override {
    // Executed through logic contract
    _fallback();
  }

  /**
   * @inheritdoc MigratableKeeperRegistryInterface
   */
  UpkeepFormat public constant override upkeepTranscoderVersion = UPKEEP_TRANSCODER_VESION_BASE;

  /**
   * @inheritdoc MigratableKeeperRegistryInterface
   */
  function receiveUpkeeps(bytes calldata encodedUpkeeps) external override {
    // Executed through logic contract
    _fallback();
  }

  /**
   * @dev This is the address to which proxy functions are delegated to
   */
  function _implementation() internal view override returns (address) {
    return KEEPER_REGISTRY_LOGIC;
  }

  /**
   * @dev calls target address with exactly gasAmount gas and data as calldata
   * or reverts if at least gasAmount gas is not available
   */
  function _callWithExactGas(
    uint256 gasAmount,
    address target,
    bytes memory data
  ) private returns (bool success) {
    assembly {
      let g := gas()
      // Compute g -= PERFORM_GAS_CUSHION and check for underflow
      if lt(g, PERFORM_GAS_CUSHION) {
        revert(0, 0)
      }
      g := sub(g, PERFORM_GAS_CUSHION)
      // if g - g//64 <= gasAmount, revert
      // (we subtract g//64 because of EIP-150)
      if iszero(gt(sub(g, div(g, 64)), gasAmount)) {
        revert(0, 0)
      }
      // solidity calls check that a contract actually exists at the destination, so we do the same
      if iszero(extcodesize(target)) {
        revert(0, 0)
      }
      // call and return whether we succeeded. ignore return data
      success := call(gasAmount, target, 0, add(data, 0x20), mload(data), 0, 0)
    }
    return success;
  }

  /**
   * @dev calls the Upkeep target with the performData param passed in by the
   * keeper and the exact gas required by the Upkeep
   */
  function _performUpkeepWithParams(PerformParams memory params)
    private
    nonReentrant
    validUpkeep(params.id)
    returns (bool success, uint256 gasUsed)
  {
    Upkeep memory upkeep = s_upkeep[params.id];
    _prePerformUpkeep(upkeep, params.from, params.maxLinkPayment);

    uint256 gasUsed = gasleft();
    bytes memory callData = abi.encodeWithSelector(PERFORM_SELECTOR, params.performData);
    success = _callWithExactGas(params.gasLimit, upkeep.target, callData);
    gasUsed = gasUsed - gasleft();
<<<<<<< HEAD

    return (success, gasUsed);

    // TODO: Move this to transmit
    //emit UpkeepPerformed(params.id, success, params.from, payment, params.performData);
  }
=======
    uint96 payment = _calculatePaymentAmount(gasUsed, params.fastGasWei, params.linkEth, true);
>>>>>>> 56f62a8b

  // TODO: Call this in transmit
  function _processUpkeepPayment(PerformParams memory params, uint256 gasUsed) private {
    uint96 payment = _calculatePaymentAmount(gasUsed, params.adjustedGasWei, params.linkEth);
    s_upkeep[params.id].balance = s_upkeep[params.id].balance - payment;
    s_upkeep[params.id].amountSpent = s_upkeep[params.id].amountSpent + payment;
    s_upkeep[params.id].lastKeeper = params.from;
    s_keeperInfo[params.from].balance = s_keeperInfo[params.from].balance + payment;
  }
}<|MERGE_RESOLUTION|>--- conflicted
+++ resolved
@@ -54,13 +54,8 @@
     address linkEthFeed,
     address fastGasFeed,
     address keeperRegistryLogic,
-<<<<<<< HEAD
     RegistryParams memory params
   ) KeeperRegistryBase(link, linkEthFeed, fastGasFeed) {
-=======
-    Config memory config
-  ) KeeperRegistryBase(paymentModel, registryGasOverhead, link, linkEthFeed, fastGasFeed) {
->>>>>>> 56f62a8b
     KEEPER_REGISTRY_LOGIC = keeperRegistryLogic;
     setRegistryParams(params);
   }
@@ -679,16 +674,12 @@
     bytes memory callData = abi.encodeWithSelector(PERFORM_SELECTOR, params.performData);
     success = _callWithExactGas(params.gasLimit, upkeep.target, callData);
     gasUsed = gasUsed - gasleft();
-<<<<<<< HEAD
 
     return (success, gasUsed);
 
     // TODO: Move this to transmit
     //emit UpkeepPerformed(params.id, success, params.from, payment, params.performData);
   }
-=======
-    uint96 payment = _calculatePaymentAmount(gasUsed, params.fastGasWei, params.linkEth, true);
->>>>>>> 56f62a8b
 
   // TODO: Call this in transmit
   function _processUpkeepPayment(PerformParams memory params, uint256 gasUsed) private {
