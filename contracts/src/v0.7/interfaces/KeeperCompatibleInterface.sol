// SPDX-License-Identifier: MIT

pragma solidity ^0.7.0;

interface KeeperCompatibleInterface {
  /**
   * @notice method that is simulated by the keepers to see if any work actually
   * needs to be performed. This method does does not actually need to be
   * executable, and since it is only ever simulated it can consume lots of gas.
   * @dev To ensure that it is never called, you may want to add the
   * cannotExecute modifier from KeeperBase to your implementation of this
   * method.
   * @param checkData specified in the upkeep registration so it is always the
   * same for a registered upkeep. This can easilly be broken down into specific
   * arguments using `abi.decode`, so multiple upkeeps can be registered on the
   * same contract and easily differentiated by the contract.
   * @return upkeepNeeded boolean to indicate whether the keeper should call
   * performUpkeep or not.
   * @return performData bytes that the keeper should call performUpkeep with, if
   * upkeep is needed. If you would like to encode data to decode later, try
   * `abi.encode`.
   */
  function checkUpkeep(bytes calldata checkData)
    external
<<<<<<< HEAD
    returns (bool upkeepNeeded, bytes memory performData);

=======
    returns (
      bool upkeepNeeded,
      bytes memory performData
    );
>>>>>>> 9ef4c70a
  /**
   * @notice method that is actually executed by the keepers, via the registry.
   * The data returned by the checkUpkeep simulation will be passed into
   * this method to actually be executed.
   * @dev The input to this method should not be trusted, and the caller of the
   * method should not even be restricted to any single registry. Anyone should
   * be able call it, and the input should be validated, there is no guarantee
   * that the data passed in is the performData returned from checkUpkeep. This
   * could happen due to malicious keepers, racing keepers, or simply a state
   * change while the performUpkeep transaction is waiting for confirmation.
   * Always validate the data passed in.
   * @param performData is the data which was passed back from the checkData
   * simulation. If it is encoded, it can easily be decoded into other types by
   * calling `abi.decode`. This data should not be trusted, and should be
   * validated against the contract's current state.
   */
  function performUpkeep(bytes calldata performData) external;
}<|MERGE_RESOLUTION|>--- conflicted
+++ resolved
@@ -22,15 +22,10 @@
    */
   function checkUpkeep(bytes calldata checkData)
     external
-<<<<<<< HEAD
-    returns (bool upkeepNeeded, bytes memory performData);
-
-=======
     returns (
       bool upkeepNeeded,
       bytes memory performData
     );
->>>>>>> 9ef4c70a
   /**
    * @notice method that is actually executed by the keepers, via the registry.
    * The data returned by the checkUpkeep simulation will be passed into
