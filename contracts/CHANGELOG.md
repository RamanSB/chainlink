--- conflicted
+++ resolved
@@ -2,18 +2,15 @@
 
 ## 0.2.3 - Unreleased
 
-<<<<<<< HEAD
 ### Added
 
 - Prettier Solidity formatting applied to v0.7 and above.
-=======
 ### Changed:
 
 - Operator Contract and Chainlink Client are officially supported. This enables
 multiword requests/response are available through the ChainlinkClient by using
 the newly enabled `buildOperatorRequest` along with `sendOperatorRequest` or
 `sendOperatorRequestTo`.
->>>>>>> ec75377b
 
 ## 0.2.2 - 2021-09-21
 
