--- conflicted
+++ resolved
@@ -17,14 +17,10 @@
 
 	"github.com/smartcontractkit/chainlink/integration-tests/wrappers"
 	"github.com/smartcontractkit/chainlink/v2/core/gethwrappers/generated"
-<<<<<<< HEAD
-=======
-	"github.com/smartcontractkit/chainlink/v2/core/gethwrappers/generated/batch_vrf_coordinator_v2"
-	"github.com/smartcontractkit/chainlink/v2/core/gethwrappers/generated/vrf_coordinator_test_v2"
->>>>>>> a0d1ce5e
 	"github.com/smartcontractkit/chainlink/v2/core/gethwrappers/generated/vrf_mock_ethlink_aggregator"
 	"github.com/smartcontractkit/chainlink/v2/core/gethwrappers/generated/vrf_owner"
 
+	"github.com/smartcontractkit/chainlink/v2/core/gethwrappers/generated/batch_vrf_coordinator_v2"
 	"github.com/smartcontractkit/chainlink/v2/core/gethwrappers/generated/vrf_consumer_v2"
 	"github.com/smartcontractkit/chainlink/v2/core/gethwrappers/generated/vrf_coordinator_v2"
 	"github.com/smartcontractkit/chainlink/v2/core/gethwrappers/generated/vrf_load_test_with_metrics"
@@ -34,22 +30,6 @@
 	"github.com/smartcontractkit/chainlink/v2/core/gethwrappers/generated/vrf_v2_consumer_wrapper"
 )
 
-<<<<<<< HEAD
-=======
-// EthereumVRFCoordinatorV2 represents VRFV2 coordinator contract
-type EthereumVRFCoordinatorV2 struct {
-	address     *common.Address
-	client      blockchain.EVMClient
-	coordinator *vrf_coordinator_v2.VRFCoordinatorV2
-}
-
-type EthereumBatchVRFCoordinatorV2 struct {
-	address          *common.Address
-	client           blockchain.EVMClient
-	batchCoordinator *batch_vrf_coordinator_v2.BatchVRFCoordinatorV2
-}
-
->>>>>>> a0d1ce5e
 type EthereumVRFOwner struct {
 	address  common.Address
 	client   *seth.Client
@@ -60,6 +40,12 @@
 	address     common.Address
 	client      *seth.Client
 	coordinator *vrf_coordinator_v2.VRFCoordinatorV2
+}
+
+type EthereumBatchVRFCoordinatorV2 struct {
+	address          common.Address
+	client           *seth.Client
+	batchCoordinator *batch_vrf_coordinator_v2.BatchVRFCoordinatorV2
 }
 
 // EthereumVRFConsumerV2 represents VRFv2 consumer contract
@@ -137,35 +123,8 @@
 	}, err
 }
 
-<<<<<<< HEAD
 func LoadVRFCoordinatorV2(seth *seth.Client, address string) (*EthereumVRFCoordinatorV2, error) {
 	abi, err := vrf_coordinator_v2.VRFCoordinatorV2MetaData.GetAbi()
-=======
-func (e *EthereumContractDeployer) DeployBatchVRFCoordinatorV2(coordinatorAddress string) (BatchVRFCoordinatorV2, error) {
-	address, _, instance, err := e.client.DeployContract("BatchVRFCoordinatorV2", func(
-		auth *bind.TransactOpts,
-		backend bind.ContractBackend,
-	) (common.Address, *types.Transaction, interface{}, error) {
-		return batch_vrf_coordinator_v2.DeployBatchVRFCoordinatorV2(auth, backend, common.HexToAddress(coordinatorAddress))
-	})
-	if err != nil {
-		return nil, err
-	}
-	return &EthereumBatchVRFCoordinatorV2{
-		client:           e.client,
-		batchCoordinator: instance.(*batch_vrf_coordinator_v2.BatchVRFCoordinatorV2),
-		address:          address,
-	}, err
-}
-
-func (e *EthereumContractDeployer) DeployVRFOwner(coordinatorAddr string) (VRFOwner, error) {
-	address, _, instance, err := e.client.DeployContract("VRFOwner", func(
-		auth *bind.TransactOpts,
-		backend bind.ContractBackend,
-	) (common.Address, *types.Transaction, interface{}, error) {
-		return vrf_owner.DeployVRFOwner(auth, wrappers.MustNewWrappedContractBackend(e.client, nil), common.HexToAddress(coordinatorAddr))
-	})
->>>>>>> a0d1ce5e
 	if err != nil {
 		return &EthereumVRFCoordinatorV2{}, fmt.Errorf("failed to get VRFCoordinatorV2 ABI: %w", err)
 	}
@@ -182,6 +141,38 @@
 		address:     common.HexToAddress(address),
 		coordinator: contract,
 	}, nil
+}
+
+func DeployBatchVRFCoordinatorV2(seth *seth.Client, coordinatorAddress string) (BatchVRFCoordinatorV2, error) {
+	abi, err := batch_vrf_coordinator_v2.BatchVRFCoordinatorV2MetaData.GetAbi()
+	if err != nil {
+		return &EthereumBatchVRFCoordinatorV2{}, fmt.Errorf("failed to get BatchVRFCoordinatorV2 ABI: %w", err)
+	}
+
+	coordinatorDeploymentData, err := seth.DeployContract(
+		seth.NewTXOpts(),
+		"VRFCoordinatorV2Plus",
+		*abi,
+		common.FromHex(batch_vrf_coordinator_v2.BatchVRFCoordinatorV2MetaData.Bin),
+		common.HexToAddress(coordinatorAddress))
+	if err != nil {
+		return &EthereumBatchVRFCoordinatorV2{}, fmt.Errorf("BatchVRFCoordinatorV2 instance deployment have failed: %w", err)
+	}
+
+	contract, err := batch_vrf_coordinator_v2.NewBatchVRFCoordinatorV2(coordinatorDeploymentData.Address, wrappers.MustNewWrappedContractBackend(nil, seth))
+	if err != nil {
+		return &EthereumBatchVRFCoordinatorV2{}, fmt.Errorf("failed to instantiate BatchVRFCoordinatorV2 instance: %w", err)
+	}
+
+	return &EthereumBatchVRFCoordinatorV2{
+		client:           seth,
+		batchCoordinator: contract,
+		address:          coordinatorDeploymentData.Address,
+	}, err
+}
+
+func (v *EthereumBatchVRFCoordinatorV2) Address() string {
+	return v.address.Hex()
 }
 
 func DeployVRFOwner(seth *seth.Client, coordinatorAddress string) (VRFOwner, error) {
@@ -1248,22 +1239,6 @@
 }
 
 func (v *EthereumVRFMockETHLINKFeed) SetBlockTimestampDeduction(blockTimestampDeduction *big.Int) error {
-<<<<<<< HEAD
 	_, err := v.client.Decode(v.feed.SetBlockTimestampDeduction(v.client.NewTXOpts(), blockTimestampDeduction))
 	return err
-=======
-	opts, err := v.client.TransactionOpts(v.client.GetDefaultWallet())
-	if err != nil {
-		return err
-	}
-	tx, err := v.feed.SetBlockTimestampDeduction(opts, blockTimestampDeduction)
-	if err != nil {
-		return err
-	}
-	return v.client.ProcessTransaction(tx)
-}
-
-func (v *EthereumBatchVRFCoordinatorV2) Address() string {
-	return v.address.Hex()
->>>>>>> a0d1ce5e
 }