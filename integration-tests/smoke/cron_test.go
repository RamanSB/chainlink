--- conflicted
+++ resolved
@@ -26,12 +26,8 @@
 	}
 
 	env, err := test_env.NewCLTestEnvBuilder().
-<<<<<<< HEAD
-		WithTestLogger(t).
+		WithTestInstance(t).
 		WithTestConfig(&config).
-=======
-		WithTestInstance(t).
->>>>>>> b2e163b4
 		WithGeth().
 		WithMockAdapter().
 		WithCLNodes(1).
@@ -83,12 +79,8 @@
 	}
 
 	env, err := test_env.NewCLTestEnvBuilder().
-<<<<<<< HEAD
-		WithTestLogger(t).
+		WithTestInstance(t).
 		WithTestConfig(&config).
-=======
-		WithTestInstance(t).
->>>>>>> b2e163b4
 		WithGeth().
 		WithMockAdapter().
 		WithCLNodes(1).
