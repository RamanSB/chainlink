--- conflicted
+++ resolved
@@ -10,24 +10,14 @@
 	"github.com/stretchr/testify/require"
 
 	"github.com/smartcontractkit/chainlink-testing-framework/logging"
-	"github.com/smartcontractkit/chainlink-testing-framework/utils/ptr"
 	"github.com/smartcontractkit/chainlink-testing-framework/utils/testcontext"
-<<<<<<< HEAD
-=======
 
 	"github.com/smartcontractkit/chainlink/v2/core/config/env"
 
->>>>>>> 81340262
 	"github.com/smartcontractkit/chainlink/integration-tests/actions"
 	"github.com/smartcontractkit/chainlink/integration-tests/contracts"
 	"github.com/smartcontractkit/chainlink/integration-tests/docker/test_env"
 	"github.com/smartcontractkit/chainlink/integration-tests/types/config/node"
-<<<<<<< HEAD
-	"github.com/smartcontractkit/chainlink/v2/core/config/env"
-	"github.com/smartcontractkit/chainlink/v2/core/services/chainlink"
-	"github.com/smartcontractkit/chainlink/v2/core/utils"
-=======
->>>>>>> 81340262
 )
 
 // Tests a basic OCRv2 median feed
@@ -35,16 +25,16 @@
 	t.Parallel()
 
 	noMedianPlugin := map[string]string{string(env.MedianPluginCmd): ""}
-	//medianPlugin := map[string]string{string(env.MedianPluginCmd): "chainlink-feeds"}
+	medianPlugin := map[string]string{string(env.MedianPluginCmd): "chainlink-feeds"}
 	for _, test := range []struct {
 		name                string
 		env                 map[string]string
 		chainReaderAndCodec bool
 	}{
-		//{"legacy", noMedianPlugin, false},
+		{"legacy", noMedianPlugin, false},
 		{"legacy-chain-reader", noMedianPlugin, true},
-		//{"plugins", medianPlugin, false},
-		//{"plugins-chain-reader", medianPlugin, true},
+		{"plugins", medianPlugin, false},
+		{"plugins-chain-reader", medianPlugin, true},
 	} {
 		test := test
 		t.Run(test.name, func(t *testing.T) {
@@ -63,9 +53,6 @@
 					node.WithOCR2(),
 					node.WithP2Pv2(),
 					node.WithTracing(),
-					func(c *chainlink.Config) {
-						c.Core.WebServer.HTTPMaxSize = ptr.Ptr(utils.FileSize(165536))
-					},
 				)).
 				WithCLNodeOptions(test_env.WithNodeEnvVars(test.env)).
 				WithCLNodes(6).
