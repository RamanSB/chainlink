package smoke

import (
	"context"
	"fmt"
	"math/big"
	"testing"
	"time"

	"github.com/ethereum/go-ethereum/common"
	"github.com/google/go-cmp/cmp"
	"github.com/google/go-cmp/cmp/cmpopts"
	"github.com/stretchr/testify/require"

	"github.com/smartcontractkit/chainlink-testing-framework/blockchain"
	"github.com/smartcontractkit/chainlink-testing-framework/logging"
	"github.com/smartcontractkit/chainlink-testing-framework/utils/ptr"
	"github.com/smartcontractkit/chainlink-testing-framework/utils/testcontext"
	"github.com/smartcontractkit/chainlink/v2/core/gethwrappers/generated/vrf_v2plus_upgraded_version"

	"github.com/smartcontractkit/chainlink/integration-tests/actions"
	"github.com/smartcontractkit/chainlink/integration-tests/actions/vrfv2plus"
	"github.com/smartcontractkit/chainlink/integration-tests/docker/test_env"
	tc "github.com/smartcontractkit/chainlink/integration-tests/testconfig"
	it_utils "github.com/smartcontractkit/chainlink/integration-tests/utils"
)

func TestVRFv2Plus(t *testing.T) {
	t.Parallel()
	l := logging.GetTestLogger(t)

	config, err := tc.GetConfig("Smoke", tc.VRFv2Plus)
	if err != nil {
		t.Fatal(err)
	}

	// network, err := actions.EthereumNetworkConfigFromConfig(l, &config)
	// require.NoError(t, err, "Error building ethereum network config")

	env, err := test_env.NewCLTestEnvBuilder().
		WithTestInstance(t).
		WithTestConfig(&config).
		// WithPrivateEthereumNetwork(network).
		WithGeth().
		WithCLNodes(1).
		WithFunding(big.NewFloat(*config.Common.ChainlinkNodeFunding)).
		WithStandardCleanup().
		WithLogStream().
		Build()
	require.NoError(t, err, "error creating test env")

	env.ParallelTransactions(true)

	mockETHLinkFeed, err := actions.DeployMockETHLinkFeed(env.ContractDeployer, big.NewInt(*config.VRFv2Plus.General.LinkNativeFeedResponse))
	require.NoError(t, err, "error deploying mock ETH/LINK feed")

	linkToken, err := actions.DeployLINKToken(env.ContractDeployer)
	require.NoError(t, err, "error deploying LINK contract")

	// default wallet address is used to test Withdraw
	defaultWalletAddress := env.EVMClient.GetDefaultWallet().Address()

	numberOfTxKeysToCreate := 2
	vrfv2PlusContracts, subIDs, vrfv2PlusData, err := vrfv2plus.SetupVRFV2_5Environment(
		env,
		&config,
		linkToken,
		mockETHLinkFeed,
		numberOfTxKeysToCreate,
		1,
		1,
		l,
	)
	require.NoError(t, err, "error setting up VRF v2_5 env")

	subID := subIDs[0]

	subscription, err := vrfv2PlusContracts.Coordinator.GetSubscription(testcontext.Get(t), subID)
	require.NoError(t, err, "error getting subscription information")

	vrfv2plus.LogSubDetails(l, subscription, subID, vrfv2PlusContracts.Coordinator)

	t.Run("Link Billing", func(t *testing.T) {
		c := config
		testConfig := c.VRFv2Plus.General
		var isNativeBilling = false
		subBalanceBeforeRequest := subscription.Balance

		jobRunsBeforeTest, err := env.ClCluster.Nodes[0].API.MustReadRunsByJob(vrfv2PlusData.VRFJob.Data.ID)
		require.NoError(t, err, "error reading job runs")

		// test and assert
		randomWordsFulfilledEvent, err := vrfv2plus.RequestRandomnessAndWaitForFulfillment(
			vrfv2PlusContracts.LoadTestConsumers[0],
			vrfv2PlusContracts.Coordinator,
			vrfv2PlusData,
			subID,
			isNativeBilling,
			*testConfig.RandomnessRequestCountPerRequest,
			&c,
			testConfig.RandomWordsFulfilledEventTimeout.Duration(),
			l,
		)
		require.NoError(t, err, "error requesting randomness and waiting for fulfilment")

		expectedSubBalanceJuels := new(big.Int).Sub(subBalanceBeforeRequest, randomWordsFulfilledEvent.Payment)
		subscription, err = vrfv2PlusContracts.Coordinator.GetSubscription(testcontext.Get(t), subID)
		require.NoError(t, err, "error getting subscription information")
		subBalanceAfterRequest := subscription.Balance
		require.Equal(t, expectedSubBalanceJuels, subBalanceAfterRequest)

		jobRuns, err := env.ClCluster.Nodes[0].API.MustReadRunsByJob(vrfv2PlusData.VRFJob.Data.ID)
		require.NoError(t, err, "error reading job runs")
		require.Equal(t, len(jobRunsBeforeTest.Data)+1, len(jobRuns.Data))

		status, err := vrfv2PlusContracts.LoadTestConsumers[0].GetRequestStatus(testcontext.Get(t), randomWordsFulfilledEvent.RequestId)
		require.NoError(t, err, "error getting rand request status")
		require.True(t, status.Fulfilled)
		l.Debug().Bool("Fulfilment Status", status.Fulfilled).Msg("Random Words Request Fulfilment Status")

		require.Equal(t, *testConfig.NumberOfWords, uint32(len(status.RandomWords)))
		for _, w := range status.RandomWords {
			l.Info().Str("Output", w.String()).Msg("Randomness fulfilled")
			require.Equal(t, 1, w.Cmp(big.NewInt(0)), "Expected the VRF job give an answer bigger than 0")
		}
	})

	t.Run("Native Billing", func(t *testing.T) {
		c := config
		testConfig := c.VRFv2Plus.General
		var isNativeBilling = true
		subNativeTokenBalanceBeforeRequest := subscription.NativeBalance

		jobRunsBeforeTest, err := env.ClCluster.Nodes[0].API.MustReadRunsByJob(vrfv2PlusData.VRFJob.Data.ID)
		require.NoError(t, err, "error reading job runs")

		// test and assert
		randomWordsFulfilledEvent, err := vrfv2plus.RequestRandomnessAndWaitForFulfillment(
			vrfv2PlusContracts.LoadTestConsumers[0],
			vrfv2PlusContracts.Coordinator,
			vrfv2PlusData,
			subID,
			isNativeBilling,
			*testConfig.RandomnessRequestCountPerRequest,
			&c,
			testConfig.RandomWordsFulfilledEventTimeout.Duration(),
			l,
		)
		require.NoError(t, err, "error requesting randomness and waiting for fulfilment")
		expectedSubBalanceWei := new(big.Int).Sub(subNativeTokenBalanceBeforeRequest, randomWordsFulfilledEvent.Payment)
		subscription, err = vrfv2PlusContracts.Coordinator.GetSubscription(testcontext.Get(t), subID)
		require.NoError(t, err)
		subBalanceAfterRequest := subscription.NativeBalance
		require.Equal(t, expectedSubBalanceWei, subBalanceAfterRequest)

		jobRuns, err := env.ClCluster.Nodes[0].API.MustReadRunsByJob(vrfv2PlusData.VRFJob.Data.ID)
		require.NoError(t, err, "error reading job runs")
		require.Equal(t, len(jobRunsBeforeTest.Data)+1, len(jobRuns.Data))

		status, err := vrfv2PlusContracts.LoadTestConsumers[0].GetRequestStatus(testcontext.Get(t), randomWordsFulfilledEvent.RequestId)
		require.NoError(t, err, "error getting rand request status")
		require.True(t, status.Fulfilled)
		l.Debug().Bool("Fulfilment Status", status.Fulfilled).Msg("Random Words Request Fulfilment Status")

		require.Equal(t, *testConfig.NumberOfWords, uint32(len(status.RandomWords)))
		for _, w := range status.RandomWords {
			l.Info().Str("Output", w.String()).Msg("Randomness fulfilled")
			require.Equal(t, 1, w.Cmp(big.NewInt(0)), "Expected the VRF job give an answer bigger than 0")
		}
	})
	t.Run("Direct Funding (VRFV2PlusWrapper)", func(t *testing.T) {
		co := config
		wrapperContracts, wrapperSubID, err := vrfv2plus.SetupVRFV2PlusWrapperEnvironment(
			env,
			&co,
			linkToken,
			mockETHLinkFeed,
			vrfv2PlusContracts.Coordinator,
			vrfv2PlusData.KeyHash,
			1,
		)
		require.NoError(t, err)

		t.Run("Link Billing", func(t *testing.T) {
			c := config
			testConfig := c.VRFv2Plus.General
			var isNativeBilling = false

			wrapperConsumerJuelsBalanceBeforeRequest, err := linkToken.BalanceOf(testcontext.Get(t), wrapperContracts.LoadTestConsumers[0].Address())
			require.NoError(t, err, "error getting wrapper consumer balance")

			wrapperSubscription, err := vrfv2PlusContracts.Coordinator.GetSubscription(testcontext.Get(t), wrapperSubID)
			require.NoError(t, err, "error getting subscription information")
			subBalanceBeforeRequest := wrapperSubscription.Balance

			randomWordsFulfilledEvent, err := vrfv2plus.DirectFundingRequestRandomnessAndWaitForFulfillment(
				wrapperContracts.LoadTestConsumers[0],
				vrfv2PlusContracts.Coordinator,
				vrfv2PlusData,
				wrapperSubID,
				isNativeBilling,
				&c,
				testConfig.RandomWordsFulfilledEventTimeout.Duration(),
				l,
			)
			require.NoError(t, err, "error requesting randomness and waiting for fulfilment")

			expectedSubBalanceJuels := new(big.Int).Sub(subBalanceBeforeRequest, randomWordsFulfilledEvent.Payment)
			wrapperSubscription, err = vrfv2PlusContracts.Coordinator.GetSubscription(testcontext.Get(t), wrapperSubID)
			require.NoError(t, err, "error getting subscription information")
			subBalanceAfterRequest := wrapperSubscription.Balance
			require.Equal(t, expectedSubBalanceJuels, subBalanceAfterRequest)

			consumerStatus, err := wrapperContracts.LoadTestConsumers[0].GetRequestStatus(testcontext.Get(t), randomWordsFulfilledEvent.RequestId)
			require.NoError(t, err, "error getting rand request status")
			require.True(t, consumerStatus.Fulfilled)

			expectedWrapperConsumerJuelsBalance := new(big.Int).Sub(wrapperConsumerJuelsBalanceBeforeRequest, consumerStatus.Paid)

			wrapperConsumerJuelsBalanceAfterRequest, err := linkToken.BalanceOf(testcontext.Get(t), wrapperContracts.LoadTestConsumers[0].Address())
			require.NoError(t, err, "error getting wrapper consumer balance")
			require.Equal(t, expectedWrapperConsumerJuelsBalance, wrapperConsumerJuelsBalanceAfterRequest)

			//todo: uncomment when VRF-651 will be fixed
			//require.Equal(t, 1, consumerStatus.Paid.Cmp(randomWordsFulfilledEvent.Payment), "Expected Consumer contract pay more than the Coordinator Sub")
			vrfv2plus.LogFulfillmentDetailsLinkBilling(l, wrapperConsumerJuelsBalanceBeforeRequest, wrapperConsumerJuelsBalanceAfterRequest, consumerStatus, randomWordsFulfilledEvent)

			require.Equal(t, *testConfig.NumberOfWords, uint32(len(consumerStatus.RandomWords)))
			for _, w := range consumerStatus.RandomWords {
				l.Info().Str("Output", w.String()).Msg("Randomness fulfilled")
				require.Equal(t, 1, w.Cmp(big.NewInt(0)), "Expected the VRF job give an answer bigger than 0")
			}
		})
		t.Run("Native Billing", func(t *testing.T) {
			c := config
			testConfig := c.VRFv2Plus.General
			var isNativeBilling = true

			wrapperConsumerBalanceBeforeRequestWei, err := env.EVMClient.BalanceAt(testcontext.Get(t), common.HexToAddress(wrapperContracts.LoadTestConsumers[0].Address()))
			require.NoError(t, err, "error getting wrapper consumer balance")

			wrapperSubscription, err := vrfv2PlusContracts.Coordinator.GetSubscription(testcontext.Get(t), wrapperSubID)
			require.NoError(t, err, "error getting subscription information")
			subBalanceBeforeRequest := wrapperSubscription.NativeBalance

			randomWordsFulfilledEvent, err := vrfv2plus.DirectFundingRequestRandomnessAndWaitForFulfillment(
				wrapperContracts.LoadTestConsumers[0],
				vrfv2PlusContracts.Coordinator,
				vrfv2PlusData,
				wrapperSubID,
				isNativeBilling,
				&c,
				testConfig.RandomWordsFulfilledEventTimeout.Duration(),
				l,
			)
			require.NoError(t, err, "error requesting randomness and waiting for fulfilment")

			expectedSubBalanceWei := new(big.Int).Sub(subBalanceBeforeRequest, randomWordsFulfilledEvent.Payment)
			wrapperSubscription, err = vrfv2PlusContracts.Coordinator.GetSubscription(testcontext.Get(t), wrapperSubID)
			require.NoError(t, err, "error getting subscription information")
			subBalanceAfterRequest := wrapperSubscription.NativeBalance
			require.Equal(t, expectedSubBalanceWei, subBalanceAfterRequest)

			consumerStatus, err := wrapperContracts.LoadTestConsumers[0].GetRequestStatus(testcontext.Get(t), randomWordsFulfilledEvent.RequestId)
			require.NoError(t, err, "error getting rand request status")
			require.True(t, consumerStatus.Fulfilled)

			expectedWrapperConsumerWeiBalance := new(big.Int).Sub(wrapperConsumerBalanceBeforeRequestWei, consumerStatus.Paid)

			wrapperConsumerBalanceAfterRequestWei, err := env.EVMClient.BalanceAt(testcontext.Get(t), common.HexToAddress(wrapperContracts.LoadTestConsumers[0].Address()))
			require.NoError(t, err, "error getting wrapper consumer balance")
			require.Equal(t, expectedWrapperConsumerWeiBalance, wrapperConsumerBalanceAfterRequestWei)

			//todo: uncomment when VRF-651 will be fixed
			//require.Equal(t, 1, consumerStatus.Paid.Cmp(randomWordsFulfilledEvent.Payment), "Expected Consumer contract pay more than the Coordinator Sub")
			vrfv2plus.LogFulfillmentDetailsNativeBilling(l, wrapperConsumerBalanceBeforeRequestWei, wrapperConsumerBalanceAfterRequestWei, consumerStatus, randomWordsFulfilledEvent)

			require.Equal(t, *testConfig.NumberOfWords, uint32(len(consumerStatus.RandomWords)))
			for _, w := range consumerStatus.RandomWords {
				l.Info().Str("Output", w.String()).Msg("Randomness fulfilled")
				require.Equal(t, 1, w.Cmp(big.NewInt(0)), "Expected the VRF job give an answer bigger than 0")
			}
		})
	})
	t.Run("Canceling Sub And Returning Funds", func(t *testing.T) {
		c := config
		subIDsForCancelling, err := vrfv2plus.CreateFundSubsAndAddConsumers(
			env,
			&c,
			linkToken,
			vrfv2PlusContracts.Coordinator,
			vrfv2PlusContracts.LoadTestConsumers,
			1,
		)
		require.NoError(t, err)
		subIDForCancelling := subIDsForCancelling[0]

		testWalletAddress, err := actions.GenerateWallet()
		require.NoError(t, err)

		testWalletBalanceNativeBeforeSubCancelling, err := env.EVMClient.BalanceAt(testcontext.Get(t), testWalletAddress)
		require.NoError(t, err)

		testWalletBalanceLinkBeforeSubCancelling, err := linkToken.BalanceOf(testcontext.Get(t), testWalletAddress.String())
		require.NoError(t, err)

		subscriptionForCancelling, err := vrfv2PlusContracts.Coordinator.GetSubscription(testcontext.Get(t), subIDForCancelling)
		require.NoError(t, err, "error getting subscription information")

		subBalanceLink := subscriptionForCancelling.Balance
		subBalanceNative := subscriptionForCancelling.NativeBalance
		l.Info().
			Str("Subscription Amount Native", subBalanceNative.String()).
			Str("Subscription Amount Link", subBalanceLink.String()).
			Str("Returning funds from SubID", subIDForCancelling.String()).
			Str("Returning funds to", testWalletAddress.String()).
			Msg("Canceling subscription and returning funds to subscription owner")
		tx, err := vrfv2PlusContracts.Coordinator.CancelSubscription(subIDForCancelling, testWalletAddress)
		require.NoError(t, err, "Error canceling subscription")

		subscriptionCanceledEvent, err := vrfv2PlusContracts.Coordinator.WaitForSubscriptionCanceledEvent(subIDForCancelling, time.Second*30)
		require.NoError(t, err, "error waiting for subscription canceled event")

		cancellationTxReceipt, err := env.EVMClient.GetTxReceipt(tx.Hash())
		require.NoError(t, err, "error getting tx cancellation Tx Receipt")

		txGasUsed := new(big.Int).SetUint64(cancellationTxReceipt.GasUsed)
		cancellationTxFeeWei := new(big.Int).Mul(txGasUsed, cancellationTxReceipt.EffectiveGasPrice)

		l.Info().
			Str("Cancellation Tx Fee Wei", cancellationTxFeeWei.String()).
			Str("Effective Gas Price", cancellationTxReceipt.EffectiveGasPrice.String()).
			Uint64("Gas Used", cancellationTxReceipt.GasUsed).
			Msg("Cancellation TX Receipt")

		l.Info().
			Str("Returned Subscription Amount Native", subscriptionCanceledEvent.AmountNative.String()).
			Str("Returned Subscription Amount Link", subscriptionCanceledEvent.AmountLink.String()).
			Str("SubID", subscriptionCanceledEvent.SubId.String()).
			Str("Returned to", subscriptionCanceledEvent.To.String()).
			Msg("Subscription Canceled Event")

		require.Equal(t, subBalanceNative, subscriptionCanceledEvent.AmountNative, "SubscriptionCanceled event native amount is not equal to sub amount while canceling subscription")
		require.Equal(t, subBalanceLink, subscriptionCanceledEvent.AmountLink, "SubscriptionCanceled event LINK amount is not equal to sub amount while canceling subscription")

		testWalletBalanceNativeAfterSubCancelling, err := env.EVMClient.BalanceAt(testcontext.Get(t), testWalletAddress)
		require.NoError(t, err)

		testWalletBalanceLinkAfterSubCancelling, err := linkToken.BalanceOf(testcontext.Get(t), testWalletAddress.String())
		require.NoError(t, err)

		//Verify that sub was deleted from Coordinator
		_, err = vrfv2PlusContracts.Coordinator.GetSubscription(testcontext.Get(t), subIDForCancelling)
		require.Error(t, err, "error not occurred when trying to get deleted subscription from old Coordinator after sub migration")

		subFundsReturnedNativeActual := new(big.Int).Sub(testWalletBalanceNativeAfterSubCancelling, testWalletBalanceNativeBeforeSubCancelling)
		subFundsReturnedLinkActual := new(big.Int).Sub(testWalletBalanceLinkAfterSubCancelling, testWalletBalanceLinkBeforeSubCancelling)

		subFundsReturnedNativeExpected := new(big.Int).Sub(subBalanceNative, cancellationTxFeeWei)
		deltaSpentOnCancellationTxFee := new(big.Int).Sub(subBalanceNative, subFundsReturnedNativeActual)
		l.Info().
			Str("Sub Balance - Native", subBalanceNative.String()).
			Str("Delta Spent On Cancellation Tx Fee - `NativeBalance - subFundsReturnedNativeActual`", deltaSpentOnCancellationTxFee.String()).
			Str("Cancellation Tx Fee Wei", cancellationTxFeeWei.String()).
			Str("Sub Funds Returned Actual - Native", subFundsReturnedNativeActual.String()).
			Str("Sub Funds Returned Expected - `NativeBalance - cancellationTxFeeWei`", subFundsReturnedNativeExpected.String()).
			Str("Sub Funds Returned Actual - Link", subFundsReturnedLinkActual.String()).
			Str("Sub Balance - Link", subBalanceLink.String()).
			Msg("Sub funds returned")

		//todo - this fails on SIMULATED env as tx cost is calculated different as for testnets and it's not receipt.EffectiveGasPrice*receipt.GasUsed
		//require.Equal(t, subFundsReturnedNativeExpected, subFundsReturnedNativeActual, "Returned funds are not equal to sub balance that was cancelled")
		require.Equal(t, 1, testWalletBalanceNativeAfterSubCancelling.Cmp(testWalletBalanceNativeBeforeSubCancelling), "Native funds were not returned after sub cancellation")
		require.Equal(t, 0, subBalanceLink.Cmp(subFundsReturnedLinkActual), "Returned LINK funds are not equal to sub balance that was cancelled")

	})
	t.Run("Owner Canceling Sub And Returning Funds While Having Pending Requests", func(t *testing.T) {
		c := config
		testConfig := c.VRFv2Plus.General
		//underfund subs in order rand fulfillments to fail
		testConfig.SubscriptionFundingAmountNative = ptr.Ptr(float64(0.000000000000000001)) //1 Wei
		testConfig.SubscriptionFundingAmountLink = ptr.Ptr(float64(0.000000000000000001))   //1 Juels

		subIDsForCancelling, err := vrfv2plus.CreateFundSubsAndAddConsumers(
			env,
			&c,
			linkToken,
			vrfv2PlusContracts.Coordinator,
			vrfv2PlusContracts.LoadTestConsumers,
			1,
		)
		require.NoError(t, err)

		subIDForCancelling := subIDsForCancelling[0]

		subscriptionForCancelling, err := vrfv2PlusContracts.Coordinator.GetSubscription(testcontext.Get(t), subIDForCancelling)
		require.NoError(t, err, "error getting subscription information")

		vrfv2plus.LogSubDetails(l, subscriptionForCancelling, subIDForCancelling, vrfv2PlusContracts.Coordinator)

		activeSubscriptionIdsBeforeSubCancellation, err := vrfv2PlusContracts.Coordinator.GetActiveSubscriptionIds(testcontext.Get(t), big.NewInt(0), big.NewInt(0))
		require.NoError(t, err)

		require.True(t, it_utils.BigIntSliceContains(activeSubscriptionIdsBeforeSubCancellation, subIDForCancelling))

		pendingRequestsExist, err := vrfv2PlusContracts.Coordinator.PendingRequestsExist(testcontext.Get(t), subIDForCancelling)
		require.NoError(t, err)
		require.False(t, pendingRequestsExist, "Pending requests should not exist")

		randomWordsFulfilledEventTimeout := 5 * time.Second
		_, err = vrfv2plus.RequestRandomnessAndWaitForFulfillment(
			vrfv2PlusContracts.LoadTestConsumers[0],
			vrfv2PlusContracts.Coordinator,
			vrfv2PlusData,
			subIDForCancelling,
			false,
			*testConfig.RandomnessRequestCountPerRequest,
			&c,
			randomWordsFulfilledEventTimeout,
			l,
		)

		require.Error(t, err, "error should occur for waiting for fulfilment due to low sub balance")

		_, err = vrfv2plus.RequestRandomnessAndWaitForFulfillment(
			vrfv2PlusContracts.LoadTestConsumers[0],
			vrfv2PlusContracts.Coordinator,
			vrfv2PlusData,
			subIDForCancelling,
			true,
			*testConfig.RandomnessRequestCountPerRequest,
			&config,
			randomWordsFulfilledEventTimeout,
			l,
		)

		require.Error(t, err, "error should occur for waiting for fulfilment due to low sub balance")

		pendingRequestsExist, err = vrfv2PlusContracts.Coordinator.PendingRequestsExist(testcontext.Get(t), subIDForCancelling)
		require.NoError(t, err)
		require.True(t, pendingRequestsExist, "Pending requests should exist after unfulfilled rand requests due to low sub balance")

		walletBalanceNativeBeforeSubCancelling, err := env.EVMClient.BalanceAt(testcontext.Get(t), common.HexToAddress(defaultWalletAddress))
		require.NoError(t, err)

		walletBalanceLinkBeforeSubCancelling, err := linkToken.BalanceOf(testcontext.Get(t), defaultWalletAddress)
		require.NoError(t, err)

		subscriptionForCancelling, err = vrfv2PlusContracts.Coordinator.GetSubscription(testcontext.Get(t), subIDForCancelling)
		require.NoError(t, err, "error getting subscription information")

		subBalanceLink := subscriptionForCancelling.Balance
		subBalanceNative := subscriptionForCancelling.NativeBalance
		l.Info().
			Str("Subscription Amount Native", subBalanceNative.String()).
			Str("Subscription Amount Link", subBalanceLink.String()).
			Str("Returning funds from SubID", subIDForCancelling.String()).
			Str("Returning funds to", defaultWalletAddress).
			Msg("Canceling subscription and returning funds to subscription owner")
		tx, err := vrfv2PlusContracts.Coordinator.OwnerCancelSubscription(subIDForCancelling)
		require.NoError(t, err, "Error canceling subscription")

		subscriptionCanceledEvent, err := vrfv2PlusContracts.Coordinator.WaitForSubscriptionCanceledEvent(subIDForCancelling, time.Second*30)
		require.NoError(t, err, "error waiting for subscription canceled event")

		cancellationTxReceipt, err := env.EVMClient.GetTxReceipt(tx.Hash())
		require.NoError(t, err, "error getting tx cancellation Tx Receipt")

		txGasUsed := new(big.Int).SetUint64(cancellationTxReceipt.GasUsed)
		cancellationTxFeeWei := new(big.Int).Mul(txGasUsed, cancellationTxReceipt.EffectiveGasPrice)

		l.Info().
			Str("Cancellation Tx Fee Wei", cancellationTxFeeWei.String()).
			Str("Effective Gas Price", cancellationTxReceipt.EffectiveGasPrice.String()).
			Uint64("Gas Used", cancellationTxReceipt.GasUsed).
			Msg("Cancellation TX Receipt")

		l.Info().
			Str("Returned Subscription Amount Native", subscriptionCanceledEvent.AmountNative.String()).
			Str("Returned Subscription Amount Link", subscriptionCanceledEvent.AmountLink.String()).
			Str("SubID", subscriptionCanceledEvent.SubId.String()).
			Str("Returned to", subscriptionCanceledEvent.To.String()).
			Msg("Subscription Canceled Event")

		require.Equal(t, subBalanceNative, subscriptionCanceledEvent.AmountNative, "SubscriptionCanceled event native amount is not equal to sub amount while canceling subscription")
		require.Equal(t, subBalanceLink, subscriptionCanceledEvent.AmountLink, "SubscriptionCanceled event LINK amount is not equal to sub amount while canceling subscription")

		walletBalanceNativeAfterSubCancelling, err := env.EVMClient.BalanceAt(testcontext.Get(t), common.HexToAddress(defaultWalletAddress))
		require.NoError(t, err)

		walletBalanceLinkAfterSubCancelling, err := linkToken.BalanceOf(testcontext.Get(t), defaultWalletAddress)
		require.NoError(t, err)

		//Verify that sub was deleted from Coordinator
		_, err = vrfv2PlusContracts.Coordinator.GetSubscription(testcontext.Get(t), subIDForCancelling)
		fmt.Println("err", err)
		require.Error(t, err, "error not occurred when trying to get deleted subscription from old Coordinator after sub migration")

		subFundsReturnedNativeActual := new(big.Int).Sub(walletBalanceNativeAfterSubCancelling, walletBalanceNativeBeforeSubCancelling)
		subFundsReturnedLinkActual := new(big.Int).Sub(walletBalanceLinkAfterSubCancelling, walletBalanceLinkBeforeSubCancelling)

		subFundsReturnedNativeExpected := new(big.Int).Sub(subBalanceNative, cancellationTxFeeWei)
		deltaSpentOnCancellationTxFee := new(big.Int).Sub(subBalanceNative, subFundsReturnedNativeActual)
		l.Info().
			Str("Sub Balance - Native", subBalanceNative.String()).
			Str("Delta Spent On Cancellation Tx Fee - `NativeBalance - subFundsReturnedNativeActual`", deltaSpentOnCancellationTxFee.String()).
			Str("Cancellation Tx Fee Wei", cancellationTxFeeWei.String()).
			Str("Sub Funds Returned Actual - Native", subFundsReturnedNativeActual.String()).
			Str("Sub Funds Returned Expected - `NativeBalance - cancellationTxFeeWei`", subFundsReturnedNativeExpected.String()).
			Str("Sub Funds Returned Actual - Link", subFundsReturnedLinkActual.String()).
			Str("Sub Balance - Link", subBalanceLink.String()).
			Str("walletBalanceNativeBeforeSubCancelling", walletBalanceNativeBeforeSubCancelling.String()).
			Str("walletBalanceNativeAfterSubCancelling", walletBalanceNativeAfterSubCancelling.String()).
			Msg("Sub funds returned")

		//todo - need to use different wallet for each test to verify exact amount of Native/LINK returned
		//todo - as defaultWallet is used in other tests in parallel which might affect the balance - TT-684
		//require.Equal(t, 1, walletBalanceNativeAfterSubCancelling.Cmp(walletBalanceNativeBeforeSubCancelling), "Native funds were not returned after sub cancellation")

		//todo - this fails on SIMULATED env as tx cost is calculated different as for testnets and it's not receipt.EffectiveGasPrice*receipt.GasUsed
		//require.Equal(t, subFundsReturnedNativeExpected, subFundsReturnedNativeActual, "Returned funds are not equal to sub balance that was cancelled")
		require.Equal(t, 0, subBalanceLink.Cmp(subFundsReturnedLinkActual), "Returned LINK funds are not equal to sub balance that was cancelled")

		activeSubscriptionIdsAfterSubCancellation, err := vrfv2PlusContracts.Coordinator.GetActiveSubscriptionIds(testcontext.Get(t), big.NewInt(0), big.NewInt(0))
		require.NoError(t, err, "error getting active subscription ids")

		require.False(
			t,
			it_utils.BigIntSliceContains(activeSubscriptionIdsAfterSubCancellation, subIDForCancelling),
			"Active subscription ids should not contain sub id after sub cancellation",
		)
	})
<<<<<<< HEAD
	t.Run("Oracle Withdraw", func(t *testing.T) {
		c := config
		testConfig := c.VRFv2Plus.General
		subIDsForOracleWithDraw, err := vrfv2plus.CreateFundSubsAndAddConsumers(
=======

	t.Run("Owner Withdraw", func(t *testing.T) {
		testConfig := vrfv2PlusConfig
		subIDsForWithdraw, err := vrfv2plus.CreateFundSubsAndAddConsumers(
>>>>>>> c8eaac73
			env,
			&c,
			linkToken,
			vrfv2PlusContracts.Coordinator,
			vrfv2PlusContracts.LoadTestConsumers,
			1,
		)
		require.NoError(t, err)
		subIDForWithdraw := subIDsForWithdraw[0]

		fulfilledEventLink, err := vrfv2plus.RequestRandomnessAndWaitForFulfillment(
			vrfv2PlusContracts.LoadTestConsumers[0],
			vrfv2PlusContracts.Coordinator,
			vrfv2PlusData,
			subIDForWithdraw,
			false,
			*testConfig.RandomnessRequestCountPerRequest,
			&c,
			testConfig.RandomWordsFulfilledEventTimeout.Duration(),
			l,
		)
		require.NoError(t, err)

		fulfilledEventNative, err := vrfv2plus.RequestRandomnessAndWaitForFulfillment(
			vrfv2PlusContracts.LoadTestConsumers[0],
			vrfv2PlusContracts.Coordinator,
			vrfv2PlusData,
			subIDForWithdraw,
			true,
			*testConfig.RandomnessRequestCountPerRequest,
			&c,
			testConfig.RandomWordsFulfilledEventTimeout.Duration(),
			l,
		)
		require.NoError(t, err)
		amountToWithdrawLink := fulfilledEventLink.Payment

		defaultWalletBalanceNativeBeforeWithdraw, err := env.EVMClient.BalanceAt(testcontext.Get(t), common.HexToAddress(defaultWalletAddress))
		require.NoError(t, err)

		defaultWalletBalanceLinkBeforeWithdraw, err := linkToken.BalanceOf(testcontext.Get(t), defaultWalletAddress)
		require.NoError(t, err)

		l.Info().
			Str("Returning to", defaultWalletAddress).
			Str("Amount", amountToWithdrawLink.String()).
			Msg("Invoking Oracle Withdraw for LINK")

		err = vrfv2PlusContracts.Coordinator.Withdraw(
			common.HexToAddress(defaultWalletAddress),
		)
		require.NoError(t, err, "error withdrawing LINK from coordinator to default wallet")
		amountToWithdrawNative := fulfilledEventNative.Payment

		l.Info().
			Str("Returning to", defaultWalletAddress).
			Str("Amount", amountToWithdrawNative.String()).
			Msg("Invoking Oracle Withdraw for Native")

		err = vrfv2PlusContracts.Coordinator.WithdrawNative(
			common.HexToAddress(defaultWalletAddress),
		)
		require.NoError(t, err, "error withdrawing Native tokens from coordinator to default wallet")

		err = env.EVMClient.WaitForEvents()
		require.NoError(t, err, vrfv2plus.ErrWaitTXsComplete)

		defaultWalletBalanceNativeAfterWithdraw, err := env.EVMClient.BalanceAt(testcontext.Get(t), common.HexToAddress(defaultWalletAddress))
		require.NoError(t, err)

		defaultWalletBalanceLinkAfterWithdraw, err := linkToken.BalanceOf(testcontext.Get(t), defaultWalletAddress)
		require.NoError(t, err)

		//not possible to verify exact amount of Native/LINK returned as defaultWallet is used in other tests in parallel which might affect the balance
		require.Equal(t, 1, defaultWalletBalanceNativeAfterWithdraw.Cmp(defaultWalletBalanceNativeBeforeWithdraw), "Native funds were not returned after oracle withdraw native")
		require.Equal(t, 1, defaultWalletBalanceLinkAfterWithdraw.Cmp(defaultWalletBalanceLinkBeforeWithdraw), "LINK funds were not returned after oracle withdraw")
	})
}

func TestVRFv2PlusMultipleSendingKeys(t *testing.T) {
	t.Parallel()
	l := logging.GetTestLogger(t)

	config, err := tc.GetConfig("Smoke", tc.VRFv2Plus)
	if err != nil {
		t.Fatal(err)
	}

	network, err := actions.EthereumNetworkConfigFromConfig(l, &config)
	require.NoError(t, err, "Error building ethereum network config")

	env, err := test_env.NewCLTestEnvBuilder().
		WithTestInstance(t).
		WithTestConfig(&config).
		WithPrivateEthereumNetwork(network).
		WithCLNodes(1).
		WithFunding(big.NewFloat(*config.Common.ChainlinkNodeFunding)).
		WithStandardCleanup().
		WithLogStream().
		Build()
	require.NoError(t, err, "error creating test env")

	env.ParallelTransactions(true)

	mockETHLinkFeed, err := actions.DeployMockETHLinkFeed(env.ContractDeployer, big.NewInt(*config.VRFv2Plus.General.LinkNativeFeedResponse))
	require.NoError(t, err, "error deploying mock ETH/LINK feed")

	linkToken, err := actions.DeployLINKToken(env.ContractDeployer)
	require.NoError(t, err, "error deploying LINK contract")

	numberOfTxKeysToCreate := 2
	vrfv2PlusContracts, subIDs, vrfv2PlusData, err := vrfv2plus.SetupVRFV2_5Environment(
		env,
		&config,
		linkToken,
		mockETHLinkFeed,
		numberOfTxKeysToCreate,
		1,
		1,
		l,
	)
	require.NoError(t, err, "error setting up VRF v2_5 env")

	subID := subIDs[0]

	subscription, err := vrfv2PlusContracts.Coordinator.GetSubscription(testcontext.Get(t), subID)
	require.NoError(t, err, "error getting subscription information")

	vrfv2plus.LogSubDetails(l, subscription, subID, vrfv2PlusContracts.Coordinator)

	t.Run("Request Randomness with multiple sending keys", func(t *testing.T) {
		c := config
		testConfig := c.VRFv2Plus.General
		var isNativeBilling = false
		txKeys, _, err := env.ClCluster.Nodes[0].API.ReadTxKeys("evm")
		require.NoError(t, err, "error reading tx keys")

		require.Equal(t, numberOfTxKeysToCreate+1, len(txKeys.Data))

		var fulfillmentTxFromAddresses []string
		for i := 0; i < numberOfTxKeysToCreate+1; i++ {
			randomWordsFulfilledEvent, err := vrfv2plus.RequestRandomnessAndWaitForFulfillment(
				vrfv2PlusContracts.LoadTestConsumers[0],
				vrfv2PlusContracts.Coordinator,
				vrfv2PlusData,
				subID,
				isNativeBilling,
				*testConfig.RandomnessRequestCountPerRequest,
				&c,
				testConfig.RandomWordsFulfilledEventTimeout.Duration(),
				l,
			)
			require.NoError(t, err, "error requesting randomness and waiting for fulfilment")

			//todo - move TransactionByHash to EVMClient in CTF
			fulfillmentTx, _, err := env.EVMClient.(*blockchain.EthereumMultinodeClient).DefaultClient.(*blockchain.EthereumClient).
				Client.TransactionByHash(context.Background(), randomWordsFulfilledEvent.Raw.TxHash)
			require.NoError(t, err, "error getting tx from hash")
			fulfillmentTxFromAddress, err := actions.GetTxFromAddress(fulfillmentTx)
			require.NoError(t, err, "error getting tx from address")
			fulfillmentTxFromAddresses = append(fulfillmentTxFromAddresses, fulfillmentTxFromAddress)
		}
		require.Equal(t, numberOfTxKeysToCreate+1, len(fulfillmentTxFromAddresses))
		var txKeyAddresses []string
		for _, txKey := range txKeys.Data {
			txKeyAddresses = append(txKeyAddresses, txKey.ID)
		}
		less := func(a, b string) bool { return a < b }
		equalIgnoreOrder := cmp.Diff(txKeyAddresses, fulfillmentTxFromAddresses, cmpopts.SortSlices(less)) == ""
		require.True(t, equalIgnoreOrder)
	})
}

func TestVRFv2PlusMigration(t *testing.T) {
	t.Parallel()
	l := logging.GetTestLogger(t)

	config, err := tc.GetConfig("Smoke", tc.VRFv2Plus)
	if err != nil {
		t.Fatal(err)
	}

	network, err := actions.EthereumNetworkConfigFromConfig(l, &config)
	require.NoError(t, err, "Error building ethereum network config")

	env, err := test_env.NewCLTestEnvBuilder().
		WithTestInstance(t).
		WithTestConfig(&config).
		WithPrivateEthereumNetwork(network).
		WithCLNodes(1).
		WithFunding(big.NewFloat(*config.Common.ChainlinkNodeFunding)).
		WithStandardCleanup().
		WithLogStream().
		Build()
	require.NoError(t, err, "error creating test env")
	env.ParallelTransactions(true)

	mockETHLinkFeedAddress, err := actions.DeployMockETHLinkFeed(env.ContractDeployer, big.NewInt(*config.VRFv2Plus.General.LinkNativeFeedResponse))
	require.NoError(t, err, "error deploying mock ETH/LINK feed")

	linkAddress, err := actions.DeployLINKToken(env.ContractDeployer)
	require.NoError(t, err, "error deploying LINK contract")

	vrfv2PlusContracts, subIDs, vrfv2PlusData, err := vrfv2plus.SetupVRFV2_5Environment(
		env,
		&config,
		linkAddress,
		mockETHLinkFeedAddress,
		0,
		2,
		1,
		l,
	)
	require.NoError(t, err, "error setting up VRF v2_5 env")

	subID := subIDs[0]

	subscription, err := vrfv2PlusContracts.Coordinator.GetSubscription(testcontext.Get(t), subID)
	require.NoError(t, err, "error getting subscription information")

	vrfv2plus.LogSubDetails(l, subscription, subID, vrfv2PlusContracts.Coordinator)

	activeSubIdsOldCoordinatorBeforeMigration, err := vrfv2PlusContracts.Coordinator.GetActiveSubscriptionIds(testcontext.Get(t), big.NewInt(0), big.NewInt(0))
	require.NoError(t, err, "error occurred getting active sub ids")
	require.Len(t, activeSubIdsOldCoordinatorBeforeMigration, 1, "Active Sub Ids length is not equal to 1")
	require.Equal(t, subID, activeSubIdsOldCoordinatorBeforeMigration[0])

	oldSubscriptionBeforeMigration, err := vrfv2PlusContracts.Coordinator.GetSubscription(testcontext.Get(t), subID)
	require.NoError(t, err, "error getting subscription information")

	//Migration Process
	newCoordinator, err := env.ContractDeployer.DeployVRFCoordinatorV2PlusUpgradedVersion(vrfv2PlusContracts.BHS.Address())
	require.NoError(t, err, "error deploying VRF CoordinatorV2PlusUpgradedVersion")

	err = env.EVMClient.WaitForEvents()
	require.NoError(t, err, vrfv2plus.ErrWaitTXsComplete)

	_, err = vrfv2plus.VRFV2PlusUpgradedVersionRegisterProvingKey(vrfv2PlusData.VRFKey, newCoordinator)
	require.NoError(t, err, fmt.Errorf("%s, err: %w", vrfv2plus.ErrRegisteringProvingKey, err))

	vrfv2PlusConfig := config.VRFv2Plus.General
	err = newCoordinator.SetConfig(
		*vrfv2PlusConfig.MinimumConfirmations,
		*vrfv2PlusConfig.MaxGasLimitCoordinatorConfig,
		*vrfv2PlusConfig.StalenessSeconds,
		*vrfv2PlusConfig.GasAfterPaymentCalculation,
		big.NewInt(*vrfv2PlusConfig.LinkNativeFeedResponse),
		vrf_v2plus_upgraded_version.VRFCoordinatorV2PlusUpgradedVersionFeeConfig{
			FulfillmentFlatFeeLinkPPM:   *vrfv2PlusConfig.FulfillmentFlatFeeLinkPPM,
			FulfillmentFlatFeeNativePPM: *vrfv2PlusConfig.FulfillmentFlatFeeNativePPM,
		},
	)
	require.NoError(t, err)

	err = newCoordinator.SetLINKAndLINKNativeFeed(linkAddress.Address(), mockETHLinkFeedAddress.Address())
	require.NoError(t, err, vrfv2plus.ErrSetLinkNativeLinkFeed)
	err = env.EVMClient.WaitForEvents()
	require.NoError(t, err, vrfv2plus.ErrWaitTXsComplete)

	_, err = vrfv2plus.CreateVRFV2PlusJob(
		env.ClCluster.NodeAPIs()[0],
		newCoordinator.Address(),
		[]string{vrfv2PlusData.PrimaryEthAddress},
		vrfv2PlusData.VRFKey.Data.ID,
		vrfv2PlusData.ChainID.String(),
		*vrfv2PlusConfig.MinimumConfirmations,
	)
	require.NoError(t, err, vrfv2plus.ErrCreateVRFV2PlusJobs)

	err = vrfv2PlusContracts.Coordinator.RegisterMigratableCoordinator(newCoordinator.Address())
	require.NoError(t, err, "error registering migratable coordinator")

	err = env.EVMClient.WaitForEvents()
	require.NoError(t, err, vrfv2plus.ErrWaitTXsComplete)

	oldCoordinatorLinkTotalBalanceBeforeMigration, oldCoordinatorEthTotalBalanceBeforeMigration, err := vrfv2plus.GetCoordinatorTotalBalance(vrfv2PlusContracts.Coordinator)
	require.NoError(t, err)

	migratedCoordinatorLinkTotalBalanceBeforeMigration, migratedCoordinatorEthTotalBalanceBeforeMigration, err := vrfv2plus.GetUpgradedCoordinatorTotalBalance(newCoordinator)
	require.NoError(t, err)

	err = env.EVMClient.WaitForEvents()
	require.NoError(t, err, vrfv2plus.ErrWaitTXsComplete)

	err = vrfv2PlusContracts.Coordinator.Migrate(subID, newCoordinator.Address())
	require.NoError(t, err, "error migrating sub id ", subID.String(), " from ", vrfv2PlusContracts.Coordinator.Address(), " to new Coordinator address ", newCoordinator.Address())
	migrationCompletedEvent, err := vrfv2PlusContracts.Coordinator.WaitForMigrationCompletedEvent(time.Minute * 1)
	require.NoError(t, err, "error waiting for MigrationCompleted event")
	err = env.EVMClient.WaitForEvents()
	require.NoError(t, err, vrfv2plus.ErrWaitTXsComplete)

	vrfv2plus.LogMigrationCompletedEvent(l, migrationCompletedEvent, vrfv2PlusContracts)

	oldCoordinatorLinkTotalBalanceAfterMigration, oldCoordinatorEthTotalBalanceAfterMigration, err := vrfv2plus.GetCoordinatorTotalBalance(vrfv2PlusContracts.Coordinator)
	require.NoError(t, err)

	migratedCoordinatorLinkTotalBalanceAfterMigration, migratedCoordinatorEthTotalBalanceAfterMigration, err := vrfv2plus.GetUpgradedCoordinatorTotalBalance(newCoordinator)
	require.NoError(t, err)

	migratedSubscription, err := newCoordinator.GetSubscription(testcontext.Get(t), subID)
	require.NoError(t, err, "error getting subscription information")

	vrfv2plus.LogSubDetailsAfterMigration(l, newCoordinator, subID, migratedSubscription)

	//Verify that Coordinators were updated in Consumers
	for _, consumer := range vrfv2PlusContracts.LoadTestConsumers {
		coordinatorAddressInConsumerAfterMigration, err := consumer.GetCoordinator(testcontext.Get(t))
		require.NoError(t, err, "error getting Coordinator from Consumer contract")
		require.Equal(t, newCoordinator.Address(), coordinatorAddressInConsumerAfterMigration.String())
		l.Debug().
			Str("Consumer", consumer.Address()).
			Str("Coordinator", coordinatorAddressInConsumerAfterMigration.String()).
			Msg("Coordinator Address in Consumer After Migration")
	}

	//Verify old and migrated subs
	require.Equal(t, oldSubscriptionBeforeMigration.NativeBalance, migratedSubscription.NativeBalance)
	require.Equal(t, oldSubscriptionBeforeMigration.Balance, migratedSubscription.Balance)
	require.Equal(t, oldSubscriptionBeforeMigration.Owner, migratedSubscription.Owner)
	require.Equal(t, oldSubscriptionBeforeMigration.Consumers, migratedSubscription.Consumers)

	//Verify that old sub was deleted from old Coordinator
	_, err = vrfv2PlusContracts.Coordinator.GetSubscription(testcontext.Get(t), subID)
	require.Error(t, err, "error not occurred when trying to get deleted subscription from old Coordinator after sub migration")

	_, err = vrfv2PlusContracts.Coordinator.GetActiveSubscriptionIds(testcontext.Get(t), big.NewInt(0), big.NewInt(0))
	require.Error(t, err, "error not occurred getting active sub ids. Should occur since it should revert when sub id array is empty")

	activeSubIdsMigratedCoordinator, err := newCoordinator.GetActiveSubscriptionIds(testcontext.Get(t), big.NewInt(0), big.NewInt(0))
	require.NoError(t, err, "error occurred getting active sub ids")
	require.Len(t, activeSubIdsMigratedCoordinator, 1, "Active Sub Ids length is not equal to 1 for Migrated Coordinator after migration")
	require.Equal(t, subID, activeSubIdsMigratedCoordinator[0])

	//Verify that total balances changed for Link and Eth for new and old coordinator
	expectedLinkTotalBalanceForMigratedCoordinator := new(big.Int).Add(oldSubscriptionBeforeMigration.Balance, migratedCoordinatorLinkTotalBalanceBeforeMigration)
	expectedEthTotalBalanceForMigratedCoordinator := new(big.Int).Add(oldSubscriptionBeforeMigration.NativeBalance, migratedCoordinatorEthTotalBalanceBeforeMigration)

	expectedLinkTotalBalanceForOldCoordinator := new(big.Int).Sub(oldCoordinatorLinkTotalBalanceBeforeMigration, oldSubscriptionBeforeMigration.Balance)
	expectedEthTotalBalanceForOldCoordinator := new(big.Int).Sub(oldCoordinatorEthTotalBalanceBeforeMigration, oldSubscriptionBeforeMigration.NativeBalance)
	require.Equal(t, 0, expectedLinkTotalBalanceForMigratedCoordinator.Cmp(migratedCoordinatorLinkTotalBalanceAfterMigration))
	require.Equal(t, 0, expectedEthTotalBalanceForMigratedCoordinator.Cmp(migratedCoordinatorEthTotalBalanceAfterMigration))
	require.Equal(t, 0, expectedLinkTotalBalanceForOldCoordinator.Cmp(oldCoordinatorLinkTotalBalanceAfterMigration))
	require.Equal(t, 0, expectedEthTotalBalanceForOldCoordinator.Cmp(oldCoordinatorEthTotalBalanceAfterMigration))

	//Verify rand requests fulfills with Link Token billing
	_, err = vrfv2plus.RequestRandomnessAndWaitForFulfillmentUpgraded(
		vrfv2PlusContracts.LoadTestConsumers[0],
		newCoordinator,
		vrfv2PlusData,
		subID,
		false,
		&config,
		l,
	)
	require.NoError(t, err, "error requesting randomness and waiting for fulfilment")

	//Verify rand requests fulfills with Native Token billing
	_, err = vrfv2plus.RequestRandomnessAndWaitForFulfillmentUpgraded(
		vrfv2PlusContracts.LoadTestConsumers[1],
		newCoordinator,
		vrfv2PlusData,
		subID,
		true,
		&config,
		l,
	)
	require.NoError(t, err, "error requesting randomness and waiting for fulfilment")

}<|MERGE_RESOLUTION|>--- conflicted
+++ resolved
@@ -530,17 +530,11 @@
 			"Active subscription ids should not contain sub id after sub cancellation",
 		)
 	})
-<<<<<<< HEAD
-	t.Run("Oracle Withdraw", func(t *testing.T) {
+
+	t.Run("Owner Withdraw", func(t *testing.T) {
 		c := config
 		testConfig := c.VRFv2Plus.General
-		subIDsForOracleWithDraw, err := vrfv2plus.CreateFundSubsAndAddConsumers(
-=======
-
-	t.Run("Owner Withdraw", func(t *testing.T) {
-		testConfig := vrfv2PlusConfig
 		subIDsForWithdraw, err := vrfv2plus.CreateFundSubsAndAddConsumers(
->>>>>>> c8eaac73
 			env,
 			&c,
 			linkToken,
