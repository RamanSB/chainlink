--- conflicted
+++ resolved
@@ -9,6 +9,7 @@
 	"regexp"
 	"strconv"
 	"strings"
+	"time"
 
 	"github.com/ethereum/go-ethereum/accounts/keystore"
 	"github.com/ethereum/go-ethereum/common"
@@ -278,73 +279,83 @@
 		return fmt.Errorf("failed to return funds from Chainlink nodes to default network wallet for addresses: %v", failedReturns)
 	}
 
-<<<<<<< HEAD
 	log.Info().Msg("Successfully returned funds from all Chainlink nodes to default network wallets")
-=======
-			// if not set, it will be just set to empty string, which is okay as long as gas estimation is disabled
-			txPriority := sethClient.Cfg.Network.GasPriceEstimationTxPriority
-			txTimeout := sethClient.Cfg.Network.TxnTimeout.Duration()
->>>>>>> 611e031a
 
 	return nil
 }
 
-<<<<<<< HEAD
-func sendAllFundsIfPossible(log zerolog.Logger, client *seth.Client, fromPrivateKey *ecdsa.PrivateKey) error {
+func sendAllFundsIfPossible(log zerolog.Logger, sethClient *seth.Client, fromPrivateKey *ecdsa.PrivateKey) error {
 	publicKey := fromPrivateKey.Public()
 	publicKeyECDSA, ok := publicKey.(*ecdsa.PublicKey)
 	if !ok {
 		return errors.New("error casting public key to ECDSA")
 	}
+
 	fromAddress := crypto.PubkeyToAddress(*publicKeyECDSA)
-=======
-			estimations := sethClient.CalculateGasEstimations(seth.GasEstimationRequest{
-				GasEstimationEnabled: sethClient.Cfg.Network.GasPriceEstimationEnabled,
-				FallbackGasPrice:     sethClient.Cfg.Network.GasPrice,
-				FallbackGasFeeCap:    sethClient.Cfg.Network.GasFeeCap,
-				FallbackGasTipCap:    sethClient.Cfg.Network.GasTipCap,
-				Priority:             txPriority,
-			})
-
-			var maxTotalGasCost *big.Int
-			if sethClient.Cfg.Network.EIP1559DynamicFees {
-				maxTotalGasCost = new(big.Int).Mul(big.NewInt(0).SetInt64(sethClient.Cfg.Network.TransferGasFee), estimations.GasFeeCap)
-			} else {
-				maxTotalGasCost = new(big.Int).Mul(big.NewInt(0).SetInt64(sethClient.Cfg.Network.TransferGasFee), estimations.GasPrice)
-			}
->>>>>>> 611e031a
-
-	balance, err := client.Client.BalanceAt(context.Background(), fromAddress, nil)
+	balance, err := sethClient.Client.BalanceAt(context.Background(), fromAddress, nil)
 	if err != nil {
 		return err
 	}
 
-	var totalGasCost *big.Int
-	if client.Cfg.Network.EIP1559DynamicFees {
-		totalGasCost = new(big.Int).Mul(big.NewInt(0).SetInt64(client.Cfg.Network.TransferGasFee), big.NewInt(0).SetInt64(client.Cfg.Network.GasFeeCap))
+	if balance.Cmp(big.NewInt(0)) == 0 {
+		log.Info().
+			Str("Address", fromAddress.String()).
+			Msg("No balance to return. Skipping return.")
+	}
+
+	// if not set, it will be just set to empty string, which is okay as long as gas estimation is disabled
+	txPriority := sethClient.Cfg.Network.GasPriceEstimationTxPriority
+	txTimeout := sethClient.Cfg.Network.TxnTimeout.Duration()
+
+	if sethClient.Cfg.IsExperimentEnabled(seth.Experiment_SlowFundsReturn) {
+		txPriority = "slow"
+		thirtyMinutes := time.Duration(30 * time.Minute)
+		txTimeout = thirtyMinutes
+	}
+
+	estimations := sethClient.CalculateGasEstimations(seth.GasEstimationRequest{
+		GasEstimationEnabled: sethClient.Cfg.Network.GasPriceEstimationEnabled,
+		FallbackGasPrice:     sethClient.Cfg.Network.GasPrice,
+		FallbackGasFeeCap:    sethClient.Cfg.Network.GasFeeCap,
+		FallbackGasTipCap:    sethClient.Cfg.Network.GasTipCap,
+		Priority:             txPriority,
+	})
+
+	var maxTotalGasCost *big.Int
+	if sethClient.Cfg.Network.EIP1559DynamicFees {
+		maxTotalGasCost = new(big.Int).Mul(big.NewInt(0).SetInt64(sethClient.Cfg.Network.TransferGasFee), estimations.GasFeeCap)
 	} else {
-		totalGasCost = new(big.Int).Mul(big.NewInt(0).SetInt64(client.Cfg.Network.TransferGasFee), big.NewInt(0).SetInt64(client.Cfg.Network.GasPrice))
-	}
-
-	toSend := new(big.Int).Sub(balance, totalGasCost)
+		maxTotalGasCost = new(big.Int).Mul(big.NewInt(0).SetInt64(sethClient.Cfg.Network.TransferGasFee), estimations.GasPrice)
+	}
+
+	toSend := new(big.Int).Sub(balance, maxTotalGasCost)
 
 	if toSend.Cmp(big.NewInt(0)) <= 0 {
 		log.Warn().
 			Str("Address", fromAddress.String()).
-			Str("Estimated total cost", totalGasCost.String()).
+			Str("Estimated maximum total gas cost", maxTotalGasCost.String()).
 			Str("Balance", balance.String()).
 			Str("To send", toSend.String()).
 			Msg("Not enough balance to cover gas cost. Skipping return.")
 
-		return errors.New("not enough balance to cover gas cost")
-	}
-
-	payload := FundsToSendPayload{ToAddress: client.Addresses[0], Amount: toSend, PrivateKey: fromPrivateKey}
-
-	_, err = SendFunds(log, client, payload)
+		return nil
+	}
+
+	payload := FundsToSendPayload{
+		ToAddress:  sethClient.Addresses[0],
+		Amount:     toSend,
+		PrivateKey: fromPrivateKey,
+		GasLimit:   &sethClient.Cfg.Network.TransferGasFee,
+		GasPrice:   estimations.GasPrice,
+		GasFeeCap:  estimations.GasFeeCap,
+		GasTipCap:  estimations.GasTipCap,
+		TxTimeout:  &txTimeout,
+	}
+
+	_, err = SendFunds(log, sethClient, payload)
 	if err != nil {
-		handler := OvershotTransferRetrier{maxRetries: 10, nextRetrier: &InsufficientFundTransferRetrier{maxRetries: 10, nextRetrier: &GasTooLowTransferRetrier{maxGasLimit: client.Cfg.Network.TransferGasFee * 10}}}
-		err = handler.Retry(context.Background(), log, client, err, payload, 0)
+		handler := OvershotTransferRetrier{maxRetries: 10, nextRetrier: &InsufficientFundTransferRetrier{maxRetries: 10, nextRetrier: &GasTooLowTransferRetrier{maxGasLimit: sethClient.Cfg.Network.TransferGasFee * 10}}}
+		err = handler.Retry(context.Background(), log, sethClient, err, payload, 0)
 		if err != nil {
 			log.Error().
 				Err(err).
