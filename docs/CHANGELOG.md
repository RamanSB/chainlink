# Changelog Chainlink Core

All notable changes to this project will be documented in this file.

The format is based on [Keep a Changelog](https://keepachangelog.com/en/1.0.0/),
and this project adheres to [Semantic Versioning](https://semver.org/spec/v2.0.0.html).

<!-- unreleased -->
## [dev]

### Added

### Changed
- Database commands `chainlink db ...` validate TOML configuration and secrets before executing. This change of behavior will report errors
if any Database-specific configuration is invalid.  

### Removed

...

## 2.0.0 - UNRELEASED

### Added
- Add OCR2 Plugin selection for FMS
- Added kebab case aliases for the following flags:
  - `evm-chain-id` alias for `evmChainID` in commands: `chainlink blocks replay`, `chainlink forwarders track`, `chainlink keys ... chain`
  - `old-password` alias for `oldpassword` in commands: `chainlink keys ... import`
  - `new-password` alias for `newpassword` in commands: `chainlink keys ... export`
  - `new-role` alias for `newrole` in commands: `admin users chrole`
  - `set-next-nonce` alias for `setNextNonce` in commands: `chainlink keys ... chain`

### Changed

- TOML configuration and secrets are now scoped to `chainlink node` command rather than being global flags.
- TOML configuration validation has been moved from `chainlink config validate` to `chainlink node validate`.
- Move `chainlink node {status,profile}` to `chainlink admin {status,profile}`.

<<<<<<< HEAD
=======

>>>>>>> 4d02c579
### Removed

- Configuration with legacy environment variables is no longer supported. TOML is required.

<!-- unreleasedstop -->

## 1.13.1 - 2023-04-06

### Fixed

- Bumped the WSPRC dependency version to fix a bug that could lead to race conditions

## 1.13.0 - 2023-03-16

### Added

- Support for sending Bootstrap job specs to the feeds manager
- Support for sending OCR2 job specs to the feeds manager
- Log poller filters now saved in db, restored on node startup to guard against missing logs during periods where services are temporarily unable to start
- Add support for new job type `mercury` (low-latency oracle)
- New config option for EVM-based chains `AutoCreateKey`. If set to false, chainlink will not automatically create any keys for this chain. This can be used in conjunction with mercury to prevent creating useless keys. Example:
```
[[EVM]]
ChainID = "1"
AutoCreateKey = false
```
- Add new option for relayConfig `feedID` that handles multi-config contracts. Can be applied to any OCR2 job.

### Updated

- TOML env var `CL_CONFIG` always processed as the last configuration, with the effect of being the final override 
of any values provided via configuration files.

### Updated

- TOML env var `CL_CONFIG` always processed as the last configuration, with the effect of being the final override 
of any values provided via configuration files.

### Changed

- The config option `FeatureFeedsManager`/`FEATURE_FEEDS_MANAGER` is now true by default.

### Removed

- Terra is no longer supported

## 1.12.0 - 2023-02-15

### Added

- Prometheus gauge `mailbox_load_percent` for percent of "`Mailbox`" capacity used.
- New config option, `JobPipeline.MaxSuccessfulRuns` caps the total number of
  saved completed runs per job. This is done in response to the `pipeline_runs`
  table potentially becoming large, which can cause performance degradation.
  The default is set to 10,000. You can set it to 0 to disable run saving
  entirely. **NOTE**: This can only be configured via TOML and not with an
  environment variable.
- Prometheus gauge vector `feeds_job_proposal_count` to track counts of job proposals partitioned by proposal status.
- Support for variable expression for the `minConfirmations` parameter on the `ethtx` task.

### Updated

- Removed `KEEPER_TURN_FLAG_ENABLED` as all networks/nodes have switched this to `true` now. The variable should be completely removed my NOPs.
- Removed `Keeper.UpkeepCheckGasPriceEnabled` config (`KEEPER_CHECK_UPKEEP_GAS_PRICE_FEATURE_ENABLED` in old env var configuration) as this feature is deprecated now. The variable should be completely removed by NOPs.

### Fixed

- Fixed (SQLSTATE 42P18) error on Job Runs page, when attempting to view specific older or infrequenty run jobs
- The `config dump` subcommand was fixed to dump the correct config data. 
  - The `P2P.V1.Enabled` config logic incorrectly matched V2, by only setting explicit true values so that otherwise the default is used. The `V1.Enabled` default value is actually true already, and is now updated to only set explicit false values.
  - The `[EVM.Transactions]` config fields `MaxQueued` & `MaxInFlight` will now correctly match `ETH_MAX_QUEUED_TRANSACTIONS` & `ETH_MAX_IN_FLIGHT_TRANSACTIONS`.

## 1.11.0 - 2022-12-12

### Added

- New `EVM.NodePool.SelectionMode` `TotalDifficulty` to use the node with the greatest total difficulty.
- Add the following prometheus metrics (labelled by bridge name) for monitoring external adapter queries:
    - `bridge_latency_seconds`
    - `bridge_errors_total`
    - `bridge_cache_hits_total`
    - `bridge_cache_errors_total`
- `EVM.NodePool.SyncThreshold` to ensure that live nodes do not lag too far behind.

> ```toml
> SyncThreshold = 5 # Default
> ```
> 
> SyncThreshold controls how far a node may lag behind the best node before being marked out-of-sync.
Depending on `SelectionMode`, this represents a difference in the number of blocks (`HighestHead`, `RoundRobin`), or total difficulty (`TotalDifficulty`).
>
> Set to 0 to disable this check.

#### TOML Configuration (experimental)

Chainlink now supports static configuration via TOML files as an alternative to the existing combination of environment variables and persisted database configurations.

This is currently _experimental_, but in the future (with `v2.0.0`), it will become *mandatory* as the only supported configuration method. Avoid using TOML for configuration unless running on a test network for this release.

##### How to use

TOML configuration can be enabled by simply using the new `-config <filename>` flag or `CL_CONFIG` environment variable.
Multiple files can be used (`-c configA.toml -c configB.toml`), and will be applied in order with duplicated fields overriding any earlier values.

Existing nodes can automatically generate their equivalent TOML configuration via the `config dump` subcommand.
Secrets must be configured manually and passed via `-secrets <filename>` or equivalent environment variables.

Format details: [CONFIG.md](../docs/CONFIG.md) • [SECRETS.md](../docs/SECRETS.md)

**Note:** You _cannot_ mix legacy environment variables with TOML configuration. Leaving any legacy env vars set will fail validation and prevent boot.

##### Examples

Dump your current configuration as TOML.
```bash
chainlink config dump > config.toml
```

Inspect your full effective configuration, and ensure it is valid. This includes defaults.
```bash
chainlink --config config.toml --secrets secrets.toml config validate
```

Run the node.
```bash
chainlink -c config.toml -s secrets.toml node start
```

#### Bridge caching
##### BridgeCacheTTL

- Default: 0s

When set to `d` units of time, this variable enables using cached bridge responses that are at most `d` units old. Caching is disabled by default.

Example `BridgeCacheTTL=10s`, `BridgeCacheTTL=1m`

### Fixed

- Fixed a minor bug whereby Chainlink would not always resend all pending transactions when using multiple keys

### Updated

- `NODE_NO_NEW_HEADS_THRESHOLD=0` no longer requires `NODE_SELECTION_MODE=RoundRobin`. 

## 1.10.0 - 2022-11-15

### Added

#### New optional external logger added
##### AUDIT_LOGGER_FORWARD_TO_URL

- Default: _none_

When set, this environment variable configures and enables an optional HTTP logger which is used specifically to send audit log events. Audit logs events are emitted when specific actions are performed by any of the users through the node's API. The value of this variable should be a full URL. Log items will be sent via POST

There are audit log implemented for the following events:
  - Auth & Sessions (new session, login success, login failed, 2FA enrolled, 2FA failed, password reset, password reset failed, etc.)
  - CRUD actions for all resources (add/create/delete resources such as bridges, nodes, keys)
  - Sensitive actions (keys exported/imported, config changed, log level changed, environment dumped)

A full list of audit log enum types can be found in the source within the `audit` package (`audit_types.go`).

The following `AUDIT_LOGGER_*` environment variables below configure this optional audit log HTTP forwarder.

##### AUDIT_LOGGER_HEADERS

- Default: _none_

An optional list of HTTP headers to be added for every optional audit log event. If the above `AUDIT_LOGGER_FORWARD_TO_URL` is set, audit log events will be POSTed to that URL, and will include headers specified in this environment variable. One example use case is auth for example: ```AUDIT_LOGGER_HEADERS="Authorization||{{token}}"```.

Header keys and values are delimited on ||, and multiple headers can be added with a forward slash delimiter ('\\'). An example of multiple key value pairs:
```AUDIT_LOGGER_HEADERS="Authorization||{{token}}\Some-Other-Header||{{token2}}"```

##### AUDIT_LOGGER_JSON_WRAPPER_KEY

- Default: _none_

When the audit log HTTP forwarder is enabled, if there is a value set for this optional environment variable then the POST body will be wrapped in a dictionary in a field specified by the value of set variable. This is to help enable specific logging service integrations that may require the event JSON in a special shape. For example: `AUDIT_LOGGER_JSON_WRAPPER_KEY=event` will create the POST body:
```
{
  "event": {
    "eventID":  EVENT_ID_ENUM,
    "data": ...
  }
}
```

#### Automatic connectivity detection; Chainlink will no longer bump excessively if the network is broken

This feature only applies on EVM chains when using BlockHistoryEstimator (the most common case).

Chainlink will now try to automatically detect if there is a transaction propagation/connectivity issue and prevent bumping in these cases. This can help avoid the situation where RPC nodes are not propagating transactions for some reason (e.g. go-ethereum bug, networking issue etc) and Chainlink responds in a suboptimal way by bumping transactions to a very high price in an effort to get them mined. This can lead to unnecessary expense when the connectivity issue is resolved and the transactions are finally propagated into the mempool.

This feature is enabled by default with fairly conservative settings: if a transaction has been priced above the 90th percentile of the past 12 blocks, but still wants to bump due to not being mined, a connectivity/propagation issue is assumed and all further bumping will be prevented for this transaction. In this situation, Chainlink will start firing the `block_history_estimator_connectivity_failure_count` prometheus counter and logging at critical level until the transaction is mined.

The default settings should work fine for most users. For advanced users, the values can be tweaked by changing `BLOCK_HISTORY_ESTIMATOR_CHECK_INCLUSION_BLOCKS` and `BLOCK_HISTORY_ESTIMATOR_CHECK_INCLUSION_PERCENTILE`.

To disable connectivity checking completely, set `BLOCK_HISTORY_ESTIMATOR_CHECK_INCLUSION_BLOCKS=0`.

### Changed

- The default maximum gas price on most networks is now effectively unlimited.
  - Chainlink will bump as high as necessary to get a transaction included. The connectivity checker is relied on to prevent excessive bumping when there is a connectivity failure.
  - If you want to change this, you can manually set `ETH_MAX_GAS_PRICE_WEI`.

- EVMChainID field will be auto-added with default chain id to job specs of newly created OCR jobs, if not explicitly included.
  - Old OCR jobs missing EVMChainID will continue to run on any chain ETH_CHAIN_ID is set to (or first chain if unset), which may be changed after a restart.
  - Newly created OCR jobs will only run on a single fixed chain, unaffected by changes to ETH_CHAIN_ID after the job is added.
  - It should no longer be possible to end up with multiple OCR jobs for a single contract running on the same chain; only one job per contract per chain is allowed
  - If there are any existing duplicate jobs (per contract per chain), all but the job with the latest creation date will be pruned during upgrade.

### Fixed

- Fixed minor bug where Chainlink would attempt (and fail) to estimate a tip cap higher than the maximum configured gas price in EIP1559 mode. It now caps the tipcap to the max instead of erroring.
- Fixed bug whereby it was impossible to remove eth keys that had extant transactions. Now, removing an eth key will drop all associated data automatically including past transactions.

## 1.9.0 - 2022-10-12

### Added

- Added `length` and `lessthan` tasks (pipeline).
- Added `gasUnlimited` parameter to `ethcall` task. 
- `/keys` page in Operator UI now exposes several admin commands, namely:
  - "abandon" to abandon all current txes
  - enable/disable a key for a given chain
  - manually set the nonce for a key
  See [this PR](https://github.com/smartcontractkit/chainlink/pull/7406) for a screenshot example.

## 1.8.1 - 2022-09-29

### Added

-  New `GAS_ESTIMATOR_MODE` for Arbitrum to support Nitro's multi-dimensional gas model, with dynamic gas pricing and limits.
   -  NOTE: It is recommended to remove `GAS_ESTIMATOR_MODE` as an env var if you have it set in order to use the new default.
   -  This new, default estimator for Arbitrum networks uses the suggested gas price (up to `ETH_MAX_GAS_PRICE_WEI`, with `1000 gwei` default) as well as an estimated gas limit (up to `ETH_GAS_LIMIT_MAX`, with `1,000,000,000` default).
- `ETH_GAS_LIMIT_MAX` to put a maximum on the gas limit returned by the `Arbitrum` estimator.

### Changed

- EIP1559 is now enabled by default on Goerli network

## 1.8.0 - 2022-09-01

### Added

- Added `hexencode` and `base64encode` tasks (pipeline).
- `forwardingAllowed` per job attribute to allow forwarding txs submitted by the job.
- Keypath now supports paths with any depth, instead of limiting it to 2
- `Arbitrum` chains are no longer restricted to only `FixedPrice` `GAS_ESTIMATOR_MODE`
- Updated `Arbitrum Rinkeby & Mainnet & Mainnet` configurationss for Nitro
- Add `Arbitrum Goerli` configuration
- It is now possible to use the same key across multiple chains.
- `NODE_SELECTION_MODE` (`EVM.NodePool.SelectionMode`) controls node picking strategy. Supported values: `HighestHead` (default) and `RoundRobin`:
  - `RoundRobin` mode simply iterates among available alive nodes. This was the default behavior prior to this release.
  - `HighestHead` mode picks a node having the highest reported head number among other alive nodes. When several nodes have the same latest head number, the strategy sticks to the last used node.
  For chains having `NODE_NO_NEW_HEADS_THRESHOLD=0` (such as Arbitrum, Optimism), the implementation will fall back to `RoundRobin` mode.
- New `keys eth chain` command
  - This can also be accessed at `/v2/keys/evm/chain`.
  - Usage examples:
    - Manually (re)set a nonce:
      - `chainlink keys eth chain --address "0xEXAMPLE" --evmChainID 99 --setNextNonce 42`
    - Enable a key for a particular chain:
      - `chainlink keys eth chain --address "0xEXAMPLE" --evmChainID 99 --enable`
    - Disable a key for a particular chain:
      - `chainlink keys eth chain --address "0xEXAMPLE" --evmChainID 99 --disable`
    - Abandon all currently pending transactions (use with caution!):
      - `chainlink evm keys chain --address "0xEXAMPLE" --evmChainID 99 --abandon`
  - Commands can be combined e.g.
    - Reset nonce and abandon all currently pending transaction:
      - `chainlink evm keys chain --address "0xEXAMPLE" --evmChainID 99 --setNextNonce 42 --abandon`

### Changed

- The `setnextnonce` local client command has been removed, and replaced by a more general key/chain client command.
- `chainlink admin users update` command is replaced with `chainlink admin users chrole` (only the role can be changed for a user)

## 1.7.1 - 2022-08-22

### Added

- `Arbitrum Nitro` client error support

## 1.7.0 - 2022-08-08

### Added

- `p2pv2Bootstrappers` has been added as a new optional property of OCR1 job specs; default may still be specified with P2PV2_BOOTSTRAPPERS config param
- Added official support for Sepolia chain
- Added `hexdecode` and `base64decode` tasks (pipeline).
- Added support for Besu execution client (note that while Chainlink supports Besu, Besu itself [has](https://github.com/hyperledger/besu/issues/4212) [multiple](https://github.com/hyperledger/besu/issues/4192) [bugs](https://github.com/hyperledger/besu/issues/4114) that make it unreliable).
- Added the functionality to allow the root admin CLI user (and any additional admin users created) to create and assign tiers of role based access to new users. These new API users will be able to log in to the Operator UI independently, and can each have specific roles tied to their account. There are four roles: `admin`, `edit`, `run`, and `view`.
  - User management can be configured through the use of the new admin CLI command `chainlink admin users`. Be sure to run `chainlink adamin login`. For example, a readonly user can be created with: `chainlink admin users create --email=operator-ui-read-only@test.com --role=view`.
  - Updated documentation repo with a break down of actions to required role level
- Added per job spec and per job type gas limit control. The following rule of precedence is applied:

1. task-specific parameter `gasLimit` overrides anything else when specified (e.g. `ethtx` task has such a parameter).
2. job-spec attribute `gasLimit` has the scope of the current job spec only.
3. job-type limits `ETH_GAS_LIMIT_*_JOB_TYPE` affect any jobs of the corresponding type:

```
ETH_GAS_LIMIT_OCR_JOB_TYPE    # EVM.GasEstimator.LimitOCRJobType
ETH_GAS_LIMIT_DR_JOB_TYPE     # EVM.GasEstimator.LimitDRJobType
ETH_GAS_LIMIT_VRF_JOB_TYPE    # EVM.GasEstimator.LimitVRFJobType
ETH_GAS_LIMIT_FM_JOB_TYPE     # EVM.GasEstimator.LimitFMJobType
ETH_GAS_LIMIT_KEEPER_JOB_TYPE # EVM.GasEstimator.LimitKeeperJobType
```

4. global `ETH_GAS_LIMIT_DEFAULT` (`EVM.GasEstimator.LimitDefault`) value is the last resort.

### Fixed

- Addressed a very rare bug where using multiple nodes with differently configured RPC tx fee caps could cause missed transaction. Reminder to everyone to ensure that your RPC nodes have no caps (for more information see the [performance and tuning guide](https://docs.chain.link/docs/evm-performance-configuration/)).
- Improved handling of unknown transaction error types, making Chainlink more robust in certain cases on unsupported chains/RPC clients

## [1.6.0] - 2022-07-20

### Changed

- After feedback from users, password complexity requirements have been simplified. These are the new, simplified requirements for any kind of password used with Chainlink:
1. Must be 16 characters or more
2. Must not contain leading or trailing whitespace
3. User passwords must not contain the user's API email

- Simplified the Keepers job spec by removing the observation source from the required parameters.

## [1.5.1] - 2022-06-27

### Fixed

- Fix rare out-of-sync to invalid-chain-id transaction
- Fix key-specific max gas limits for gas estimator and ensure we do not bump gas beyond key-specific limits
- Fix EVM_FINALITY_DEPTH => ETH_FINALITY_DEPTH

## [1.5.0] - 2022-06-21

### Changed

- Chainlink will now log a warning if the postgres database password is missing or too insecure. Passwords should conform to the following rules:
```
Must be longer than 12 characters
Must comprise at least 3 of:
	lowercase characters
	uppercase characters
	numbers
	symbols
Must not comprise:
	More than three identical consecutive characters
	Leading or trailing whitespace (note that a trailing newline in the password file, if present, will be ignored)
```
For backward compatibility all insecure passwords will continue to work, however in a future version of Chainlink insecure passwords will prevent application boot. To bypass this check at your own risk, you may set `SKIP_DATABASE_PASSWORD_COMPLEXITY_CHECK=true`.

- `MIN_OUTGOING_CONFIRMATIONS` has been removed and no longer has any effect. `ETH_FINALITY_DEPTH` is now used as the default for `ethtx` confirmations instead. You may override this on a per-task basis by setting `minConfirmations` in the task definition e.g. `foo [type=ethtx minConfirmations=42 ...]`. NOTE: This may have a minor impact on performance on very high throughput chains. If you don't care about reporting task status in the UI, it is recommended to set `minConfirmations=0` in your job specs. For more details, see the [relevant section of the performance tuning guide](https://www.notion.so/chainlink/EVM-performance-configuration-handbook-a36b9f84dcac4569ba68772aa0c1368c#e9998c2f722540b597301a640f53cfd4).

- The following ENV variables have been deprecated, and will be removed in a future release: `INSECURE_SKIP_VERIFY`, `CLIENT_NODE_URL`, `ADMIN_CREDENTIALS_FILE`. These vars only applied to Chainlink when running in client mode and have been replaced by command line args, notably: `--insecure-skip-verify`, `--remote-node-url URL` and `--admin-credentials-file FILE` respectively. More information can be found by running `./chainlink --help`.

- The `Optimism2` `GAS_ESTIMATOR_MODE` has been renamed to `L2Suggested`. The old name is still supported for now.

- The `p2pBootstrapPeers` property on OCR2 job specs has been renamed to `p2pv2Bootstrappers`.

### Added
- Added `ETH_USE_FORWARDERS` config option to enable transactions forwarding contracts.
- In job pipeline (direct request) the three new block variables are exposed:
  - `$(jobRun.blockReceiptsRoot)` : the root of the receipts trie of the block (hash)
  - `$(jobRun.blockTransactionsRoot)` : the root of the transaction trie of the block (hash)
  - `$(jobRun.blockStateRoot)` : the root of the final state trie of the block (hash)
- `ethtx` tasks can now be configured to error if the transaction reverts on-chain. You must set `failOnRevert=true` on the task to enable this behavior, like so:

`foo [type=ethtx failOnRevert=true ...]`

So the `ethtx` task now works as follows:

If minConfirmations == 0, task always succeeds and nil is passed as output
If minConfirmations > 0, the receipt is passed through as output
If minConfirmations > 0 and failOnRevert=true then the ethtx task will error on revert

If `minConfirmations` is not set on the task, the chain default will be used which is usually 12 and always greater than 0.

- `http` task now allows specification of request headers. Use like so: `foo [type=http headers="[\\"X-Header-1\\", \\"value1\\", \\"X-Header-2\\", \\"value2\\"]"]`.


### Fixed
- Fixed `max_unconfirmed_age` metric. Previously this would incorrectly report the max time since the last rebroadcast, capping the upper limit to the EthResender interval. This now reports the correct value of total time elapsed since the _first_ broadcast.
- Correctly handle the case where bumped gas would exceed the RPC node's configured maximum on Fantom (note that node operators should check their Fantom RPC node configuration and remove the fee cap if there is one)
- Fixed handling of Metis internal fee change

### Removed

- The `Optimism` OVM 1.0 `GAS_ESTIMATOR_MODE` has been removed.

## [1.4.1] - 2022-05-11

### Fixed

- Ensure failed EthSubscribe didn't register a (*rpc.ClientSubscription)(nil) which would lead to a panic on Unsubscribe
- Fixes parsing of float values on job specs

## [1.4.0] - 2022-05-02

### Added

- JSON parse tasks (v2) now support a custom `separator` parameter to substitute for the default `,`.
- Log slow SQL queries
- Fantom and avalanche block explorer urls
- Display `requestTimeout` in job UI
- Keeper upkeep order is shuffled

### Fixed

- `LOG_FILE_MAX_SIZE` handling
- Improved websocket subscription management (fixes issues with multiple-primary-node failover from 1.3.x)
- VRFv2 fixes and enhancements
- UI support for `minContractPaymentLinkJuels`

## [1.3.0] - 2022-04-18

### Added

- Added support for Keeper registry v1.2 in keeper jobs
- Added disk rotating logs. Chainlink will now always log to disk at debug level. The default output directory for debug logs is Chainlink's root directory (ROOT_DIR) but can be configured by setting LOG_FILE_DIR. This makes it easier for node operators to report useful debugging information to Chainlink's team, since all the debug logs are conveniently located in one directory. Regular logging to STDOUT still works as before and respects the LOG_LEVEL env var. If you want to log in disk at a particular level, you can pipe STDOUT to disk. This automatic debug-logs-to-disk feature is enabled by default, and will remain enabled as long as the `LOG_FILE_MAX_SIZE` ENV var is set to a value greater than zero. The amount of disk space required for this feature to work can be calculated with the following formula: `LOG_FILE_MAX_SIZE` * (`LOG_FILE_MAX_BACKUPS` + 1). If your disk doesn't have enough disk space, the logging will pause and the application will log Errors until space is available again. New environment variables related to this feature:
  - `LOG_FILE_MAX_SIZE` (default: 5120mb) - this env var allows you to override the log file's max size (in megabytes) before file rotation.
  - `LOG_FILE_MAX_AGE` (default: 0) - if `LOG_FILE_MAX_SIZE` is set, this env var allows you to override the log file's max age (in days) before file rotation. Keeping this config with the default value means not to remove old log files.
  - `LOG_FILE_MAX_BACKUPS` (default: 1) - if `LOG_FILE_MAX_SIZE` is set, this env var allows you to override the max amount of old log files to retain. Keeping this config with the default value means to retain 1 old log file at most (though `LOG_FILE_MAX_AGE` may still cause them to get deleted). If this is set to 0, the node will retain all old log files instead.
- Added support for the `force` flag on `chainlink blocks replay`. If set to true, already consumed logs that would otherwise be skipped will be rebroadcasted.
- Added version compatibility check when using CLI to login to a remote node. flag `bypass-version-check` skips this check.
- Interrim solution to set multiple nodes/chains from ENV. This gives the ability to specify multiple RPCs that the Chainlink node will constantly monitor for health and sync status, detecting dead nodes and out of sync nodes, with automatic failover. This is a temporary stand-in until configuration is overhauled and will be removed in future in favor of a config file. Set as such: `EVM_NODES='{...}'` where the var is a JSON array containing the node specifications. This is not compatible with using any other way to specify node via env (e.g. `ETH_URL`, `ETH_SECONDARY_URL`, `ETH_CHAIN_ID` etc). **WARNING**: Setting this environment variable will COMPLETELY ERASE your `evm_nodes` table on every boot and repopulate from the given data, nullifying any runtime modifications. Make sure to carefully read the [EVM performance configuration guide](https://chainlink.notion.site/EVM-performance-configuration-handbook-a36b9f84dcac4569ba68772aa0c1368c) for best practices here.

For example:

```bash
export EVM_NODES='
[
	{
		"name": "primary_1",
		"evmChainId": "137",
		"wsUrl": "wss://endpoint-1.example.com/ws",
    "httpUrl": "http://endpoint-1.example.com/",
		"sendOnly": false
	},
	{
		"name": "primary_2",
		"evmChainId": "137",
		"wsUrl": "ws://endpoint-2.example.com/ws",
    "httpUrl": "http://endpoint-2.example.com/",
		"sendOnly": false
	},
	{
		"name": "primary_3",
		"evmChainId": "137",
		"wsUrl": "wss://endpoint-3.example.com/ws",
    "httpUrl": "http://endpoint-3.example.com/",
		"sendOnly": false
	},
	{
		"name": "sendonly_1",
		"evmChainId": "137",
		"httpUrl": "http://endpoint-4.example.com/",
		"sendOnly": true
	},
  {
		"name": "sendonly_2",
		"evmChainId": "137",
		"httpUrl": "http://endpoint-5.example.com/",
		"sendOnly": true
	}
]
'
```

### Changed

- Changed default locking mode to "dual". Bugs in lease locking have been ironed out and this paves the way to making "lease" the default in the future. It is recommended to set `DATABASE_LOCKING_MODE=lease`, default is set to "dual" only for backwards compatibility.
- EIP-1559 is now enabled by default on mainnet. To disable (go back to legacy mode) set `EVM_EIP1559_DYNAMIC_FEES=false`. The default settings should work well, but if you wish to tune your gas controls, see the [documentation](https://docs.chain.link/docs/configuration-variables/#evm-gas-controls).

Note that EIP-1559 can be manually enabled on other chains by setting `EVM_EIP1559_DYNAMIC_FEES=true` but we only support it for official Ethereum mainnet and testnets. It is _not_ recommended enabling this setting on Polygon since during our testing process we found that the EIP-1559 fee market appears to be broken on all Polygon chains and EIP-1559 transactions are actually less likely to get included than legacy transactions.

See issue: https://github.com/maticnetwork/bor/issues/347

- The pipeline task runs have changed persistence protocol (database), which will result in inability to decode some existing task runs. All new runs should be working with no issues.

### Removed

- `LOG_TO_DISK` ENV var.

## [1.2.1] - 2022-03-17

This release hotfixes issues from moving a new CI/CD system. Feature-wise the functionality is the same as `v1.2.0`.

### Fixed

- Fixed CI/CD issue where environment variables were not being passed into the underlying build

## [1.2.0] - 2022-03-02

### Added

- Added support for the Nethermind Ethereum client.
- Added support for batch sending telemetry to the ingress server to improve performance.
- Added v2 P2P networking support (alpha)

New ENV vars:

- `ADVISORY_LOCK_CHECK_INTERVAL` (default: 1s) - when advisory locking mode is enabled, this controls how often Chainlink checks to make sure it still holds the advisory lock. It is recommended to leave this at the default.
- `ADVISORY_LOCK_ID` (default: 1027321974924625846) - when advisory locking mode is enabled, the application advisory lock ID can be changed using this env var. All instances of Chainlink that might run on a particular database must share the same advisory lock ID. It is recommended to leave this at the default.
- `LOG_FILE_DIR` (default: chainlink root directory) - if `LOG_FILE_MAX_SIZE` is set, this env var allows you to override the output directory for logging.
- `SHUTDOWN_GRACE_PERIOD` (default: 5s) - when node is shutting down gracefully and exceeded this grace period, it terminates immediately (trying to close DB connection) to avoid being SIGKILLed.
- `SOLANA_ENABLED` (default: false) - set to true to enable Solana support
- `TERRA_ENABLED` (default: false) - set to true to enable Terra support
- `BLOCK_HISTORY_ESTIMATOR_EIP1559_FEE_CAP_BUFFER_BLOCKS` - if EIP1559 mode is enabled, this optional env var controls the buffer blocks to add to the current base fee when sending a transaction. By default, the gas bumping threshold + 1 block is used. It is not recommended to change this unless you know what you are doing.
- `TELEMETRY_INGRESS_BUFFER_SIZE` (default: 100) - the number of telemetry messages to buffer before dropping new ones
- `TELEMETRY_INGRESS_MAX_BATCH_SIZE` (default: 50) - the maximum number of messages to batch into one telemetry request
- `TELEMETRY_INGRESS_SEND_INTERVAL` (default: 500ms) - the cadence on which batched telemetry is sent to the ingress server
- `TELEMETRY_INGRESS_SEND_TIMEOUT` (default: 10s) - the max duration to wait for the request to complete when sending batch telemetry
- `TELEMETRY_INGRESS_USE_BATCH_SEND` (default: true) - toggles sending telemetry using the batch client to the ingress server
- `NODE_NO_NEW_HEADS_THRESHOLD` (default: 3m) - RPC node will be marked out-of-sync if it does not receive a new block for this length of time. Set to 0 to disable head monitoring for liveness checking,
- `NODE_POLL_FAILURE_THRESHOLD` (default: 5) - number of consecutive failed polls before an RPC node is marked dead. Set to 0 to disable poll liveness checking.
- `NODE_POLL_INTERVAL` (default: 10s) - how often to poll. Set to 0 to disable all polling.

#### Bootstrap job

Added a new `bootstrap` job type. This job removes the need for every job to implement their own bootstrapping logic.
OCR2 jobs with `isBootstrapPeer=true` are automatically migrated to the new format.
The spec parameters are similar to a basic OCR2 job, an example would be:

```
type            = "bootstrap"
name            = "bootstrap"
relay           = "evm"
schemaVersion	= 1
contractID      = "0xAb5801a7D398351b8bE11C439e05C5B3259aeC9B"
[relayConfig]
chainID	        = 4
```

#### EVM node hot failover and liveness checking

Chainlink now supports hot failover and liveness checking for EVM nodes. This completely supercedes and replaces the Fiews failover proxy and should remove the need for any kind of failover proxy between Chainlink and its RPC nodes.

In order to use this feature, you'll need to set multiple primary RPC nodes.

### Removed

- `deleteuser` CLI command.

### Changed

`EVM_DISABLED` has been deprecated and replaced by `EVM_ENABLED` for consistency with other feature flags.
`ETH_DISABLED` has been deprecated and replaced by `EVM_RPC_ENABLED` for consistency, and because this was confusingly named. In most cases you want to set `EVM_ENABLED=false` and not `EVM_RPC_ENABLED=false`.

Log colorization is now disabled by default because it causes issues when piped to text files. To re-enable log colorization, set `LOG_COLOR=true`.

#### Polygon/matic defaults changed

Due to increasingly hostile network conditions on Polygon we have had to increase a number of default limits. This is to work around numerous and very deep re-orgs, high mempool pressure and a failure by the network to propagate transactions properly. These new limits are likely to increase load on both your Chainlink node and database, so please be sure to monitor CPU and memory usage on both and make sure they are adequately specced to handle the additional load.

## [1.1.1] - 2022-02-14

### Added

- `BLOCK_HISTORY_ESTIMATOR_EIP1559_FEE_CAP_BUFFER_BLOCKS` - if EIP1559 mode is enabled, this optional env var controls the buffer blocks to add to the current base fee when sending a transaction. By default, the gas bumping threshold + 1 block is used. It is not recommended to change this unless you know what you are doing.
- `EVM_GAS_FEE_CAP_DEFAULT` - if EIP1559 mode is enabled, and FixedPrice gas estimator is used, this env var controls the fixed initial fee cap.
- Allow dumping pprof even when not in dev mode, useful for debugging (go to /v2/debug/pprof as a logged in user)

### Fixed

- Update timeout so we don’t exit early on very large log broadcaster backfills

#### EIP-1559 Fixes

Fixed issues with EIP-1559 related to gas bumping. Due to [go-ethereum's implementation](https://github.com/ethereum/go-ethereum/blob/bff330335b94af3643ac2fb809793f77de3069d4/core/tx_list.go#L298) which introduces additional restrictions on top of the EIP-1559 spec, we must bump the FeeCap at least 10% each time in order for the gas bump to be accepted.

The new EIP-1559 implementation works as follows:

If you are using FixedPriceEstimator:
- With gas bumping disabled, it will submit all transactions with `feecap=ETH_MAX_GAS_PRICE_WEI` and `tipcap=EVM_GAS_TIP_CAP_DEFAULT`
- With gas bumping enabled, it will submit all transactions initially with `feecap=EVM_GAS_FEE_CAP_DEFAULT` and `tipcap=EVM_GAS_TIP_CAP_DEFAULT`.

If you are using BlockHistoryEstimator (default for most chains):
- With gas bumping disabled, it will submit all transactions with `feecap=ETH_MAX_GAS_PRICE_WEI` and `tipcap=<calculated using past blocks>`
- With gas bumping enabled (default for most chains) it will submit all transactions initially with `feecap = ( current block base fee * (1.125 ^ N) + tipcap )` where N is configurable by setting BLOCK_HISTORY_ESTIMATOR_EIP1559_FEE_CAP_BUFFER_BLOCKS but defaults to `gas bump threshold+1` and `tipcap=<calculated using past blocks>`

Bumping works as follows:

- Increase tipcap by `max(tipcap * (1 + ETH_GAS_BUMP_PERCENT), tipcap + ETH_GAS_BUMP_WEI)`
- Increase feecap by `max(feecap * (1 + ETH_GAS_BUMP_PERCENT), feecap + ETH_GAS_BUMP_WEI)`

## [1.1.0] - 2022-01-25

### Added

- Added support for Sentry error reporting. Set `SENTRY_DSN` at run-time to enable reporting.
- Added Prometheus counters: `log_warn_count`, `log_error_count`, `log_critical_count`, `log_panic_count` and `log_fatal_count` representing the corresponding number of warning/error/critical/panic/fatal messages in the log.
- The new prometheus metric `tx_manager_tx_attempt_count` is a Prometheus Gauge that should represent the total number of Transactions attempts that awaiting confirmation for this node.
- The new prometheus metric `version` that displays the node software version (tag) as well as the corresponding commit hash.
- CLI command `keys eth list` is updated to display key specific max gas prices.
- CLI command `keys eth create` now supports optional `maxGasPriceGWei` parameter.
- CLI command `keys eth update` is added to update key specific parameters like `maxGasPriceGWei`.
- Add partial support for Moonriver chain
- For OCR jobs, `databaseTimeout`, `observationGracePeriod` and `contractTransmitterTransmitTimeout` can be specified to override chain-specific default values.

Two new log levels have been added.

- `[crit]`: *Critical* level logs are more severe than `[error]` and require quick action from the node operator.
- `[debug] [trace]`: *Trace* level logs contain extra `[debug]` information for development, and must be compiled in via `-tags trace`.

#### [Beta] Multichain support added

As a beta feature, Chainlink now supports connecting to multiple different EVM chains simultaneously.

This means that one node can run jobs on Goerli, Kovan, BSC and Mainnet (for example). Note that you can still have as many eth keys as you like, but each eth key is pegged to one chain only.

Extensive efforts have been made to make migration for existing nops as seamless as possible. Generally speaking, you should not have to make any changes when upgrading your existing node to this version. All your jobs will continue to run as before.

The overall summary of changes is such:

##### Chains/Ethereum Nodes

EVM chains are now represented as a first class object within the chainlink node. You can create/delete/list them using the CLI or API.

At least one primary node is required in order for a chain to connect. You may additionally specify zero or more send-only nodes for a chain. It is recommended to use the CLI/API or GUI to add nodes to chain.

###### Creation

```bash
chainlink chains evm create -id 42 # creates an evm chain with chain ID 42 (see: https://chainlist.org/)
chainlink nodes create -chain-id 42 -name 'my-primary-kovan-full-node' -type primary -ws-url ws://node.example/ws -http-url http://node.example/rpc # http-url is optional but recommended for primaries
chainlink nodes create -chain-id 42 -name 'my-send-only-backup-kovan-node' -type sendonly -http-url http://some-public-node.example/rpc
```

###### Listing

```bash
chainlink chains evm list
chainlink nodes list
```

###### Deletion

```bash
chainlink nodes delete 'my-send-only-backup-kovan-node'
chainlink chains evm delete 42
```

###### Legacy eth ENV vars

The old way of specifying chains using environment variables is still supported but discouraged. It works as follows:

If you specify `ETH_URL` then the values of `ETH_URL`, `ETH_CHAIN_ID`, `ETH_HTTP_URL` and `ETH_SECONDARY_URLS` will be used to create/update chains and nodes representing these values in the database. If an existing chain/node is found it will be overwritten. This behavior is used mainly to ease the process of upgrading, and on subsequent runs (once your old settings have been written to the database) it is recommended to unset these ENV vars and use the API commands exclusively to administer chains and nodes.

##### Jobs/tasks

By default, all jobs/tasks will continue to use the default chain (specified by `ETH_CHAIN_ID`). However, the following jobs now allow an additional `evmChainID` key in their TOML:

- VRF
- DirectRequest
- Keeper
- OCR
- Fluxmonitor

You can pin individual jobs to a particular chain by specifying the `evmChainID` explicitly. Here is an example job to demonstrate:

```toml
type            = "keeper"
evmChainID      = 3
schemaVersion   = 1
name            = "example keeper spec"
contractAddress = "0x9E40733cC9df84636505f4e6Db28DCa0dC5D1bba"
externalJobID   = "0EEC7E1D-D0D2-476C-A1A8-72DFB6633F49"
fromAddress     = "0xa8037A20989AFcBC51798de9762b351D63ff462e"
```

The above keeper job will _always_ run on chain ID 3 (Ropsten) regardless of the `ETH_CHAIN_ID` setting. If no chain matching this ID has been added to the chainlink node, the job cannot be created (you must create the chain first).

In addition, you can also specify `evmChainID` on certain pipeline tasks. This allows for cross-chain requests, for example:

```toml
type                = "directrequest"
schemaVersion       = 1
evmChainID          = 42
name                = "example cross chain spec"
contractAddress     = "0x613a38AC1659769640aaE063C651F48E0250454C"
externalJobID       = "0EEC7E1D-D0D2-476C-A1A8-72DFB6633F90"
observationSource   = """
    decode_log   [type=ethabidecodelog ... ]
    ...
    submit [type=ethtx to="0x613a38AC1659769640aaE063C651F48E0250454C" data="$(encode_tx)" minConfirmations="2" evmChainID="3"]
    decode_log-> ... ->submit;
"""
```

In the example above (which excludes irrelevant pipeline steps for brevity) a log can be read from the chain with ID 42 (Kovan) and a transaction emitted on chain with ID 3 (Ropsten).

Tasks that support the `evmChainID` parameter are as follows:

- `ethcall`
- `estimategaslimit`
- `ethtx`

###### Defaults

If the job- or task-specific `evmChainID` is _not_ given, the job/task will simply use the default as specified by the `ETH_CHAIN_ID` env variable.

Generally speaking, the default config values for each chain are good enough. But in some cases it is necessary to be able to override the defaults on a per-chain basis.

This used to be done via environment variables e.g. `MINIMUM_CONTRACT_PAYMENT_LINK_JUELS`.

These still work, but if set they will override that value for _all_ chains. This may not always be what you want. Consider a node that runs both Matic and Mainnet. You may want to set a higher value for `MINIMUM_CONTRACT_PAYMENT` on Mainnet, due to the more expensive gas costs. However, setting `MINIMUM_CONTRACT_PAYMENT_LINK_JUELS` using env variables will set that value for _all_ chains including matic.

To help you work around this, Chainlink now supports setting per-chain configuration options.

**Examples**

To set initial configuration when creating a chain, pass in the full json string as an optional parameter at the end:

`chainlink evm chains create -id 42 '{"BlockHistoryEstimatorBlockDelay": "100"}'`

To set configuration on an existing chain, specify key values pairs as such:

`chainlink evm chains configure -id 42 BlockHistoryEstimatorBlockDelay=100 GasEstimatorMode=FixedPrice`

The full list of chain-specific configuration options can be found by looking at the `ChainCfg` struct in `core/chains/evm/types/types.go`.

#### Async support in external adapters

External Adapters making async callbacks can now error job runs. This required a slight change to format, the correct way to callback from an asynchronous EA is using the following JSON:

SUCCESS CASE:

```json
{
    "value": < any valid json object >
}
```

ERROR CASE:


```json
{
    "error": "some error string"
}
```

This only applies to EAs using the `X-Chainlink-Pending` header to signal that the result will be POSTed back to the Chainlink node sometime 'later'. Regular synchronous calls to EAs work just as they always have done.

(NOTE: Official documentation for EAs needs to be updated)

#### New optional VRF v2 field: `requestedConfsDelay`

Added a new optional field for VRF v2 jobs called `requestedConfsDelay`, which configures a
number of blocks to wait in addition to the request specified `requestConfirmations` before servicing
the randomness request, i.e. the Chainlink node will wait `max(nodeMinConfs, requestConfirmations + requestedConfsDelay)`
blocks before servicing the request.

It can be used in the following way:

```toml
type = "vrf"
externalJobID = "123e4567-e89b-12d3-a456-426655440001"
schemaVersion = 1
name = "vrf-v2-secondary"
coordinatorAddress = "0xABA5eDc1a551E55b1A570c0e1f1055e5BE11eca7"
requestedConfsDelay = 10
# ... rest of job spec ...
```

Use of this field requires a database migration.

#### New locking mode: 'lease'

Chainlink now supports a new environment variable `DATABASE_LOCKING_MODE`. It can be set to one of the following values:

- `dual` (the default - uses both locking types for backwards and forwards compatibility)
- `advisorylock` (advisory lock only)
- `lease` (lease lock only)
- `none` (no locking at all - useful for advanced deployment environments when you can be sure that only one instance of chainlink will ever be running)

The database lock ensures that only one instance of Chainlink can be run on the database at a time. Running multiple instances of Chainlink on a single database at the same time would likely to lead to strange errors and possibly even data integrity failures and should not be allowed.

Ideally, node operators would be using a container orchestration system (e.g. Kubernetes) that ensures that only one instance of Chainlink ever runs on a particular postgres database.

However, we are aware that many node operators do not have the technical capacity to do this. So a common use case is to run multiple Chainlink instances in failover mode (as recommended by our official documentation, although this will be changing in future). The first instance will take some kind of lock on the database and subsequent instances will wait trying to take this lock in case the first instance disappears or dies.

Traditionally Chainlink has used an advisory lock to manage this. However, advisory locks come with several problems, notably:
- Postgres does not really like it when you hold locks open for a very long time (hours/days). It hampers certain internal cleanup tasks and is explicitly discouraged by the postgres maintainers.
- The advisory lock can silently disappear on postgres upgrade, meaning that a new instance can take over even while the old one is still running.
- Advisory locks do not play nicely with pooling tools such as pgbouncer.
- If the application crashes, the advisory lock can be left hanging around for a while (sometimes hours) and can require manual intervention to remove it before another instance of Chainlink will allow itself to boot.

For this reason, we have introduced a new locking mode, `lease`, which is likely to become the default in the future. `lease`-mode works as follows:
- Have one row in a database which is updated periodically with the client ID.
- CL node A will run a background process on start that updates this e.g. once per second.
- CL node B will spinlock, checking periodically to see if the update got too old. If it goes more than a set period without updating, it assumes that node A is dead and takes over. Now CL node B is the owner of the row, and it updates this every second.
- If CL node A comes back somehow, it will go to take out a lease and realise that the database has been leased to another process, so it will exit the entire application immediately.

The default is set to `dual` which used both advisory locking AND lease locking, for backwards compatibility. However, it is recommended that node operators who know what they are doing, or explicitly want to stop using the advisory locking mode set `DATABASE_LOCKING_MODE=lease` in their env.

Lease locking can be configured using the following ENV vars:

`LEASE_LOCK_REFRESH_INTERVAL` (default 1s)
`LEASE_LOCK_DURATION` (default 30s)

It is recommended to leave these set to the default values.

#### Duplicate Job Configuration

When duplicating a job, the new job's configuration settings that have not been overridden by the user can still reflect the chainlink node configuration.

#### Nurse (automatic pprof profiler)

Added new automatic pprof profiling service. Profiling is triggered when the node exceeds certain resource thresholds (currently, memory and goroutine count). The following environment variables have been added to allow configuring this service:

- `AUTO_PPROF_ENABLED`: Set to `true` to enable the automatic profiling service. Defaults to `false`.
- `AUTO_PPROF_PROFILE_ROOT`: The location on disk where pprof profiles will be stored. Defaults to `$CHAINLINK_ROOT`.
- `AUTO_PPROF_POLL_INTERVAL`: The interval at which the node's resources are checked. Defaults to `10s`.
- `AUTO_PPROF_GATHER_DURATION`: The duration for which profiles are gathered when profiling is kicked off. Defaults to `10s`.
- `AUTO_PPROF_GATHER_TRACE_DURATION`: The duration for which traces are gathered when profiling is kicked off. This is separately configurable because traces are significantly larger than other types of profiles. Defaults to `5s`.
- `AUTO_PPROF_MAX_PROFILE_SIZE`: The maximum amount of disk space that profiles may consume before profiling is disabled. Defaults to `100mb`.
- `AUTO_PPROF_CPU_PROFILE_RATE`: See https://pkg.go.dev/runtime#SetCPUProfileRate. Defaults to `1`.
- `AUTO_PPROF_MEM_PROFILE_RATE`: See https://pkg.go.dev/runtime#pkg-variables. Defaults to `1`.
- `AUTO_PPROF_BLOCK_PROFILE_RATE`: See https://pkg.go.dev/runtime#SetBlockProfileRate. Defaults to `1`.
- `AUTO_PPROF_MUTEX_PROFILE_FRACTION`: See https://pkg.go.dev/runtime#SetMutexProfileFraction. Defaults to `1`.
- `AUTO_PPROF_MEM_THRESHOLD`: The maximum amount of memory the node can actively consume before profiling begins. Defaults to `4gb`.
- `AUTO_PPROF_GOROUTINE_THRESHOLD`: The maximum number of actively-running goroutines the node can spawn before profiling begins. Defaults to `5000`.

**Adventurous node operators are encouraged to read [this guide on how to analyze pprof profiles](https://jvns.ca/blog/2017/09/24/profiling-go-with-pprof/).**

#### `merge` task type

A new task type has been added, called `merge`. It can be used to merge two maps/JSON values together. Merge direction is from right to left such that `right` will clobber values of `left`. If no `left` is provided, it uses the input of the previous task. Example usage as such:


```
decode_log   [type=ethabidecodelog ...]
merge        [type=merge right=<{"foo": 42}>];

decode_log -> merge;
```

Or, to reverse merge direction:

```
decode_log   [type=ethabidecodelog ...]
merge        [type=merge left=<{"foo": 42}> right="$(decode_log)"];

decode_log -> merge;
```

#### Enhanced ABI encoding support

The `ethabiencode2` task supports ABI encoding using the abi specification generated by `solc`. e.g:

    {
        "name": "call",
        "inputs": [
          {
            "name": "value",
            "type": "tuple",
            "components": [
              {
                "name": "first",
                "type": "bytes32"
              },
              {
                "name": "last",
                "type": "bool"
              }
            ]
          }
        ]
    }

This would allow for calling of a function `call` with a tuple containing two values, the first a `bytes32` and the second a `bool`. You can supply a named map or an array.

#### Transaction Simulation (Gas Savings)

Chainlink now supports transaction simulation for certain types of job. When this is enabled, transactions will be simulated using `eth_call` before initial send. If the transaction reverted, the tx is marked as errored without being broadcast, potentially avoiding an expensive on-chain revert.

This can add a tiny bit of latency (upper bound 2s, generally much shorter under good conditions) and will add marginally more load to the eth client, since it adds an extra call for every transaction sent. However, it may help to save gas in some cases especially during periods of high demand by avoiding unnecessary reverts (due to outdated round etc.).

This option is EXPERIMENTAL and disabled by default.

To enable for FM or OCR:

`FM_SIMULATE_TRANSACTIONs=true`
`OCR_SIMULATE_TRANSACTIONS=true`

To enable in the pipeline, use the `simulate=true` option like so:

```
submit [type=ethtx to="0xDeadDeadDeadDeadDeadDeadDeadDead" data="0xDead" simulate=true]
```

Use at your own risk.

#### Misc

Chainlink now supports more than one primary eth node per chain. Requests are round-robined between available primaries.

Add CRUD functionality for EVM Chains and Nodes through Operator UI.

Non-fatal errors to a pipeline run are preserved including any run that succeeds but has more than one fatal error.

Chainlink now supports configuring max gas price on a per-key basis (allows implementation of keeper "lanes").

The Operator UI now supports login MFA with hardware security keys. `MFA_RPID` and `MFA_RPORIGIN` environment variables have been added to the config and are required if using the new MFA feature.

Keys and Configuration navigation links have been moved into a settings dropdown to make space for multichain navigation links.

#### Full EIP1559 Support (Gas Savings)

Chainlink now includes experimental support for submitting transactions using type 0x2 (EIP-1559) envelope.

EIP-1559 mode is off by default but can be enabled on a per-chain basis or globally.

This may help to save gas on spikes: Chainlink ought to react faster on the upleg and avoid overpaying on the downleg. It may also be possible to set `BLOCK_HISTORY_ESTIMATOR_BATCH_SIZE` to a smaller value e.g. 12 or even 6 because tip cap ought to be a more consistent indicator of inclusion time than total gas price. This would make Chainlink more responsive and ought to reduce response time variance. Some experimentation will be needed here to find optimum settings.

To enable globally, set `EVM_EIP1559_DYNAMIC_FEES=true`. Set with caution, if you set this on a chain that does not actually support EIP-1559 your node will be broken.

In EIP-1559 mode, the total price for the transaction is the minimum of base fee + tip cap and fee cap. More information can be found on the [official EIP](https://github.com/ethereum/EIPs/blob/master/EIPS/eip-1559.md).

Chainlink's implementation of this is to set a large fee cap and modify the tip cap to control confirmation speed of transactions. So, when in EIP1559 mode, the tip cap takes the place of gas price roughly speaking, with the varying base price remaining a constant (we always pay it).

A quick note on terminology - Chainlink uses the same terms used internally by go-ethereum source code to describe various prices. This is not the same as the externally used terms. For reference:

Base Fee Per Gas = BaseFeePerGas
Max Fee Per Gas = FeeCap
Max Priority Fee Per Gas = TipCap

In EIP-1559 mode, the following changes occur to how configuration works:

- All new transactions will be sent as type 0x2 transactions specifying a TipCap and FeeCap (NOTE: existing pending legacy transactions will continue to be gas bumped in legacy mode)
- BlockHistoryEstimator will apply its calculations (gas percentile etc.) to the TipCap and this value will be used for new transactions (GasPrice will be ignored)
- FixedPriceEstimator will use `EVM_GAS_TIP_CAP_DEFAULT` instead of `ETH_GAS_PRICE_DEFAULT`
- `ETH_GAS_PRICE_DEFAULT` is ignored for new transactions and `EVM_GAS_TIP_CAP_DEFAULT` is used instead (default 20GWei)
- `ETH_MIN_GAS_PRICE_WEI` is ignored for new transactions and `EVM_GAS_TIP_CAP_MINIMUM` is used instead (default 0)
- `ETH_MAX_GAS_PRICE_WEI` controls the FeeCap
- `KEEPER_GAS_PRICE_BUFFER_PERCENT` is ignored in EIP-1559 mode and `KEEPER_TIP_CAP_BUFFER_PERCENT` is used instead

The default tip cap is configurable per-chain but can be specified for all chains using `EVM_GAS_TIP_CAP_DEFAULT`. The fee cap is derived from `ETH_MAX_GAS_PRICE_WEI`.

When using the FixedPriceEstimator, the default gas tip will be used for all transactions.

When using the BlockHistoryEstimator, Chainlink will calculate the tip cap based on transactions already included (in the same way it calculates gas price in legacy mode).

Enabling EIP1559 mode might lead to marginally faster transaction inclusion and make the node more responsive to sharp rises/falls in gas price, keeping response times more consistent.

In addition, `ethcall` tasks now accept `gasTipCap` and `gasFeeCap` parameters in addition to `gasPrice`. This is required for Keeper jobs, i.e.:

```
check_upkeep_tx          [type=ethcall
                          failEarly=true
                          extractRevertReason=true
                          contract="$(jobSpec.contractAddress)"
                          gas="$(jobSpec.checkUpkeepGasLimit)"
                          gasPrice="$(jobSpec.gasPrice)"
                          gasTipCap="$(jobSpec.gasTipCap)"
                          gasFeeCap="$(jobSpec.gasFeeCap)"
                          data="$(encode_check_upkeep_tx)"]
```


NOTE: AccessLists are part of the 0x2 transaction type spec and Chainlink also implements support for these internally. This is not currently exposed in any way, if there is demand for this it ought to be straightforward enough to do so.

Avalanche AP4 defaults have been added (you can remove manually set ENV vars controlling gas pricing).

#### New env vars

`CHAIN_TYPE` - Configure the type of chain (if not standard). `Arbitrum`, `ExChain`, `Optimism`, or `XDai`. Replaces `LAYER_2_TYPE`. NOTE: This is a global override, to set on a per-chain basis you must use the CLI/API or GUI to change the chain-specific config for that chain (`ChainType`).

`BLOCK_EMISSION_IDLE_WARNING_THRESHOLD` - Controls global override for the time after which node will start logging warnings if no heads are received.

`ETH_DEFAULT_BATCH_SIZE` - Controls the default number of items per batch when making batched RPC calls. It is unlikely that you will need to change this from the default value.

NOTE: `ETH_URL` used to default to "ws://localhost:8546" and `ETH_CHAIN_ID` used to default to 1. These defaults have now been removed. The env vars are no longer required, since node configuration is now done via CLI/API/GUI and stored in the database.

### Removed

- `belt/` and `evm-test-helpers/` removed from the codebase.

#### Deprecated env vars

`LAYER_2_TYPE` - Use `CHAIN_TYPE` instead.

#### Removed env vars

`FEATURE_CRON_V2`, `FEATURE_FLUX_MONITOR_V2`, `FEATURE_WEBHOOK_V2` - all V2 job types are now enabled by default.

### Fixed

- Fixed a regression whereby the BlockHistoryEstimator would use a bumped value on old gas price even if the new current price was larger than the bumped value.
- Fixed a bug where creating lots of jobs very quickly in parallel would cause the node to hang
- Propagating `evmChainID` parameter in job specs supporting this parameter.

Fixed `LOG_LEVEL` behavior in respect to the corresponding UI setting: Operator can override `LOG_LEVEL` until the node is restarted.

### Changed

- The default `GAS_ESTIMATOR_MODE` for Optimism chains has been changed to `Optimism2`.
- Default minimum payment on mainnet has been reduced from 1 LINK to 0.1 LINK.
- Logging timestamp output has been changed from unix to ISO8601 to aid in readability. To keep the old unix format, you may set `LOG_UNIX_TS=true`
- Added WebAuthn support for the Operator UI and corresponding support in the Go backend

#### Log to Disk

This feature has been disabled by default, turn on with LOG_TO_DISK. For most production uses this is not desirable.

## [1.0.1] - 2021-11-23

### Added

- Improved error reporting
- Panic and recovery improvements

### Fixed

- Resolved config conversion errors for ETH_FINALITY_DEPTH, ETH_HEAD_TRACKER_HISTORY, and ETH_GAS_LIMIT_MULTIPLIER
- Proper handling for "nonce too low" errors on Avalanche

## [1.0.0] - 2021-10-19

### Added

- `chainlink node db status` will now display a table of applied and pending migrations.
- Add support for OKEx/ExChain.

### Changed

**Legacy job pipeline (JSON specs) are no longer supported**

This version will refuse to migrate the database if job specs are still present. You must manually delete or migrate all V1 job specs before upgrading.

For more information on migrating, see [the docs](https://docs.chain.link/chainlink-nodes/).

This release will DROP legacy job tables so please take a backup before upgrading.

#### KeyStore changes

* We no longer support "soft deleting", or archiving keys. From now on, keys can only be hard-deleted.
* Eth keys can no longer be imported directly to the database. If you with to import an eth key, you _must_ start the node first and import through the remote client.

#### New env vars

`LAYER_2_TYPE` - For layer 2 chains only. Configure the type of chain, either `Arbitrum` or `Optimism`.

#### Misc

- Head sampling can now be optionally disabled by setting `ETH_HEAD_TRACKER_SAMPLING_INTERVAL = "0s"` - this will result in every new head being delivered to running jobs,
  regardless of the head frequency from the chain.
- When creating new FluxMonitor jobs, the validation logic now checks that only one of: drumbeat ticker or idle timer is enabled.
- Added a new Prometheus metric: `uptime_seconds` which measures the number of seconds the node has been running. It can be helpful in detecting potential crashes.

### Fixed

Fixed a regression whereby the BlockHistoryEstimator would use a bumped value on old gas price even if the new current price was larger than the bumped value.

## [0.10.15] - 2021-10-14

**It is highly recommended upgrading to this version before upgrading to any newer versions to avoid any complications.**

### Fixed

- Prevent release from clobbering databases that have previously been upgraded

## [0.10.14] - 2021-09-06

### Added

- FMv2 spec now contains DrumbeatRandomDelay parameter that can be used to introduce variation between round of submits of different oracles, if drumbeat ticker is enabled.

- OCR Hibernation

#### Requesters/MinContractPaymentLinkJuels

V2 direct request specs now support two additional keys:

- "requesters" key which allows whitelisting requesters
- "minContractPaymentLinkJuels" key which allows to specify a job-specific minimum contract payment.

For example:

```toml
type                        = "directrequest"
schemaVersion               = 1
requesters                  = ["0xaaaa1F8ee20f5565510B84f9353F1E333E753B7a", "0xbbbb70F0e81C6F3430dfdC9fa02fB22BdD818C4e"] # optional
minContractPaymentLinkJuels = "100000000000000" # optional
name                        = "example eth request event spec with requesters"
contractAddress             = "..."
externalJobID               = "..."
observationSource           = """
...
"""
```

## [0.10.13] - 2021-08-25

### Fixed

- Resolved exiting Hibernation bug on FMv2

## [0.10.12] - 2021-08-16

### Fixed

- Resolved FMv2 stalling in Hibernation mode
- Resolved rare issue when the Gas Estimator fails on start
- Resolved the handling of nil values for gas price

## [0.10.11] - 2021-08-09

A new configuration variable, `BLOCK_BACKFILL_SKIP`, can be optionally set to "true" in order to strongly limit the depth of the log backfill.
This is useful if the node has been offline for a longer time and after startup should not be concerned with older events from the chain.

Three new configuration variables are added for the new telemetry ingress service support. `TELEMETRY_INGRESS_URL` sets the URL to connect to for telemetry ingress, `TELEMETRY_INGRESS_SERVER_PUB_KEY` sets the public key of the telemetry ingress server, and `TELEMETRY_INGRESS_LOGGING` toggles verbose logging of the raw telemetry messages being sent.

* Fixes the logging configuration form not displaying the current values
* Updates the design of the configuration cards to be easier on the eyes
* View Coordinator Service Authentication keys in the Operator UI. This is hidden
  behind a feature flag until usage is enabled.
* Adds support for the new telemetry ingress service.

### Changed

**The legacy job pipeline (JSON specs) has been officially deprecated and support for these jobs will be dropped in an upcoming release.**

Any node operators still running jobs with JSON specs should migrate their jobs to TOML format instead.

The format for V2 Webhook job specs has changed. They now allow specifying 0 or more external initiators. Example below:

```toml
type            = "webhook"
schemaVersion   = 1
externalInitiators = [
    { name = "foo-ei", spec = '{"foo": 42}' },
    { name = "bar-ei", spec = '{"bar": 42}' }
]
observationSource   = """
ds          [type=http method=GET url="https://chain.link/ETH-USD"];
ds_parse    [type=jsonparse path="data,price"];
ds_multiply [type=multiply times=100];
ds -> ds_parse -> ds_multiply;
"""
```

These external initiators will be notified with the given spec after the job is created, and also at deletion time.

Only the External Initiators listed in the toml spec may trigger a run for that job. Logged-in users can always trigger a run for any job.

#### Migrating Jobs

- OCR
All OCR jobs are already using v2 pipeline by default - no need to do anything here.

- Flux Monitor v1
We have created a tool to help you automigrate flux monitor specs in JSON format to the new TOML format. You can migrate a job like this:

```
chainlink jobs migrate <job id>
```

This can be automated by using the API like so:

```
POST http://yournode.example/v2/migrate/<job id>
```

- VRF v1
Automigration is not supported for VRF jobs. They must be manually converted into v2 format.

- Ethlog/Runlog/Cron/web
All other job types must also be manually converted into v2 format.

#### Technical details

Why are we doing this?

To give some background, the legacy job pipeline has been around since before Chainlink went to mainnet and is getting quite long in the tooth. The code is brittle and difficult to understand and maintain. For a while now we have been developing a v2 job pipeline in parallel which uses the TOML format. The new job pipeline is simpler, more performant and more powerful. Every job that can be represented in the legacy pipeline should be able to be represented in the v2 pipeline - if it can't be, that's a bug, so please let us know ASAP.

The v2 pipeline has now been extensively tested in production and proved itself reliable. So, we made the decision to drop V1 support entirely in favour of focusing developer effort on new features like native multichain support, EIP1559-compatible fees, further gas saving measures and support for more blockchains. By dropping support for the old pipeline, we can deliver these features faster and better support our community.

#### KeyStore changes

* Key export files are changing format and will not be compatible between versions. Ex, a key exported in 0.10.12, will not be importable by a node running 1.0.0, and vice-versa.
* We no longer support "soft deleting", or archiving keys. From now on, keys can only be hard-deleted.
* Eth keys can no longer be imported directly to the database. If you with to import an eth key, you _must_ start the node first and import through the remote client.

## [0.10.10] - 2021-07-19

### Changed

This update will truncate `pipeline_runs`, `pipeline_task_runs`, `flux_monitor_round_stats_v2` DB tables as a part of the migration.

#### Gas Estimation

Gas estimation has been revamped and full support for Optimism has been added.

The following env vars have been deprecated, and will be removed in a future release:

```
GAS_UPDATER_ENABLED
GAS_UPDATER_BATCH_SIZE
GAS_UPDATER_BLOCK_DELAY
GAS_UPDATER_BLOCK_HISTORY_SIZE
GAS_UPDATER_TRANSACTION_PERCENTILE
```

If you are using any of the env vars above, please switch to using the following instead:

```
GAS_ESTIMATOR_MODE
BLOCK_HISTORY_ESTIMATOR_BATCH_SIZE
BLOCK_HISTORY_ESTIMATOR_BLOCK_DELAY
BLOCK_HISTORY_ESTIMATOR_BLOCK_HISTORY_SIZE
BLOCK_HISTORY_ESTIMATOR_TRANSACTION_PERCENTILE
```

Valid values for `GAS_ESTIMATOR_MODE` are as follows:

`GAS_ESTIMATOR_MODE=BlockHistory` (equivalent to `GAS_UPDATER_ENABLED=true`)
`GAS_ESTIMATOR_MODE=FixedPrice` (equivalent to `GAS_UPDATER_ENABLED=false`)
`GAS_ESTIMATOR_MODE=Optimism` (new)

New gas estimator modes may be added in the future.

In addition, a minor annoyance has been fixed whereby previously if you enabled the gas updater, it would overwrite the locally stored value for gas price and continue to use this even if it was disabled after a reboot. This will no longer happen: BlockHistory mode will not clobber the locally stored value for fixed gas price, which can still be adjusted via remote API call or using `chainlink config setgasprice XXX`. In order to use this manually fixed gas price, you must enable FixedPrice estimator mode.

### Added

Added support for latest version of libocr with the V2 networking stack. New env vars to configure this are:

```
P2P_NETWORKING_STACK
P2PV2_ANNOUNCE_ADDRESSES
P2PV2_BOOTSTRAPPERS
P2PV2_DELTA_DIAL
P2PV2_DELTA_RECONCILE
P2PV2_LISTEN_ADDRESSES
```

All of these are currently optional, by default OCR will continue to use the existing V1 stack. The new env vars will be used internally for OCR testing.

### Fixed

- Fix inability to create jobs with a cron schedule.

## [0.10.9] - 2021-07-05

### Changed

#### Transaction Strategies

FMv2, Keeper and OCR jobs now use a new strategy for sending transactions. By default, if multiple transactions are queued up, only the latest one will be sent. This should greatly reduce the number of stale rounds and reverted transactions, and help node operators to save significant gas especially during times of high congestion or when catching up on a deep backlog.

Defaults should work well, but it can be controlled if necessary using the following new env vars:

`FM_DEFAULT_TRANSACTION_QUEUE_DEPTH`
`KEEPER_DEFAULT_TRANSACTION_QUEUE_DEPTH`
`OCR_DEFAULT_TRANSACTION_QUEUE_DEPTH`

Setting to 0 will disable (the old behaviour). Setting to 1 (the default) will keep only the latest transaction queued up at any given time. Setting to 2, 3 etc. will allow this many transactions to be queued before starting to drop older items.

Note that it has no effect on FMv1 jobs. Node operators will need to upgrade to FMv2 to take advantage of this feature.

## [0.10.8] - 2021-06-21

### Fixed

- The HTTP adapter would remove a trailing slash on a subdirectory when specifying an extended path, so for instance `http://example.com/subdir/` with a param of `?query=` extended path would produce the URL `http://example.com/subdir?query=`, but should now produce: `http://example.com/subdir/?query=`.

- Matic autoconfig is now enabled for mainnet. Matic nops should remove any custom tweaks they have been running with. In addition, we have better default configs for Optimism, Arbitrum and RSK.

- It is no longer required to set `DEFAULT_HTTP_ALLOW_UNRESTRICTED_NETWORK_ACCESS=true` to enable local fetches on bridge or http tasks. If the URL for the http task is specified as a variable, then set the AllowUnrestrictedNetworkAccess option for this task. Please remove this if you had it set and no longer need it, since it introduces a slight security risk.

- Chainlink can now run with ETH_DISABLED=true without spewing errors everywhere

- Removed prometheus metrics that were no longer valid after recent changes to head tracking:
  `head_tracker_heads_in_queue`, `head_tracker_callback_execution_duration`,
  `head_tracker_callback_execution_duration_hist`, `head_tracker_num_heads_dropped`

### Added

- MINIMUM_CONTRACT_PAYMENT_LINK_JUELS replaces MINIMUM_CONTRACT_PAYMENT, which will be deprecated in a future release.

- INSECURE_SKIP_VERIFY configuration variable disables verification of the Chainlink SSL certificates when using the CLI.

- JSON parse tasks (v2) now permit an empty `path` parameter.

- Eth->eth transfer gas limit is no longer hardcoded at 21000 and can now be adjusted using `ETH_GAS_LIMIT_TRANSFER`

- HTTP and Bridge tasks (v2 pipeline) now log the request parameters (including the body) upon making the request when `LOG_LEVEL=debug`.

- Webhook v2 jobs now support two new parameters, `externalInitiatorName` and `externalInitiatorSpec`. The v2 version of the following v1 spec:
    ```
    {
      "initiators": [
        {
          "type": "external",
          "params": {
            "name": "substrate",
            "body": {
              "endpoint": "substrate",
              "feed_id": 0,
              "account_id": "0x7c522c8273973e7bcf4a5dbfcc745dba4a3ab08c1e410167d7b1bdf9cb924f6c",
              "fluxmonitor": {
                "requestData": {
                  "data": { "from": "DOT", "to": "USD" }
                },
                "feeds": [{ "url": "http://adapter1:8080" }],
                "threshold": 0.5,
                "absoluteThreshold": 0,
                "precision": 8,
                "pollTimer": { "period": "30s" },
                "idleTimer": { "duration": "1m" }
              }
            }
          }
        }
      ],
      "tasks": [
        {
          "type": "substrate-adapter1",
          "params": { "multiply": 1e8 }
        }
      ]
    }
    ```
    is:
    ```
    type            = "webhook"
    schemaVersion   = 1
    jobID           = "0EEC7E1D-D0D2-475C-A1A8-72DFB6633F46"
    externalInitiatorName = "substrate"
    externalInitiatorSpec = """
        {
          "endpoint": "substrate",
          "feed_id": 0,
          "account_id": "0x7c522c8273973e7bcf4a5dbfcc745dba4a3ab08c1e410167d7b1bdf9cb924f6c",
          "fluxmonitor": {
            "requestData": {
              "data": { "from": "DOT", "to": "USD" }
            },
            "feeds": [{ "url": "http://adapter1:8080" }],
            "threshold": 0.5,
            "absoluteThreshold": 0,
            "precision": 8,
            "pollTimer": { "period": "30s" },
            "idleTimer": { "duration": "1m" }
          }
        }
    """
    observationSource   = """
        submit [type=bridge name="substrate-adapter1" requestData=<{ "multiply": 1e8 }>]
    """
    ```


- Task definitions in v2 jobs (those with TOML specs) now support quoting strings with angle brackets (which DOT already permitted). This is particularly useful when defining JSON blobs to post to external adapters. For example:

    ```
    my_bridge [type=bridge name="my_bridge" requestData="{\\"hi\\": \\"hello\\"}"]
    ```
    ... can now be written as:
    ```
    my_bridge [type=bridge name="my_bridge" requestData=<{"hi": "hello"}>]
    ```
    Multiline strings are supported with this syntax as well:
    ```
    my_bridge [type=bridge
               name="my_bridge"
               requestData=<{
                   "hi": "hello",
                   "foo": "bar"
               }>]
    ```

- v2 jobs (those with TOML specs) now support variable interpolation in pipeline definitions. For example:

    ```
    fetch1    [type=bridge name="fetch"]
    parse1    [type=jsonparse path="foo,bar"]
    fetch2    [type=bridge name="fetch"]
    parse2    [type=jsonparse path="foo,bar"]
    medianize [type=median]
    submit    [type=bridge name="submit"
               requestData=<{
                              "result": $(medianize),
                              "fetchedData": [ $(parse1), $(parse2) ]
                            }>]

    fetch1 -> parse1 -> medianize
    fetch2 -> parse2 -> medianize
    medianize -> submit
    ```

    This syntax is supported by the following tasks/parameters:

    - `bridge`
        - `requestData`
    - `http`
        - `requestData`
    - `jsonparse`
        - `data` (falls back to the first input if unspecified)
    - `median`
        - `values` (falls back to the array of inputs if unspecified)
    - `multiply`
        - `input` (falls back to the first input if unspecified)
        - `times`

- Add `ETH_MAX_IN_FLIGHT_TRANSACTIONS` configuration option. This defaults to 16 and controls how many unconfirmed transactions may be in-flight at any given moment. This is set conservatively by default, node operators running many jobs on high throughput chains will probably need to increase this above the default to avoid lagging behind. However, before increasing this value, you MUST first ensure your ethereum node is configured not to ever evict local transactions that exceed this number otherwise your node may get permanently stuck. Set to 0 to disable the limit entirely (the old behaviour). Disabling this setting is not recommended.

Relevant settings for geth (and forks e.g. BSC)

```toml
[Eth.TxPool]
Locals = ["0xYourNodeAddress1", "0xYourNodeAddress2"]  # Add your node addresses here
NoLocals = false # Disabled by default but might as well make sure
Journal = "transactions.rlp" # Make sure you set a journal file
Rejournal = 3600000000000 # Default 1h, it might make sense to reduce this to e.g. 5m
PriceBump = 10 # Must be set less than or equal to chainlink's ETH_GAS_BUMP_PERCENT
AccountSlots = 16 # Highly recommended to increase this, must be greater than or equal to chainlink's ETH_MAX_IN_FLIGHT_TRANSACTIONS setting
GlobalSlots = 4096 # Increase this as necessary
AccountQueue = 64 # Increase this as necessary
GlobalQueue = 1024 # Increase this as necessary
Lifetime = 10800000000000 # Default 3h, this is probably ok, you might even consider reducing it

```

Relevant settings for parity/openethereum (and forks e.g. xDai)

NOTE: There is a bug in parity (and xDai) where occasionally local transactions are inexplicably culled. See: https://github.com/openethereum/parity-ethereum/issues/10228

Adjusting the settings below might help.

```toml
tx_queue_locals = ["0xYourNodeAddress1", "0xYourNodeAddress2"] # Add your node addresses here
tx_queue_size = 8192 # Increase this as necessary
tx_queue_per_sender = 16 # Highly recommended to increase this, must be greater than or equal to chainlink's ETH_MAX_IN_FLIGHT_TRANSACTIONS setting
tx_queue_mem_limit = 4 # In MB. Highly recommended to increase this or set to 0
tx_queue_no_early_reject = true # Recommended to set this
tx_queue_no_unfamiliar_locals = false # This is disabled by default but might as well make sure
```

- Keeper jobs now support prometheus metrics, they are considered a pipeline with a single `keeper` task type. Example:
```
pipeline_run_errors{job_id="1",job_name="example keeper spec"} 1
pipeline_run_total_time_to_completion{job_id="1",job_name="example keeper spec"} 8.470456e+06
pipeline_task_execution_time{job_id="1",job_name="example keeper spec",task_type="keeper"} 8.470456e+06
pipeline_tasks_total_finished{job_id="1",job_name="example keeper spec",status="completed",task_type="keeper"} 1
```

### Changed

- The v2 (TOML) `bridge` task's `includeInputAtKey` parameter is being deprecated in favor of variable interpolation. Please migrate your jobs to the new syntax as soon as possible.

- Chainlink no longer writes/reads eth key files to disk

- Add sensible default configuration settings for Fantom

- Rename `ETH_MAX_UNCONFIRMED_TRANSACTIONS` to `ETH_MAX_QUEUED_TRANSACTIONS`. It still performs the same function but the name was misleading and would have caused confusion with the new `ETH_MAX_IN_FLIGHT_TRANSACTIONS`.

- The VRF keys are now managed remotely through the node only. Example commands:
```
// Starting a node with a vrf key
chainlink node start -p path/to/passwordfile -vp path/to/vrfpasswordfile

// Remotely managing the vrf keys
chainlink keys vrf create // Creates a key with path/to/vrfpasswordfile
chainlink keys vrf list // Lists all keys on the node
chainlink keys vrf delete // Lists all keys on the node

// Archives (soft deletes) vrf key with compressed pub key 0x788..
chainlink keys vrf delete 0x78845e23b6b22c47e4c81426fdf6fc4087c4c6a6443eba90eb92cf4d11c32d3e00

// Hard deletes vrf key with compressed pub key 0x788..
chainlink keys vrf delete 0x78845e23b6b22c47e4c81426fdf6fc4087c4c6a6443eba90eb92cf4d11c32d3e00 --hard

// Exports 0x788.. key to file 0x788_exported_key on disk encrypted with path/to/vrfpasswordfile
// Note you can re-encrypt it with a different password if you like when exporting.
chainlink keys vrf export 0x78845e23b6b22c47e4c81426fdf6fc4087c4c6a6443eba90eb92cf4d11c32d3e00 -p path/to/vrfpasswordfile -o 0x788_exported_key

// Import key material in 0x788_exported_key using path/to/vrfpasswordfile to decrypt.
// Will be re-encrypted with the nodes vrf password file i.e. "-vp"
chainlink keys vrf import -p path/to/vrfpasswordfile 0x788_exported_key
```



## [0.10.7] - 2021-05-24

- If a CLI command is issued after the session has expired, and an api credentials file is found, auto login should now work.

- GasUpdater now works on RSK and xDai

- Offchain reporting jobs that have had a latest round requested can now be deleted from the UI without error

### Added

- Add `ETH_GAS_LIMIT_MULTIPLIER` configuration option, the gas limit is multiplied by this value before transmission. So a value of 1.1 will add 10% to the on chain gas limit when a transaction is submitted.

- Add `ETH_MIN_GAS_PRICE_WEI` configuration option. This defaults to 1Gwei on mainnet. Chainlink will never send a transaction at a price lower than this value.

- Add `chainlink node db migrate` for running database migrations. It's
  recommended to use this and set `MIGRATE_DATABASE=false` if you want to run
  the migrations separately outside of application startup.

### Changed

- Chainlink now automatically cleans up old eth_txes to reduce database size. By default, any eth_txes older than a week are pruned on a regular basis. It is recommended to use the default value, however the default can be overridden by setting the `ETH_TX_REAPER_THRESHOLD` env var e.g. `ETH_TX_REAPER_THRESHOLD=24h`. Reaper can be disabled entirely by setting `ETH_TX_REAPER_THRESHOLD=0`. The reaper will run on startup and again every hour (interval is configurable using `ETH_TX_REAPER_INTERVAL`).

- Heads corresponding to new blocks are now delivered in a sampled way, which is to improve
  node performance on fast chains. The frequency is by default 1 second, and can be changed
  by setting `ETH_HEAD_TRACKER_SAMPLING_INTERVAL` env var e.g. `ETH_HEAD_TRACKER_SAMPLING_INTERVAL=5s`.

- Database backups: default directory is now a subdirectory 'backup' of chainlink root dir, and can be changed
  to any chosen directory by setting a new configuration value: `DATABASE_BACKUP_DIR`

## [0.10.6] - 2021-05-10

### Added

- Add `MockOracle.sol` for testing contracts

- Web job types can now be created from the operator UI as a new job.

- See example web job spec below:

```
type            = "webhook"
schemaVersion   = 1
jobID           = "0EEC7E1D-D0D2-476C-A1A8-72DFB6633F46"
observationSource = """
ds          [type=http method=GET url="http://example.com"];
ds_parse    [type=jsonparse path="data"];
ds -> ds_parse;
"""
```

- New CLI command to convert v1 flux monitor jobs (JSON) to
v2 flux monitor jobs (TOML). Running it will archive the v1
job and create a new v2 job. Example:
```
// Get v1 job ID:
chainlink job_specs list
// Migrate it to v2:
chainlink jobs migrate fe279ed9c36f4eef9dc1bdb7bef21264

// To undo the migration:
1. Archive the v2 job in the UI
2. Unarchive the v1 job manually in the db:
update job_specs set deleted_at = null where id = 'fe279ed9-c36f-4eef-9dc1-bdb7bef21264'
update initiators set deleted_at = null where job_spec_id = 'fe279ed9-c36f-4eef-9dc1-bdb7bef21264'
```

- Improved support for Optimism chain. Added a new boolean `OPTIMISM_GAS_FEES` configuration variable which makes a call to estimate gas before all transactions, suitable for use with Optimism's L2 chain. When this option is used `ETH_GAS_LIMIT_DEFAULT` is ignored.

- Chainlink now supports routing certain calls to the eth node over HTTP instead of websocket, when available. This has a number of advantages - HTTP is more robust and simpler than websockets, reducing complexity and allowing us to make large queries without running the risk of hitting websocket send limits. The HTTP url should point to the same node as the ETH_URL and can be specified with an env var like so: `ETH_HTTP_URL=https://my.ethereumnode.example/endpoint`.

Adding an HTTP endpoint is particularly recommended for BSC, which is hitting websocket limitations on certain queries due to its large block size.

- Support for legacy pipeline (V1 job specs) can now be turned off by setting `ENABLE_LEGACY_JOB_PIPELINE=false`. This can yield marginal performance improvements if you don't need to support the legacy JSON job spec format.

## [0.10.5] - 2021-04-26

### Added

- Add `MockOracle.sol` for testing contracts
- Cron jobs can now be created for the v2 job pipeline:
```
type            = "cron"
schemaVersion   = 1
schedule        = "*/10 * * * *"
observationSource   = """
ds          [type=http method=GET url="http://example.com"];
ds_parse    [type=jsonparse path="data"];
ds -> ds_parse;
"""
```

### Changed

- Default for `JOB_PIPELINE_REAPER_THRESHOLD` has been reduced from 1 week to 1 day to save database space. This variable controls how long past job run history for OCR is kept. To keep the old behaviour, you can set `JOB_PIPELINE_REAPER_THRESHOLD=168h`
- Removed support for the env var `JOB_PIPELINE_PARALLELISM`.
- OCR jobs no longer show `TaskRuns` in success cases. This reduces
DB load and significantly improves the performance of archiving OCR jobs.
- Archiving OCR jobs should be 5-10x faster.

### Fixed

- Added `GAS_UPDATER_BATCH_SIZE` option to workaround `websocket: read limit exceeded` issues on BSC

- Basic support for Optimism chain: node no longer gets stuck with 'nonce too low' error if connection is lost

## [0.10.4] - 2021-04-05

### Added

- VRF Jobs now support an optional `coordinatorAddress` field that, when present, will tell the node to check the fulfillment status of any VRF request before attempting the fulfillment transaction. This will assist in the effort to run multiple nodes with one VRF key.

- Experimental: Add `DATABASE_BACKUP_MODE`, `DATABASE_BACKUP_FREQUENCY` and `DATABASE_BACKUP_URL` configuration variables

    - It's now possible to configure database backups: on node start and separately, to be run at given frequency. `DATABASE_BACKUP_MODE` enables the initial backup on node start (with one of the values: `none`, `lite`, `full` where `lite` excludes
    potentially large tables related to job runs, among others). Additionally, if `DATABASE_BACKUP_FREQUENCY` variable is set to a duration of
    at least '1m', it enables periodic backups.
    - `DATABASE_BACKUP_URL` can be optionally set to point to e.g. a database replica, in order to avoid excessive load on the main one. Example settings:
        1. `DATABASE_BACKUP_MODE="full"` and `DATABASE_BACKUP_FREQUENCY` not set, will run a full back only at the start of the node.
        2. `DATABASE_BACKUP_MODE="lite"` and `DATABASE_BACKUP_FREQUENCY="1h"` will lead to a partial backup on node start and then again a partial backup every one hour.

- Added periodic resending of eth transactions. This means that we no longer rely exclusively on gas bumping to resend unconfirmed transactions that got "lost" for whatever reason. This has two advantages:
    1. Chainlink no longer relies on gas bumping settings to ensure our transactions always end up in the mempool
    2. Chainlink will continue to resend existing transactions even in the event that heads are delayed. This is especially useful on chains like Arbitrum which have very long wait times between heads.
    - Periodic resending can be controlled using the `ETH_TX_RESEND_AFTER_THRESHOLD` env var (default 30s). Unconfirmed transactions will be resent periodically at this interval. It is recommended to leave this at the default setting, but it can be set to any [valid duration](https://golang.org/pkg/time/#ParseDuration) or to 0 to disable periodic resending.

- Logging can now be configured in the Operator UI.

- Tuned defaults for certain Eth-compatible chains

- Chainlink node now uses different sets of default values depending on the given Chain ID. Tuned configs are built-in for the following chains:
    - Ethereum Mainnet and test chains
    - Polygon (Matic)
    - BSC
    - HECO

- If you have manually set ENV vars specific to these chains, you may want to remove those and allow the node to use its configured defaults instead.

- New prometheus metric "tx_manager_num_tx_reverted" which counts the number of reverted transactions on chain.

### Fixed

- Under certain circumstances a poorly configured Explorer could delay Chainlink node startup by up to 45 seconds.

- Chainlink node now automatically sets the correct nonce on startup if you are restoring from a previous backup (manual setnextnonce is no longer necessary).

- Flux monitor jobs should now work correctly with [outlier-detection](https://github.com/smartcontractkit/external-adapters-js/tree/develop/composite/outlier-detection) and [market-closure](https://github.com/smartcontractkit/external-adapters-js/tree/develop/composite/market-closure) external adapters.

- Performance improvements to OCR job adds. Removed the pipeline_task_specs table
and added a new column `dot_id` to the pipeline_task_runs table which links a pipeline_task_run
to a dotID in the pipeline_spec.dot_dag_source.

- Fixed bug where node will occasionally submit an invalid OCR transmission which reverts with "address not authorized to sign".

- Fixed bug where a node will sometimes double submit on runlog jobs causing reverted transactions on-chain


## [0.10.3] - 2021-03-22

### Added

- Add `STATS_PUSHER_LOGGING` to toggle stats pusher raw message logging (DEBUG
  level).

- Add `ADMIN_CREDENTIALS_FILE` configuration variable

This variable defaults to `$ROOT/apicredentials` and when defined / the
file exists, any command using the CLI that requires authentication will use it
to automatically log in.

- Add `ETH_MAX_UNCONFIRMED_TRANSACTIONS` configuration variable

Chainlink node now has a maximum number of unconfirmed transactions that
may be in flight at any one time (per key).

If this limit is reached, further attempts to send transactions will fail
and the relevant job will be marked as failed.

Jobs will continue to fail until at least one transaction is confirmed
and the queue size is reduced. This is introduced as a sanity limit to
prevent unbounded sending of transactions e.g. in the case that the eth
node is failing to broadcast to the network.

The default is set to 500 which considered high enough that it should
never be reached under normal operation. This limit can be changed
by setting the `ETH_MAX_UNCONFIRMED_TRANSACTIONS` environment variable.

- Support requestNewRound in libocr

requestNewRound enables dedicated requesters to request a fresh report to
be sent to the contract right away regardless of heartbeat or deviation.

- New prometheus metric:

```
Name: "head_tracker_eth_connection_errors",
Help: "The total number of eth node connection errors",
```

- Gas bumping can now be disabled by setting `ETH_GAS_BUMP_THRESHOLD=0`

- Support for arbitrum

### Fixed

- Improved handling of the case where we exceed the configured TX fee cap in geth.

Node will now fatally error jobs if the total transaction costs exceeds the
configured cap (default 1 Eth). Also, it will no longer continue to bump gas on
transactions that started hitting this limit and instead continue to resubmit
at the highest price that worked.

Node operators should check their geth nodes and remove this cap if configured,
you can do this by running your geth node with `--rpc.gascap=0
--rpc.txfeecap=0` or setting these values in your config toml.

- Make head backfill asynchronous. This should eliminate some harmless but
  annoying errors related to backfilling heads, logged on startup and
  occasionally during normal operation on fast chains like Kovan.

- Improvements to the GasUpdater

Various efficiency and correctness improvements have been made to the
GasUpdater. It places less load on the ethereum node and now features re-org
detection.

Most notably, GasUpdater no longer takes a 24 block delay to "warm up" on
application start and instead loads all relevant block history immediately.
This means that the application gas price will always be updated correctly
after reboot before the first transaction is ever sent, eliminating the previous
scenario where the node could send underpriced or overpriced transactions for a
period after a reboot, until the gas updater caught up.

### Changed

- Bump `ORM_MAX_OPEN_CONNS` default from 10 to 20
- Bump `ORM_MAX_IDLE_CONNS` default from 5 to 10

Each Chainlink node will now use a maximum of 23 database connections (up from previous max of 13). Make sure your postgres database is tuned accordingly, especially if you are running multiple Chainlink nodes on a single database. If you find yourself hitting connection limits, you can consider reducing `ORM_MAX_OPEN_CONNS` but this may result in degraded performance.

- The global env var `JOB_PIPELINE_MAX_TASK_DURATION` is no longer supported
for OCR jobs.

## [0.10.2] - 2021-02-26

### Fixed

- Add contexts so that database queries timeout when necessary.
- Use manual updates instead of gorm update associations.

## [0.10.1] - 2021-02-25

### Fixed

- Prevent autosaving Task Spec on when Task Runs are saved to lower database load.

## [0.10.0] - 2021-02-22

### Fixed

- Fix a case where archiving jobs could try to delete it from the external initiator even if the job was not an EI job.
- Improved performance of the transaction manager by fetching receipts in
  batches. This should help prevent the node from getting stuck when processing
  large numbers of OCR jobs.
- Fixed a fluxmonitor job bug where submitting a value outside the acceptable range would stall the job
  permanently. Now a job spec error will be thrown if the polled answer is outside the
  acceptable range and no ethtx will be submitted. As additional protection, we also now
  check the receipts of the ethtx's and if they were reverted, we mark the ethtx task as failed.

### Breaking

- Squashed migrations into a single 1_initial migration. If you were running a version
  older than 0.9.10, you need to upgrade to 0.9.10 first before upgrading to the next
  version so that the migrations are run.

### Added

- A new Operator UI feature that visualize JSON and TOML job spec tasks on a 'New Job' page.

## [0.9.10] - 2021-01-30

### Fixed

- Fixed a UI bug with fluxmonitor jobs where initiator params were bunched up.
- Improved performance of OCR jobs to reduce database load. OCR jobs now run with unlimited parallelism and are not affected by `JOB_PIPELINE_PARALLELISM`.

### Added

- A new env var `JOB_PIPELINE_MAX_RUN_DURATION` has been added which controls maximum duration of the total run.

## [0.9.9] - 2021-01-18

### Added

- New CLI commands for key management:
  - `chainlink keys eth import`
  - `chainlink keys eth export`
  - `chainlink keys eth delete`
- All keys other than VRF keys now share the same password. If you have OCR, P2P, and ETH keys encrypted with different passwords, re-insert them into your DB encrypted with the same password prior to upgrading.

### Fixed

- Fixed reading of function selector values in DB.
- Support for bignums encoded in CBOR
- Silence spurious `Job spawner ORM attempted to claim locally-claimed job` warnings
- OCR now drops transmissions instead of queueing them if the node is out of Ether
- Fixed a long-standing issue where standby nodes would hold transactions open forever while waiting for a lock. This was preventing postgres from running necessary cleanup operations, resulting in bad database performance. Any node operators running standby failover chainlink nodes should see major database performance improvements with this release and may be able to reduce the size of their database instances.
- Fixed an issue where expired session tokens in operator UI would cause a large number of requests to be sent to the node, resulting in a temporary rate-limit and 429 errors.
- Fixed issue whereby http client could leave too many open file descriptors

### Changed

- Key-related API endpoints have changed. All key-related commands are now namespaced under `/v2/keys/...`, and are standardized across key types.
- All key deletion commands now perform a soft-delete (i.e. archive) by default. A special CLI flag or query string parameter must be provided to hard-delete a key.
- Node now supports multiple OCR jobs sharing the same peer ID. If you have more than one key in your database, you must now specify `P2P_PEER_ID` to indicate which key to use.
- `DATABASE_TIMEOUT` is now set to 0 by default, so that nodes will wait forever for a lock. If you already have `DATABASE_TIMEOUT=0` set explicitly in your env (most node operators) then you don't need to do anything. If you didn't have it set, and you want to keep the old default behaviour where a node exits shortly if it can't get a lock, you can manually set `DATABASE_TIMEOUT=500ms` in your env.
- OCR bootstrap node no longer sends telemetry to the endpoint specified in the OCR job spec under `MonitoringEndpoint`.

## [0.9.8] - 2020-12-17

### Fixed

- An issue where the node would emit warnings on startup for fluxmonitor contracts

## [0.9.7] - 2020-12-14

### Added

- OCR bootstrap node now sends telemetry to the endpoint specified in the OCR job spec under `MonitoringEndpoint`.
- Adds "Account addresses" table to the `/keys` page.

### Changed

- Old jobs now allow duplicate job names. Also, if the name field is empty we no longer generate a name.
- Removes broken `ACCOUNT_ADDRESS` field from `/config` page.

### Fixed

- Brings `/runs` tab back to the operator UI.
- Signs out a user from operator UI on authentication error.
- OCR jobs no longer require defining v1 bootstrap peers unless `P2P_NETWORKING_STACK=V1`

#### BREAKING CHANGES

- Commands for creating/managing legacy jobs and OCR jobs have changed, to reduce confusion and accommodate additional types of jobs using the new pipeline.
- If `P2P_NETWORKING_STACK=V1V2`, then `P2PV2_BOOTSTRAPPERS` must also be set

#### V1 jobs

`jobs archive` => `job_specs archive`
`jobs create` => `job_specs create`
`jobs list` => `job_specs list`
`jobs show` => `job_specs show`

#### V2 jobs (currently only applies to OCR)

`jobs createocr` => `jobs create`
`jobs deletev2` => `jobs delete`
`jobs run` => `jobs run`

## [0.9.6] - 2020-11-23

- OCR pipeline specs can now be configured on a per-task basis to allow unrestricted network access for http tasks. Example like so:

```
ds1          [type=http method=GET url="http://example.com" allowunrestrictednetworkaccess="true"];
ds1_parse    [type=jsonparse path="USD" lax="true"];
ds1_multiply [type=multiply times=100];
ds1 -> ds1_parse -> ds1_multiply;
```

- New prometheus metrics as follows:

```
Name: "pipeline_run_errors",
Help: "Number of errors for each pipeline spec",

Name: "pipeline_run_total_time_to_completion",
Help: "How long each pipeline run took to finish (from the moment it was created)",

Name: "pipeline_tasks_total_finished",
Help: "The total number of pipline tasks which have finished",

Name: "pipeline_task_execution_time",
Help: "How long each pipeline task took to execute",

Name: "pipeline_task_http_fetch_time",
Help: "Time taken to fully execute the HTTP request",

Name: "pipeline_task_http_response_body_size",
Help: "Size (in bytes) of the HTTP response body",

Name: "pipeline_runs_queued",
Help: "The total number of pipline runs that are awaiting execution",

Name: "pipeline_task_runs_queued",
Help: "The total number of pipline task runs that are awaiting execution",
```

### Changed

Numerous key-related UX improvements:

- All key-related commands have been consolidated under the `chainlink keys` subcommand:
  - `chainlink createextrakey` => `chainlink keys eth create`
  - `chainlink admin info` => `chainlink keys eth list`
  - `chainlink node p2p [create|list|delete]` => `chainlink keys p2p [create|list|delete]`
  - `chainlink node ocr [create|list|delete]` => `chainlink keys ocr [create|list|delete]`
  - `chainlink node vrf [create|list|delete]` => `chainlink keys vrf [create|list|delete]`
- Deleting OCR key bundles and P2P key bundles now archives them (i.e., soft delete) so that they can be recovered if needed. If you want to hard delete a key, pass the new `--hard` flag to the command, e.g. `chainlink keys p2p delete --hard 6`.
- Output from ETH/OCR/P2P/VRF key CLI commands now renders consistently.
- Deleting an OCR/P2P/VRF key now requires confirmation from the user. To skip confirmation (e.g. in shell scripts), pass `--yes` or `-y`.
- The `--ocrpassword` flag has been removed. OCR/P2P keys now share the same password at the ETH key (i.e., the password specified with the `--password` flag).

Misc:

- Two new env variables are added `P2P_ANNOUNCE_IP` and `P2P_ANNOUNCE_PORT` which allow node operators to override locally detected values for the chainlink node's externally reachable IP/port.
- `OCR_LISTEN_IP` and `OCR_LISTEN_PORT` have been renamed to `P2P_LISTEN_IP` and `P2P_LISTEN_PORT` for consistency.
- Support for adding a job with the same name as one that was deleted.

### Fixed

- Fixed an issue where the HTTP adapter would send an empty body on retries.
- Changed the default `JOB_PIPELINE_REAPER_THRESHOLD` value from `7d` to `168h` (hours are the highest time unit allowed by `time.Duration`).

## [0.9.5] - 2020-11-12

### Changed

- Updated from Go 1.15.4 to 1.15.5.

## [0.9.4] - 2020-11-04

### Fixed

- Hotfix to fix an issue with httpget adapter

## [0.9.3] - 2020-11-02

### Added

- Add new subcommand `node hard-reset` which is used to remove all state for unstarted and pending job runs from the database.

### Changed

- Chainlink now requires Postgres >= 11.x. Previously this was a recommendation, this is now a hard requirement. Migrations will fail if run on an older version of Postgres.
- Database improvements that greatly reduced the number of open Postgres connections
- Operator UI /jobs page is now searchable
- Jobs now accept a name field in the jobspecs

## [0.9.2] - 2020-10-15

### Added

- Bulletproof transaction manager enabled by default
- Fluxmonitor support enabled by default

### Fixed

- Improve transaction manager architecture to be more compatible with `ETH_SECONDARY_URL` option (i.e. concurrent transaction submission to multiple different eth nodes). This also comes with some minor performance improvements in the tx manager and more correct handling of some extremely rare edge cases.
- As a side effect, we now no longer handle the case where an external wallet used the chainlink ethereum private key to send a transaction. This use-case was already explicitly unsupported, but we made a best-effort attempt to handle it. We now make no attempt at all to handle it and doing this WILL result in your node not sending the data that it expected to be sent for the nonces that were used by an external wallet.
- Operator UI now shows booleans correctly

### Changed

- ETH_MAX_GAS_PRICE_WEI now 1500Gwei by default

## [0.8.18] - 2020-10-01

### Fixed

- Prometheus gas_updater_set_gas_price metric now only shows last gas price instead of every block since restart

## [0.8.17] - 2020-09-28

### Added

- Add new env variable ETH_SECONDARY_URL. Default is unset. You may optionally set this to a http(s) ethereum RPC client URL. If set, transactions will also be broadcast to this secondary ethereum node. This allows transaction broadcasting to be more robust in the face of primary ethereum node bugs or failures.
- Remove configuration option ORACLE_CONTRACT_ADDRESS, it had no effect
- Add configuration option OPERATOR_CONTRACT_ADDRESS, it filters the contract addresses the node should listen to for Run Logs
- At startup, the chainlink node will create a new funding address. This will initially be used to pay for cancelling stuck transactions.

### Fixed

- Gas bumper no longer hits database constraint error if ETH_MAX_GAS_PRICE_WEI is reached (this was actually mostly harmless, but the errors were annoying)

### Changes

- ETH_MAX_GAS_PRICE_WEI now defaults to 1500 gwei

## [0.8.16] - 2020-09-18

### Added

- The chainlink node now will bump a limited configurable number of transactions at once. This is configured with the ETH_GAS_BUMP_TX_DEPTH variable which is 10 by default. Set to 0 to disable (the old behaviour).

### Fixed

- ETH_DISABLED flag works again

## [0.8.15] - 2020-09-14

### Added

- Chainlink header images to the following `README.md` files: root, core,
  evm-contracts, and evm-test-helpers.
- Database migrations: new log_consumptions records will contain the number of the associated block.
  This migration will allow future version of chainlink to automatically clean up unneeded log_consumption records.
  This migration should execute very fast.
- External Adapters for the Flux Monitor will now receive the Flux Monitor round state info as the meta payload.
- Reduce frequency of balance checking.

### Fixed

Previously when the node was overloaded with heads there was a minor possibility it could get backed up with a very large head queue, and become unstable. Now, we drop heads instead in this case and noisily emit an error. This means the node should more gracefully handle overload conditions, although this is still dangerous and node operators should deal with it immediately to avoid missing jobs.

A new environment variable is introduced to configure this, called `ETH_HEAD_TRACKER_MAX_BUFFER_SIZE`. It is recommended to leave this set to the default of "3".

A new prometheus metric is also introduced to track dropped heads, called `head_tracker_num_heads_dropped`. You may wish to set an alert on a rule such as `increase(chainlink_dropped_heads[5m]) > 0`.

## [0.8.14] - 2020-09-02

## Changed

- Fix for gas bumper
- Fix for broadcast-transactions function

## [0.8.13] - 2020-08-31

## Changed

- Fix for gas bumper
- Fix for broadcast-transactions function

## [0.8.13] - 2020-08-31

### Changed

- Performance improvements when using BulletproofTxManager.

## [0.8.12] - 2020-08-10

### Fixed

- Added a workaround for Infura users who are seeing "error getting balance: header not found".
  This behaviour is due to Infura announcing it has a block, but when we request our balance in this block, the eth node doesn't have the block in memory. The workaround is to add a configurable lag time on balance update requests. The default is set to 1 but this is configurable via a new environment variable `ETH_BALANCE_MONITOR_BLOCK_DELAY`.

## [0.8.11] - 2020-07-27

### Added

- Job specs now support pinning to multiple keys using the new `fromAddresses` field in the ethtx task spec.

### Changed

- Using `fromAddress` in ethtx task specs has been deprecated. Please use `fromAddresses` instead.

### Breaking changes

- Support for RunLogTopic0original and RunLogTopic20190123withFullfillmentParams logs has been dropped. This should not affect any users since these logs predate Chainlink's mainnet launch and have never been used on mainnet.

IMPORTANT: The selection mechanism for keys has changed. When an ethtx task spec is not pinned to a particular key by defining `fromAddress` or `fromAddresses`, the node will now cycle through all available keys in round-robin fashion. This is a change from the previous behaviour where nodes would only pick the earliest created key.

This is done to allow increases in throughput when a node operator has multiple whitelisted addresses for their oracle.

If your node has multiple keys, you will need to take one of the three following actions:

1. Make sure all keys are valid for all job specs
2. Pin job specs to a valid subset of key(s) using `fromAddresses`
3. Delete the key(s) you don't want to use

If your node only has one key, no action is required.

## [0.8.10] - 2020-07-14

### Fixed

- Incorrect sequence on keys table in some edge cases

## [0.8.9] - 2020-07-13

### Added

- Added a check on sensitive file ownership that gives a warning if certain files are not owned by the user running chainlink
- Added mechanism to asynchronously communicate when a job spec has an ethereum interaction error (or any async error) with a UI screen
- Gas Bumper now bumps based on the current gas price instead of the gas price of the original transaction

### Fixed

- Support for multiple node addresses

## [0.8.8] - 2020-06-29

### Added

- `ethtx` tasks now support a new parameter, `minRequiredOutgoingConfirmations` which allows you to tune how many confirmations are required before moving on from an `ethtx` task on a per-task basis (only works with BulletproofTxManager). If it is not supplied, the default of `MIN_OUTGOING_CONFIRMATIONS` is used (same as the old behaviour).

### Changed

- HeadTracker now automatically backfills missing heads up to `ETH_FINALITY_DEPTH`
- The strategy for gas bumping has been changed to produce a potentially higher gas cost in exchange for the transaction getting through faster.

### Breaking changes

- `admin withdraw` command has been removed. This was only ever useful to withdraw LINK if the Oracle contract was owned by the Chainlink node address. It is no longer recommended having the Oracle owner be the chainlink node address.
- Fixed `txs create` to send the amount in Eth not in Wei (as per the documentation)

## [0.8.7] - 2020-06-15

### Added

This release contains a number of features aimed at improving the node's reliability when putting transactions on-chain.

- An experimental new transaction manager is introduced that delivers reliability improvements compared to the old one, especially when faced with difficult network conditions or spiking gas prices. It also reduces load on the database and makes fewer calls to the eth node compared to the old tx manager.
- Along with the new transaction manager is a local client command for manually controlling the node nonce - `setnextnonce`. This should never be necessary under normal operation and is included only for use in emergencies.
- New prometheus metrics for the head tracker:
  - `head_tracker_heads_in_queue` - The number of heads currently waiting to be executed. You can think of this as the 'load' on the head tracker. Should rarely or never be more than 0.
  - `head_tracker_callback_execution_duration` - How long it took to execute all callbacks. If the average of this exceeds the time between blocks, your node could lag behind and delay transactions.
- Nodes transmit their build info to Explorer for better debugging/tracking.

### Env var changes

- `ENABLE_BULLETPROOF_TX_MANAGER` - set this to true to enable the experimental new transaction manager
- `ETH_GAS_BUMP_PERCENT` default value has been increased from 10% to 20%
- `ETH_GAS_BUMP_THRESHOLD` default value has been decreased from 12 to 3
- `ETH_FINALITY_DEPTH` specifies how deep protection should be against re-orgs. The default is 50. It only applies if BulletproofTxManager is enabled. It is not recommended changing this setting.
- `EthHeadTrackerHistoryDepth` specifies how many heads the head tracker should keep in the database. The default is 100. It is not recommended changing this setting.
- Update README.md with links to mockery, jq, and gencodec as they are required to run `go generate ./...`

## [0.8.6] - 2020-06-08

### Added

- The node now logs the eth client RPC calls
- More reliable Ethereum block header tracking
- Limit the amount of an HTTP response body that the node will read
- Make Aggregator contract interface viewable
- More resilient handling of chain reorganizations

## [0.8.5] - 2020-06-01

### Added

- The chainlink node can now be configured to backfill logs from `n` blocks after a
  connection to the ethereum client is reset. This value is specified with an environment
  variable `BLOCK_BACKFILL_DEPTH`.
- The chainlink node now sets file permissions on sensitive files on startup (tls, .api, .env, .password and secret)
- AggregatorInterface now has description and version fields.

### Changed

- Solidity: Renamed the previous `AggregatorInterface.sol` to
  `HistoricAggregatorInterface.sol`. Users are encouraged to use the new methods
  introduced on the `AggregatorInterface`(`getRoundData` and `latestRoundData`),
  as they return metadata to indicate freshness of the data in a single
  cross-contract call.
- Solidity: Marked `HistoricAggregatorInterface` methods (`latestAnswer`,
  `latestRound`, `latestTimestamp`, `getAnswer`, `getTimestamp`) as deprecated
  on `FluxAggregator`, `WhitelistedAggregator`, `AggregatorProxy`,
  `WhitelistedAggregatorProxy`.
- Updated the solidity compiler version for v0.6 from 0.6.2 to 0.6.6.
- AccessControlledAggregatorProxy checks an external contract for users to be able to
  read functions.

### Fixed

- Fluxmonitor jobs now respect the `minPayment` field on job specs and won't poll if the contract
  does not have sufficient funding. This allows certain jobs to require a larger payment
  than `MINIMUM_CONTRACT_PAYMENT`.

## [0.8.4] - 2020-05-18

### Added

- Fluxmonitor initiators may now optionally include an `absoluteThreshold`
  parameter. To trigger a new on-chain report, the absolute difference in the feed
  value must change by at least the `absoluteThreshold` value. If it is
  unspecified or zero, fluxmonitor behavior is unchanged.
- Database Migrations: Add created_at and updated_at to all tables allowing for
  better historical insights. This migration may take a minute or two on large
  databases.

### Fixed

- Fix incorrect permissions on some files written by the node
  Prevent a case where duplicate ethereum keys could be added
  Improve robustness and reliability of ethtx transaction logic

## [0.8.3] - 2020-05-04

### Added

- Added Changelog.
- Database Migrations: There a number of database migrations included in this
  release as part of our ongoing effort to make the node even more reliable and
  stable, and build a firm foundation for future development.

### Changed

- New cron strings MUST now include time zone. If you want your jobs to run in
  UTC for example: `CRON_TZ=UTC * * * * *`. Previously, jobs specified without a
  time zone would run in the server's native time zone, which in most cases is UTC
  but this was never guaranteed.

### Fixed

- Fix crash in experimental gas updater when run on Kovan network

## [0.8.2] - 2020-04-20

## [0.8.1] - 2020-04-08

## [0.8.0] - 2020-04-06<|MERGE_RESOLUTION|>--- conflicted
+++ resolved
@@ -7,6 +7,10 @@
 
 <!-- unreleased -->
 ## [dev]
+
+...
+
+## 2.0.0 - UNRELEASED
 
 ### Added
 
@@ -35,10 +39,7 @@
 - TOML configuration validation has been moved from `chainlink config validate` to `chainlink node validate`.
 - Move `chainlink node {status,profile}` to `chainlink admin {status,profile}`.
 
-<<<<<<< HEAD
-=======
-
->>>>>>> 4d02c579
+
 ### Removed
 
 - Configuration with legacy environment variables is no longer supported. TOML is required.
