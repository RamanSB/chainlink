--- conflicted
+++ resolved
@@ -13,7 +13,6 @@
 
 <!-- unreleasedstop -->
 
-<<<<<<< HEAD
 ## 2.9.1 - 2024-03-07
 
 ### Changed
@@ -50,8 +49,6 @@
   ServerPubKey = '...'
 ```
 
-=======
->>>>>>> 8d415c1a
 ## 2.8.0 - 2024-01-24
 
 ### Added
