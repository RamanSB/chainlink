package txmgr

import (
	"context"
	"errors"
	"fmt"
	"math/big"
	"time"

	"github.com/google/uuid"
	"gopkg.in/guregu/null.v4"

	"github.com/smartcontractkit/chainlink-common/pkg/logger"
	feetypes "github.com/smartcontractkit/chainlink/v2/common/fee/types"
	txmgrtypes "github.com/smartcontractkit/chainlink/v2/common/txmgr/types"
	"github.com/smartcontractkit/chainlink/v2/common/types"
)

var (
	// ErrInvalidChainID is returned when the chain ID is invalid
	ErrInvalidChainID = errors.New("invalid chain ID")
	// ErrTxnNotFound is returned when a transaction is not found
	ErrTxnNotFound = errors.New("transaction not found")
	// ErrExistingIdempotencyKey is returned when a transaction with the same idempotency key already exists
	ErrExistingIdempotencyKey = errors.New("transaction with idempotency key already exists")
	// ErrAddressNotFound is returned when an address is not found
	ErrAddressNotFound = errors.New("address not found")
	// ErrSequenceNotFound is returned when a sequence is not found
	ErrSequenceNotFound = errors.New("sequence not found")
	// ErrCouldNotGetReceipt is the error string we save if we reach our finality depth for a confirmed transaction without ever getting a receipt
	// This most likely happened because an external wallet used the account for this nonce
	ErrCouldNotGetReceipt = errors.New("could not get receipt")
)

// inMemoryStore is a simple wrapper around a persistent TxStore and KeyStore. It handles all the transaction state in memory.
type inMemoryStore[
	CHAIN_ID types.ID,
	ADDR, TX_HASH, BLOCK_HASH types.Hashable,
	R txmgrtypes.ChainReceipt[TX_HASH, BLOCK_HASH],
	SEQ types.Sequence,
	FEE feetypes.Fee,
] struct {
	lggr    logger.SugaredLogger
	chainID CHAIN_ID

	keyStore          txmgrtypes.KeyStore[ADDR, CHAIN_ID, SEQ]
	persistentTxStore txmgrtypes.TxStore[ADDR, CHAIN_ID, TX_HASH, BLOCK_HASH, R, SEQ, FEE]

	addressStates map[ADDR]*addressState[CHAIN_ID, ADDR, TX_HASH, BLOCK_HASH, R, SEQ, FEE]
}

// NewInMemoryStore returns a new inMemoryStore
func NewInMemoryStore[
	CHAIN_ID types.ID,
	ADDR, TX_HASH, BLOCK_HASH types.Hashable,
	R txmgrtypes.ChainReceipt[TX_HASH, BLOCK_HASH],
	SEQ types.Sequence,
	FEE feetypes.Fee,
](
	ctx context.Context,
	lggr logger.SugaredLogger,
	chainID CHAIN_ID,
	keyStore txmgrtypes.KeyStore[ADDR, CHAIN_ID, SEQ],
	persistentTxStore txmgrtypes.TxStore[ADDR, CHAIN_ID, TX_HASH, BLOCK_HASH, R, SEQ, FEE],
	config txmgrtypes.InMemoryStoreConfig,
) (*inMemoryStore[CHAIN_ID, ADDR, TX_HASH, BLOCK_HASH, R, SEQ, FEE], error) {
	ms := inMemoryStore[CHAIN_ID, ADDR, TX_HASH, BLOCK_HASH, R, SEQ, FEE]{
		lggr:              lggr,
		chainID:           chainID,
		keyStore:          keyStore,
		persistentTxStore: persistentTxStore,

		addressStates: map[ADDR]*addressState[CHAIN_ID, ADDR, TX_HASH, BLOCK_HASH, R, SEQ, FEE]{},
	}

	maxUnstarted := config.MaxQueued()
	addresses, err := keyStore.EnabledAddressesForChain(ctx, chainID)
	if err != nil {
		return nil, fmt.Errorf("new_in_memory_store: %w", err)
	}
	for _, fromAddr := range addresses {
		txs, err := persistentTxStore.GetAllTransactions(ctx, fromAddr, chainID)
		if err != nil {
			return nil, fmt.Errorf("address_state: initialization: %w", err)
		}
		ms.addressStates[fromAddr] = newAddressState[CHAIN_ID, ADDR, TX_HASH, BLOCK_HASH, R, SEQ, FEE](lggr, chainID, fromAddr, maxUnstarted, txs)
	}

	return &ms, nil
}

// CreateTransaction creates a new transaction for a given txRequest.
func (ms *inMemoryStore[CHAIN_ID, ADDR, TX_HASH, BLOCK_HASH, R, SEQ, FEE]) CreateTransaction(
	ctx context.Context,
	txRequest txmgrtypes.TxRequest[ADDR, TX_HASH],
	chainID CHAIN_ID,
) (
	txmgrtypes.Tx[CHAIN_ID, ADDR, TX_HASH, BLOCK_HASH, SEQ, FEE],
	error,
) {
	return txmgrtypes.Tx[CHAIN_ID, ADDR, TX_HASH, BLOCK_HASH, SEQ, FEE]{}, nil
}

// FindTxWithIdempotencyKey returns a transaction with the given idempotency key
func (ms *inMemoryStore[CHAIN_ID, ADDR, TX_HASH, BLOCK_HASH, R, SEQ, FEE]) FindTxWithIdempotencyKey(ctx context.Context, idempotencyKey string, chainID CHAIN_ID) (*txmgrtypes.Tx[CHAIN_ID, ADDR, TX_HASH, BLOCK_HASH, SEQ, FEE], error) {
	return nil, nil
}

// CheckTxQueueCapacity checks if the queue capacity has been reached for a given address
func (ms *inMemoryStore[CHAIN_ID, ADDR, TX_HASH, BLOCK_HASH, R, SEQ, FEE]) CheckTxQueueCapacity(ctx context.Context, fromAddress ADDR, maxQueuedTransactions uint64, chainID CHAIN_ID) error {
	return nil
}

// FindLatestSequence returns the latest sequence number for a given address
// It is used to initialize the in-memory sequence map in the broadcaster
// TODO(jtw): this is until we have a abstracted Sequencer Component which can be used instead
func (ms *inMemoryStore[CHAIN_ID, ADDR, TX_HASH, BLOCK_HASH, R, SEQ, FEE]) FindLatestSequence(ctx context.Context, fromAddress ADDR, chainID CHAIN_ID) (seq SEQ, err error) {
	return seq, nil
}

// CountUnconfirmedTransactions returns the number of unconfirmed transactions for a given address.
// Unconfirmed transactions are transactions that have been broadcast but not confirmed on-chain.
// NOTE(jtw): used to calculate total inflight transactions
func (ms *inMemoryStore[CHAIN_ID, ADDR, TX_HASH, BLOCK_HASH, R, SEQ, FEE]) CountUnconfirmedTransactions(ctx context.Context, fromAddress ADDR, chainID CHAIN_ID) (uint32, error) {
	return 0, nil
}

// CountUnstartedTransactions returns the number of unstarted transactions for a given address.
// Unstarted transactions are transactions that have not been broadcast yet.
// NOTE(jtw): used to calculate total inflight transactions
func (ms *inMemoryStore[CHAIN_ID, ADDR, TX_HASH, BLOCK_HASH, R, SEQ, FEE]) CountUnstartedTransactions(ctx context.Context, fromAddress ADDR, chainID CHAIN_ID) (uint32, error) {
	return 0, nil
}

// UpdateTxUnstartedToInProgress updates a transaction from unstarted to in_progress.
func (ms *inMemoryStore[CHAIN_ID, ADDR, TX_HASH, BLOCK_HASH, R, SEQ, FEE]) UpdateTxUnstartedToInProgress(
	ctx context.Context,
	tx *txmgrtypes.Tx[CHAIN_ID, ADDR, TX_HASH, BLOCK_HASH, SEQ, FEE],
	attempt *txmgrtypes.TxAttempt[CHAIN_ID, ADDR, TX_HASH, BLOCK_HASH, SEQ, FEE],
) error {
	return nil
}

// GetTxInProgress returns the in_progress transaction for a given address.
<<<<<<< HEAD
func (ms *InMemoryStore[CHAIN_ID, ADDR, TX_HASH, BLOCK_HASH, R, SEQ, FEE]) GetTxInProgress(ctx context.Context, fromAddress ADDR) (*txmgrtypes.Tx[CHAIN_ID, ADDR, TX_HASH, BLOCK_HASH, SEQ, FEE], error) {
	ms.addressStatesLock.RLock()
	defer ms.addressStatesLock.RUnlock()
	as, ok := ms.addressStates[fromAddress]
	if !ok {
		return nil, fmt.Errorf("get_tx_in_progress: %w", ErrAddressNotFound)
	}

	tx := as.PeekInProgressTx()
	if tx == nil {
		return nil, fmt.Errorf("get_tx_in_progress: %w", ErrTxnNotFound)
	}

	if len(tx.TxAttempts) != 1 || tx.TxAttempts[0].State != txmgrtypes.TxAttemptInProgress {
		return nil, fmt.Errorf("get_tx_in_progress: invariant violation: expected in_progress transaction %v to have exactly one unsent attempt. "+
			"Your database is in an inconsistent state and this node will not function correctly until the problem is resolved", tx.ID)
	}

	return ms.deepCopyTx(*tx), nil
=======
func (ms *inMemoryStore[CHAIN_ID, ADDR, TX_HASH, BLOCK_HASH, R, SEQ, FEE]) GetTxInProgress(ctx context.Context, fromAddress ADDR) (*txmgrtypes.Tx[CHAIN_ID, ADDR, TX_HASH, BLOCK_HASH, SEQ, FEE], error) {
	return nil, nil
>>>>>>> 16e05b86
}

// UpdateTxAttemptInProgressToBroadcast updates a transaction attempt from in_progress to broadcast.
// It also updates the transaction state to unconfirmed.
func (ms *inMemoryStore[CHAIN_ID, ADDR, TX_HASH, BLOCK_HASH, R, SEQ, FEE]) UpdateTxAttemptInProgressToBroadcast(
	ctx context.Context,
	tx *txmgrtypes.Tx[CHAIN_ID, ADDR, TX_HASH, BLOCK_HASH, SEQ, FEE],
	attempt txmgrtypes.TxAttempt[CHAIN_ID, ADDR, TX_HASH, BLOCK_HASH, SEQ, FEE],
	newAttemptState txmgrtypes.TxAttemptState,
) error {
	return nil
}

// FindNextUnstartedTransactionFromAddress returns the next unstarted transaction for a given address.
<<<<<<< HEAD
func (ms *InMemoryStore[CHAIN_ID, ADDR, TX_HASH, BLOCK_HASH, R, SEQ, FEE]) FindNextUnstartedTransactionFromAddress(_ context.Context, tx *txmgrtypes.Tx[CHAIN_ID, ADDR, TX_HASH, BLOCK_HASH, SEQ, FEE], fromAddress ADDR, chainID CHAIN_ID) error {
	if ms.chainID.String() != chainID.String() {
		return fmt.Errorf("find_next_unstarted_transaction_from_address: %w", ErrInvalidChainID)
	}
	ms.addressStatesLock.RLock()
	defer ms.addressStatesLock.RUnlock()
	as, ok := ms.addressStates[fromAddress]
	if !ok {
		return fmt.Errorf("find_next_unstarted_transaction_from_address: %w", ErrAddressNotFound)
	}

	etx := as.PeekNextUnstartedTx()
	if etx == nil {
		return fmt.Errorf("find_next_unstarted_transaction_from_address: %w", ErrTxnNotFound)
	}
	tx = ms.deepCopyTx(*etx)

=======
func (ms *inMemoryStore[CHAIN_ID, ADDR, TX_HASH, BLOCK_HASH, R, SEQ, FEE]) FindNextUnstartedTransactionFromAddress(_ context.Context, tx *txmgrtypes.Tx[CHAIN_ID, ADDR, TX_HASH, BLOCK_HASH, SEQ, FEE], fromAddress ADDR, chainID CHAIN_ID) error {
>>>>>>> 16e05b86
	return nil
}

// SaveReplacementInProgressAttempt saves a replacement attempt for a transaction that is in_progress.
func (ms *inMemoryStore[CHAIN_ID, ADDR, TX_HASH, BLOCK_HASH, R, SEQ, FEE]) SaveReplacementInProgressAttempt(
	ctx context.Context,
	oldAttempt txmgrtypes.TxAttempt[CHAIN_ID, ADDR, TX_HASH, BLOCK_HASH, SEQ, FEE],
	replacementAttempt *txmgrtypes.TxAttempt[CHAIN_ID, ADDR, TX_HASH, BLOCK_HASH, SEQ, FEE],
) error {
	return nil
}

// UpdateTxFatalError updates a transaction to fatal_error.
func (ms *inMemoryStore[CHAIN_ID, ADDR, TX_HASH, BLOCK_HASH, R, SEQ, FEE]) UpdateTxFatalError(ctx context.Context, tx *txmgrtypes.Tx[CHAIN_ID, ADDR, TX_HASH, BLOCK_HASH, SEQ, FEE]) error {
	return nil
}

// Close closes the inMemoryStore
func (ms *inMemoryStore[CHAIN_ID, ADDR, TX_HASH, BLOCK_HASH, R, SEQ, FEE]) Close() {
}

// Abandon removes all transactions for a given address
func (ms *inMemoryStore[CHAIN_ID, ADDR, TX_HASH, BLOCK_HASH, R, SEQ, FEE]) Abandon(ctx context.Context, chainID CHAIN_ID, addr ADDR) error {
	return nil
}

// SetBroadcastBeforeBlockNum sets the broadcast_before_block_num for a given chain ID
func (ms *inMemoryStore[CHAIN_ID, ADDR, TX_HASH, BLOCK_HASH, R, SEQ, FEE]) SetBroadcastBeforeBlockNum(ctx context.Context, blockNum int64, chainID CHAIN_ID) error {
	return nil
}

// FindTxAttemptsConfirmedMissingReceipt returns all transactions that are confirmed but missing a receipt
func (ms *inMemoryStore[CHAIN_ID, ADDR, TX_HASH, BLOCK_HASH, R, SEQ, FEE]) FindTxAttemptsConfirmedMissingReceipt(ctx context.Context, chainID CHAIN_ID) (
	[]txmgrtypes.TxAttempt[CHAIN_ID, ADDR, TX_HASH, BLOCK_HASH, SEQ, FEE],
	error,
) {
	return nil, nil
}

// UpdateBroadcastAts updates the broadcast_at time for a given set of attempts
func (ms *inMemoryStore[CHAIN_ID, ADDR, TX_HASH, BLOCK_HASH, R, SEQ, FEE]) UpdateBroadcastAts(ctx context.Context, now time.Time, txIDs []int64) error {
	return nil
}

// UpdateTxsUnconfirmed updates the unconfirmed transactions for a given set of ids
func (ms *inMemoryStore[CHAIN_ID, ADDR, TX_HASH, BLOCK_HASH, R, SEQ, FEE]) UpdateTxsUnconfirmed(ctx context.Context, txIDs []int64) error {
	return nil
}

// FindTxAttemptsRequiringReceiptFetch returns all transactions that are missing a receipt
func (ms *inMemoryStore[CHAIN_ID, ADDR, TX_HASH, BLOCK_HASH, R, SEQ, FEE]) FindTxAttemptsRequiringReceiptFetch(ctx context.Context, chainID CHAIN_ID) (
	attempts []txmgrtypes.TxAttempt[CHAIN_ID, ADDR, TX_HASH, BLOCK_HASH, SEQ, FEE],
	err error,
) {
	return nil, nil
}

func (ms *inMemoryStore[CHAIN_ID, ADDR, TX_HASH, BLOCK_HASH, R, SEQ, FEE]) FindTxesPendingCallback(ctx context.Context, blockNum int64, chainID CHAIN_ID) (
	[]txmgrtypes.ReceiptPlus[R],
	error,
) {
	return nil, nil
}

func (ms *inMemoryStore[CHAIN_ID, ADDR, TX_HASH, BLOCK_HASH, R, SEQ, FEE]) UpdateTxCallbackCompleted(ctx context.Context, pipelineTaskRunRid uuid.UUID, chainId CHAIN_ID) error {
	return nil
}

func (ms *inMemoryStore[CHAIN_ID, ADDR, TX_HASH, BLOCK_HASH, R, SEQ, FEE]) SaveFetchedReceipts(ctx context.Context, receipts []R, chainID CHAIN_ID) error {
	return nil
}

func (ms *inMemoryStore[CHAIN_ID, ADDR, TX_HASH, BLOCK_HASH, R, SEQ, FEE]) FindTxesByMetaFieldAndStates(ctx context.Context, metaField string, metaValue string, states []txmgrtypes.TxState, chainID *big.Int) (
	[]*txmgrtypes.Tx[CHAIN_ID, ADDR, TX_HASH, BLOCK_HASH, SEQ, FEE],
	error,
) {
	return nil, nil
}
func (ms *inMemoryStore[CHAIN_ID, ADDR, TX_HASH, BLOCK_HASH, R, SEQ, FEE]) FindTxesWithMetaFieldByStates(ctx context.Context, metaField string, states []txmgrtypes.TxState, chainID *big.Int) ([]*txmgrtypes.Tx[CHAIN_ID, ADDR, TX_HASH, BLOCK_HASH, SEQ, FEE], error) {
	return nil, nil
}

func (ms *inMemoryStore[CHAIN_ID, ADDR, TX_HASH, BLOCK_HASH, R, SEQ, FEE]) FindTxesWithMetaFieldByReceiptBlockNum(ctx context.Context, metaField string, blockNum int64, chainID *big.Int) ([]*txmgrtypes.Tx[CHAIN_ID, ADDR, TX_HASH, BLOCK_HASH, SEQ, FEE], error) {
	return nil, nil
}

func (ms *inMemoryStore[CHAIN_ID, ADDR, TX_HASH, BLOCK_HASH, R, SEQ, FEE]) FindTxesWithAttemptsAndReceiptsByIdsAndState(ctx context.Context, ids []big.Int, states []txmgrtypes.TxState, chainID *big.Int) (tx []*txmgrtypes.Tx[CHAIN_ID, ADDR, TX_HASH, BLOCK_HASH, SEQ, FEE], err error) {
	return nil, nil
}

func (ms *inMemoryStore[CHAIN_ID, ADDR, TX_HASH, BLOCK_HASH, R, SEQ, FEE]) PruneUnstartedTxQueue(ctx context.Context, queueSize uint32, subject uuid.UUID) ([]int64, error) {
	return nil, nil
}

func (ms *inMemoryStore[CHAIN_ID, ADDR, TX_HASH, BLOCK_HASH, R, SEQ, FEE]) ReapTxHistory(ctx context.Context, minBlockNumberToKeep int64, timeThreshold time.Time, chainID CHAIN_ID) error {
	return nil
}
func (ms *inMemoryStore[CHAIN_ID, ADDR, TX_HASH, BLOCK_HASH, R, SEQ, FEE]) CountTransactionsByState(_ context.Context, state txmgrtypes.TxState, chainID CHAIN_ID) (uint32, error) {
	return 0, nil
}

func (ms *inMemoryStore[CHAIN_ID, ADDR, TX_HASH, BLOCK_HASH, R, SEQ, FEE]) DeleteInProgressAttempt(ctx context.Context, attempt txmgrtypes.TxAttempt[CHAIN_ID, ADDR, TX_HASH, BLOCK_HASH, SEQ, FEE]) error {
	return nil
}

func (ms *inMemoryStore[CHAIN_ID, ADDR, TX_HASH, BLOCK_HASH, R, SEQ, FEE]) FindTxsRequiringResubmissionDueToInsufficientFunds(_ context.Context, address ADDR, chainID CHAIN_ID) ([]*txmgrtypes.Tx[CHAIN_ID, ADDR, TX_HASH, BLOCK_HASH, SEQ, FEE], error) {
	return nil, nil
}

func (ms *inMemoryStore[CHAIN_ID, ADDR, TX_HASH, BLOCK_HASH, R, SEQ, FEE]) FindTxAttemptsRequiringResend(_ context.Context, olderThan time.Time, maxInFlightTransactions uint32, chainID CHAIN_ID, address ADDR) ([]txmgrtypes.TxAttempt[CHAIN_ID, ADDR, TX_HASH, BLOCK_HASH, SEQ, FEE], error) {
	return nil, nil
}

func (ms *inMemoryStore[CHAIN_ID, ADDR, TX_HASH, BLOCK_HASH, R, SEQ, FEE]) FindTxWithSequence(_ context.Context, fromAddress ADDR, seq SEQ) (*txmgrtypes.Tx[CHAIN_ID, ADDR, TX_HASH, BLOCK_HASH, SEQ, FEE], error) {
	return nil, nil
}

func (ms *inMemoryStore[CHAIN_ID, ADDR, TX_HASH, BLOCK_HASH, R, SEQ, FEE]) FindTransactionsConfirmedInBlockRange(_ context.Context, highBlockNumber, lowBlockNumber int64, chainID CHAIN_ID) ([]*txmgrtypes.Tx[CHAIN_ID, ADDR, TX_HASH, BLOCK_HASH, SEQ, FEE], error) {
	return nil, nil
}
func (ms *inMemoryStore[CHAIN_ID, ADDR, TX_HASH, BLOCK_HASH, R, SEQ, FEE]) FindEarliestUnconfirmedBroadcastTime(ctx context.Context, chainID CHAIN_ID) (null.Time, error) {
	return null.Time{}, nil
}

func (ms *inMemoryStore[CHAIN_ID, ADDR, TX_HASH, BLOCK_HASH, R, SEQ, FEE]) FindEarliestUnconfirmedTxAttemptBlock(ctx context.Context, chainID CHAIN_ID) (null.Int, error) {
	return null.Int{}, nil
}

func (ms *inMemoryStore[CHAIN_ID, ADDR, TX_HASH, BLOCK_HASH, R, SEQ, FEE]) GetInProgressTxAttempts(ctx context.Context, address ADDR, chainID CHAIN_ID) ([]txmgrtypes.TxAttempt[CHAIN_ID, ADDR, TX_HASH, BLOCK_HASH, SEQ, FEE], error) {
	return nil, nil
}

func (ms *inMemoryStore[CHAIN_ID, ADDR, TX_HASH, BLOCK_HASH, R, SEQ, FEE]) GetNonFatalTransactions(ctx context.Context, chainID CHAIN_ID) ([]*txmgrtypes.Tx[CHAIN_ID, ADDR, TX_HASH, BLOCK_HASH, SEQ, FEE], error) {
	return nil, nil
}

func (ms *inMemoryStore[CHAIN_ID, ADDR, TX_HASH, BLOCK_HASH, R, SEQ, FEE]) GetTxByID(_ context.Context, id int64) (*txmgrtypes.Tx[CHAIN_ID, ADDR, TX_HASH, BLOCK_HASH, SEQ, FEE], error) {
	return nil, nil
}

func (ms *inMemoryStore[CHAIN_ID, ADDR, TX_HASH, BLOCK_HASH, R, SEQ, FEE]) HasInProgressTransaction(_ context.Context, account ADDR, chainID CHAIN_ID) (bool, error) {
	return false, nil
}
func (ms *inMemoryStore[CHAIN_ID, ADDR, TX_HASH, BLOCK_HASH, R, SEQ, FEE]) LoadTxAttempts(_ context.Context, etx *txmgrtypes.Tx[CHAIN_ID, ADDR, TX_HASH, BLOCK_HASH, SEQ, FEE]) error {
	return nil
}
func (ms *inMemoryStore[CHAIN_ID, ADDR, TX_HASH, BLOCK_HASH, R, SEQ, FEE]) PreloadTxes(_ context.Context, attempts []txmgrtypes.TxAttempt[CHAIN_ID, ADDR, TX_HASH, BLOCK_HASH, SEQ, FEE]) error {
	return nil
}
func (ms *inMemoryStore[CHAIN_ID, ADDR, TX_HASH, BLOCK_HASH, R, SEQ, FEE]) SaveConfirmedMissingReceiptAttempt(ctx context.Context, timeout time.Duration, attempt *txmgrtypes.TxAttempt[CHAIN_ID, ADDR, TX_HASH, BLOCK_HASH, SEQ, FEE], broadcastAt time.Time) error {
	return nil
}
func (ms *inMemoryStore[CHAIN_ID, ADDR, TX_HASH, BLOCK_HASH, R, SEQ, FEE]) SaveInProgressAttempt(ctx context.Context, attempt *txmgrtypes.TxAttempt[CHAIN_ID, ADDR, TX_HASH, BLOCK_HASH, SEQ, FEE]) error {
	return nil
}
func (ms *inMemoryStore[CHAIN_ID, ADDR, TX_HASH, BLOCK_HASH, R, SEQ, FEE]) SaveInsufficientFundsAttempt(ctx context.Context, timeout time.Duration, attempt *txmgrtypes.TxAttempt[CHAIN_ID, ADDR, TX_HASH, BLOCK_HASH, SEQ, FEE], broadcastAt time.Time) error {
	return nil
}
func (ms *inMemoryStore[CHAIN_ID, ADDR, TX_HASH, BLOCK_HASH, R, SEQ, FEE]) SaveSentAttempt(ctx context.Context, timeout time.Duration, attempt *txmgrtypes.TxAttempt[CHAIN_ID, ADDR, TX_HASH, BLOCK_HASH, SEQ, FEE], broadcastAt time.Time) error {
	return nil
}
func (ms *inMemoryStore[CHAIN_ID, ADDR, TX_HASH, BLOCK_HASH, R, SEQ, FEE]) UpdateTxForRebroadcast(ctx context.Context, etx txmgrtypes.Tx[CHAIN_ID, ADDR, TX_HASH, BLOCK_HASH, SEQ, FEE], etxAttempt txmgrtypes.TxAttempt[CHAIN_ID, ADDR, TX_HASH, BLOCK_HASH, SEQ, FEE]) error {
	return nil
}
func (ms *inMemoryStore[CHAIN_ID, ADDR, TX_HASH, BLOCK_HASH, R, SEQ, FEE]) IsTxFinalized(ctx context.Context, blockHeight int64, txID int64, chainID CHAIN_ID) (bool, error) {
	return false, nil
}

func (ms *inMemoryStore[CHAIN_ID, ADDR, TX_HASH, BLOCK_HASH, R, SEQ, FEE]) FindTxsRequiringGasBump(ctx context.Context, address ADDR, blockNum, gasBumpThreshold, depth int64, chainID CHAIN_ID) ([]*txmgrtypes.Tx[CHAIN_ID, ADDR, TX_HASH, BLOCK_HASH, SEQ, FEE], error) {
	return nil, nil
}
func (ms *inMemoryStore[CHAIN_ID, ADDR, TX_HASH, BLOCK_HASH, R, SEQ, FEE]) MarkAllConfirmedMissingReceipt(ctx context.Context, chainID CHAIN_ID) error {
	return nil
}
func (ms *inMemoryStore[CHAIN_ID, ADDR, TX_HASH, BLOCK_HASH, R, SEQ, FEE]) MarkOldTxesMissingReceiptAsErrored(ctx context.Context, blockNum int64, finalityDepth uint32, chainID CHAIN_ID) error {
	return nil
}

func (ms *inMemoryStore[CHAIN_ID, ADDR, TX_HASH, BLOCK_HASH, R, SEQ, FEE]) deepCopyTx(
	tx txmgrtypes.Tx[CHAIN_ID, ADDR, TX_HASH, BLOCK_HASH, SEQ, FEE],
) *txmgrtypes.Tx[CHAIN_ID, ADDR, TX_HASH, BLOCK_HASH, SEQ, FEE] {
	copyTx := txmgrtypes.Tx[CHAIN_ID, ADDR, TX_HASH, BLOCK_HASH, SEQ, FEE]{
		ID:                 tx.ID,
		IdempotencyKey:     tx.IdempotencyKey,
		Sequence:           tx.Sequence,
		FromAddress:        tx.FromAddress,
		ToAddress:          tx.ToAddress,
		EncodedPayload:     make([]byte, len(tx.EncodedPayload)),
		Value:              *new(big.Int).Set(&tx.Value),
		FeeLimit:           tx.FeeLimit,
		Error:              tx.Error,
		BroadcastAt:        tx.BroadcastAt,
		InitialBroadcastAt: tx.InitialBroadcastAt,
		CreatedAt:          tx.CreatedAt,
		State:              tx.State,
		TxAttempts:         make([]txmgrtypes.TxAttempt[CHAIN_ID, ADDR, TX_HASH, BLOCK_HASH, SEQ, FEE], len(tx.TxAttempts)),
		Meta:               tx.Meta,
		Subject:            tx.Subject,
		ChainID:            tx.ChainID,
		PipelineTaskRunID:  tx.PipelineTaskRunID,
		MinConfirmations:   tx.MinConfirmations,
		TransmitChecker:    tx.TransmitChecker,
		SignalCallback:     tx.SignalCallback,
		CallbackCompleted:  tx.CallbackCompleted,
	}

	// Copy the EncodedPayload
	copy(copyTx.EncodedPayload, tx.EncodedPayload)

	// Copy the TxAttempts
	for i, attempt := range tx.TxAttempts {
		copyTx.TxAttempts[i] = ms.deepCopyTxAttempt(copyTx, attempt)
	}

	return &copyTx
}

func (ms *inMemoryStore[CHAIN_ID, ADDR, TX_HASH, BLOCK_HASH, R, SEQ, FEE]) deepCopyTxAttempt(
	tx txmgrtypes.Tx[CHAIN_ID, ADDR, TX_HASH, BLOCK_HASH, SEQ, FEE],
	attempt txmgrtypes.TxAttempt[CHAIN_ID, ADDR, TX_HASH, BLOCK_HASH, SEQ, FEE],
) txmgrtypes.TxAttempt[CHAIN_ID, ADDR, TX_HASH, BLOCK_HASH, SEQ, FEE] {
	copyAttempt := txmgrtypes.TxAttempt[CHAIN_ID, ADDR, TX_HASH, BLOCK_HASH, SEQ, FEE]{
		ID:                      attempt.ID,
		TxID:                    attempt.TxID,
		Tx:                      tx,
		TxFee:                   attempt.TxFee,
		ChainSpecificFeeLimit:   attempt.ChainSpecificFeeLimit,
		SignedRawTx:             make([]byte, len(attempt.SignedRawTx)),
		Hash:                    attempt.Hash,
		CreatedAt:               attempt.CreatedAt,
		BroadcastBeforeBlockNum: attempt.BroadcastBeforeBlockNum,
		State:                   attempt.State,
		Receipts:                make([]txmgrtypes.ChainReceipt[TX_HASH, BLOCK_HASH], len(attempt.Receipts)),
		TxType:                  attempt.TxType,
	}

	copy(copyAttempt.SignedRawTx, attempt.SignedRawTx)
	copy(copyAttempt.Receipts, attempt.Receipts)

	return copyAttempt
}<|MERGE_RESOLUTION|>--- conflicted
+++ resolved
@@ -5,6 +5,7 @@
 	"errors"
 	"fmt"
 	"math/big"
+	"sync"
 	"time"
 
 	"github.com/google/uuid"
@@ -46,7 +47,8 @@
 	keyStore          txmgrtypes.KeyStore[ADDR, CHAIN_ID, SEQ]
 	persistentTxStore txmgrtypes.TxStore[ADDR, CHAIN_ID, TX_HASH, BLOCK_HASH, R, SEQ, FEE]
 
-	addressStates map[ADDR]*addressState[CHAIN_ID, ADDR, TX_HASH, BLOCK_HASH, R, SEQ, FEE]
+	addressStatesLock sync.RWMutex
+	addressStates     map[ADDR]*addressState[CHAIN_ID, ADDR, TX_HASH, BLOCK_HASH, R, SEQ, FEE]
 }
 
 // NewInMemoryStore returns a new inMemoryStore
@@ -142,8 +144,7 @@
 }
 
 // GetTxInProgress returns the in_progress transaction for a given address.
-<<<<<<< HEAD
-func (ms *InMemoryStore[CHAIN_ID, ADDR, TX_HASH, BLOCK_HASH, R, SEQ, FEE]) GetTxInProgress(ctx context.Context, fromAddress ADDR) (*txmgrtypes.Tx[CHAIN_ID, ADDR, TX_HASH, BLOCK_HASH, SEQ, FEE], error) {
+func (ms *inMemoryStore[CHAIN_ID, ADDR, TX_HASH, BLOCK_HASH, R, SEQ, FEE]) GetTxInProgress(ctx context.Context, fromAddress ADDR) (*txmgrtypes.Tx[CHAIN_ID, ADDR, TX_HASH, BLOCK_HASH, SEQ, FEE], error) {
 	ms.addressStatesLock.RLock()
 	defer ms.addressStatesLock.RUnlock()
 	as, ok := ms.addressStates[fromAddress]
@@ -151,7 +152,7 @@
 		return nil, fmt.Errorf("get_tx_in_progress: %w", ErrAddressNotFound)
 	}
 
-	tx := as.PeekInProgressTx()
+	tx := as.peekInProgressTx()
 	if tx == nil {
 		return nil, fmt.Errorf("get_tx_in_progress: %w", ErrTxnNotFound)
 	}
@@ -162,10 +163,6 @@
 	}
 
 	return ms.deepCopyTx(*tx), nil
-=======
-func (ms *inMemoryStore[CHAIN_ID, ADDR, TX_HASH, BLOCK_HASH, R, SEQ, FEE]) GetTxInProgress(ctx context.Context, fromAddress ADDR) (*txmgrtypes.Tx[CHAIN_ID, ADDR, TX_HASH, BLOCK_HASH, SEQ, FEE], error) {
-	return nil, nil
->>>>>>> 16e05b86
 }
 
 // UpdateTxAttemptInProgressToBroadcast updates a transaction attempt from in_progress to broadcast.
@@ -180,8 +177,7 @@
 }
 
 // FindNextUnstartedTransactionFromAddress returns the next unstarted transaction for a given address.
-<<<<<<< HEAD
-func (ms *InMemoryStore[CHAIN_ID, ADDR, TX_HASH, BLOCK_HASH, R, SEQ, FEE]) FindNextUnstartedTransactionFromAddress(_ context.Context, tx *txmgrtypes.Tx[CHAIN_ID, ADDR, TX_HASH, BLOCK_HASH, SEQ, FEE], fromAddress ADDR, chainID CHAIN_ID) error {
+func (ms *inMemoryStore[CHAIN_ID, ADDR, TX_HASH, BLOCK_HASH, R, SEQ, FEE]) FindNextUnstartedTransactionFromAddress(_ context.Context, tx *txmgrtypes.Tx[CHAIN_ID, ADDR, TX_HASH, BLOCK_HASH, SEQ, FEE], fromAddress ADDR, chainID CHAIN_ID) error {
 	if ms.chainID.String() != chainID.String() {
 		return fmt.Errorf("find_next_unstarted_transaction_from_address: %w", ErrInvalidChainID)
 	}
@@ -192,15 +188,12 @@
 		return fmt.Errorf("find_next_unstarted_transaction_from_address: %w", ErrAddressNotFound)
 	}
 
-	etx := as.PeekNextUnstartedTx()
+	etx := as.peekNextUnstartedTx()
 	if etx == nil {
 		return fmt.Errorf("find_next_unstarted_transaction_from_address: %w", ErrTxnNotFound)
 	}
 	tx = ms.deepCopyTx(*etx)
 
-=======
-func (ms *inMemoryStore[CHAIN_ID, ADDR, TX_HASH, BLOCK_HASH, R, SEQ, FEE]) FindNextUnstartedTransactionFromAddress(_ context.Context, tx *txmgrtypes.Tx[CHAIN_ID, ADDR, TX_HASH, BLOCK_HASH, SEQ, FEE], fromAddress ADDR, chainID CHAIN_ID) error {
->>>>>>> 16e05b86
 	return nil
 }
 
