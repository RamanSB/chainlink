package txmgr

import (
	"context"
	"errors"
	"fmt"
	"math/big"
	"time"

	"github.com/google/uuid"
	"gopkg.in/guregu/null.v4"

	"github.com/smartcontractkit/chainlink-common/pkg/logger"
	feetypes "github.com/smartcontractkit/chainlink/v2/common/fee/types"
	txmgrtypes "github.com/smartcontractkit/chainlink/v2/common/txmgr/types"
	"github.com/smartcontractkit/chainlink/v2/common/types"
)

var (
	// ErrInvalidChainID is returned when the chain ID is invalid
	ErrInvalidChainID = errors.New("invalid chain ID")
	// ErrTxnNotFound is returned when a transaction is not found
	ErrTxnNotFound = errors.New("transaction not found")
	// ErrExistingIdempotencyKey is returned when a transaction with the same idempotency key already exists
	ErrExistingIdempotencyKey = errors.New("transaction with idempotency key already exists")
	// ErrAddressNotFound is returned when an address is not found
	ErrAddressNotFound = errors.New("address not found")
	// ErrSequenceNotFound is returned when a sequence is not found
	ErrSequenceNotFound = errors.New("sequence not found")
	// ErrCouldNotGetReceipt is the error string we save if we reach our finality depth for a confirmed transaction without ever getting a receipt
	// This most likely happened because an external wallet used the account for this nonce
	ErrCouldNotGetReceipt = errors.New("could not get receipt")
)

// inMemoryStore is a simple wrapper around a persistent TxStore and KeyStore. It handles all the transaction state in memory.
type inMemoryStore[
	CHAIN_ID types.ID,
	ADDR, TX_HASH, BLOCK_HASH types.Hashable,
	R txmgrtypes.ChainReceipt[TX_HASH, BLOCK_HASH],
	SEQ types.Sequence,
	FEE feetypes.Fee,
] struct {
	lggr    logger.SugaredLogger
	chainID CHAIN_ID

	keyStore          txmgrtypes.KeyStore[ADDR, CHAIN_ID, SEQ]
	persistentTxStore txmgrtypes.TxStore[ADDR, CHAIN_ID, TX_HASH, BLOCK_HASH, R, SEQ, FEE]

	addressStates map[ADDR]*addressState[CHAIN_ID, ADDR, TX_HASH, BLOCK_HASH, R, SEQ, FEE]
}

// NewInMemoryStore returns a new inMemoryStore
func NewInMemoryStore[
	CHAIN_ID types.ID,
	ADDR, TX_HASH, BLOCK_HASH types.Hashable,
	R txmgrtypes.ChainReceipt[TX_HASH, BLOCK_HASH],
	SEQ types.Sequence,
	FEE feetypes.Fee,
](
	ctx context.Context,
	lggr logger.SugaredLogger,
	chainID CHAIN_ID,
	keyStore txmgrtypes.KeyStore[ADDR, CHAIN_ID, SEQ],
	persistentTxStore txmgrtypes.TxStore[ADDR, CHAIN_ID, TX_HASH, BLOCK_HASH, R, SEQ, FEE],
	config txmgrtypes.InMemoryStoreConfig,
) (*inMemoryStore[CHAIN_ID, ADDR, TX_HASH, BLOCK_HASH, R, SEQ, FEE], error) {
	ms := inMemoryStore[CHAIN_ID, ADDR, TX_HASH, BLOCK_HASH, R, SEQ, FEE]{
		lggr:              lggr,
		chainID:           chainID,
		keyStore:          keyStore,
		persistentTxStore: persistentTxStore,

		addressStates: map[ADDR]*addressState[CHAIN_ID, ADDR, TX_HASH, BLOCK_HASH, R, SEQ, FEE]{},
	}

	maxUnstarted := config.MaxQueued()
	if maxUnstarted <= 0 {
		maxUnstarted = 10000
	}
	addresses, err := keyStore.EnabledAddressesForChain(ctx, chainID)
	if err != nil {
		return nil, fmt.Errorf("new_in_memory_store: %w", err)
	}
	for _, fromAddr := range addresses {
		txs, err := persistentTxStore.GetAllTransactions(ctx, fromAddr, chainID)
		if err != nil {
			return nil, fmt.Errorf("address_state: initialization: %w", err)
		}
		ms.addressStates[fromAddr] = newAddressState[CHAIN_ID, ADDR, TX_HASH, BLOCK_HASH, R, SEQ, FEE](lggr, chainID, fromAddr, maxUnstarted, txs)
	}

	return &ms, nil
}

// CreateTransaction creates a new transaction for a given txRequest.
func (ms *inMemoryStore[CHAIN_ID, ADDR, TX_HASH, BLOCK_HASH, R, SEQ, FEE]) CreateTransaction(
	ctx context.Context,
	txRequest txmgrtypes.TxRequest[ADDR, TX_HASH],
	chainID CHAIN_ID,
) (
	txmgrtypes.Tx[CHAIN_ID, ADDR, TX_HASH, BLOCK_HASH, SEQ, FEE],
	error,
) {
	return txmgrtypes.Tx[CHAIN_ID, ADDR, TX_HASH, BLOCK_HASH, SEQ, FEE]{}, nil
}

// FindTxWithIdempotencyKey returns a transaction with the given idempotency key
func (ms *inMemoryStore[CHAIN_ID, ADDR, TX_HASH, BLOCK_HASH, R, SEQ, FEE]) FindTxWithIdempotencyKey(ctx context.Context, idempotencyKey string, chainID CHAIN_ID) (*txmgrtypes.Tx[CHAIN_ID, ADDR, TX_HASH, BLOCK_HASH, SEQ, FEE], error) {
	return nil, nil
}

// CheckTxQueueCapacity checks if the queue capacity has been reached for a given address
func (ms *inMemoryStore[CHAIN_ID, ADDR, TX_HASH, BLOCK_HASH, R, SEQ, FEE]) CheckTxQueueCapacity(ctx context.Context, fromAddress ADDR, maxQueuedTransactions uint64, chainID CHAIN_ID) error {
	return nil
}

// FindLatestSequence returns the latest sequence number for a given address
// It is used to initialize the in-memory sequence map in the broadcaster
// TODO(jtw): this is until we have a abstracted Sequencer Component which can be used instead
func (ms *inMemoryStore[CHAIN_ID, ADDR, TX_HASH, BLOCK_HASH, R, SEQ, FEE]) FindLatestSequence(ctx context.Context, fromAddress ADDR, chainID CHAIN_ID) (seq SEQ, err error) {
	return seq, nil
}

// CountUnconfirmedTransactions returns the number of unconfirmed transactions for a given address.
// Unconfirmed transactions are transactions that have been broadcast but not confirmed on-chain.
// NOTE(jtw): used to calculate total inflight transactions
func (ms *inMemoryStore[CHAIN_ID, ADDR, TX_HASH, BLOCK_HASH, R, SEQ, FEE]) CountUnconfirmedTransactions(ctx context.Context, fromAddress ADDR, chainID CHAIN_ID) (uint32, error) {
	return 0, nil
}

// CountUnstartedTransactions returns the number of unstarted transactions for a given address.
// Unstarted transactions are transactions that have not been broadcast yet.
// NOTE(jtw): used to calculate total inflight transactions
func (ms *inMemoryStore[CHAIN_ID, ADDR, TX_HASH, BLOCK_HASH, R, SEQ, FEE]) CountUnstartedTransactions(ctx context.Context, fromAddress ADDR, chainID CHAIN_ID) (uint32, error) {
	return 0, nil
}

// UpdateTxUnstartedToInProgress updates a transaction from unstarted to in_progress.
func (ms *inMemoryStore[CHAIN_ID, ADDR, TX_HASH, BLOCK_HASH, R, SEQ, FEE]) UpdateTxUnstartedToInProgress(
	ctx context.Context,
	tx *txmgrtypes.Tx[CHAIN_ID, ADDR, TX_HASH, BLOCK_HASH, SEQ, FEE],
	attempt *txmgrtypes.TxAttempt[CHAIN_ID, ADDR, TX_HASH, BLOCK_HASH, SEQ, FEE],
) error {
	return nil
}

// GetTxInProgress returns the in_progress transaction for a given address.
func (ms *inMemoryStore[CHAIN_ID, ADDR, TX_HASH, BLOCK_HASH, R, SEQ, FEE]) GetTxInProgress(ctx context.Context, fromAddress ADDR) (*txmgrtypes.Tx[CHAIN_ID, ADDR, TX_HASH, BLOCK_HASH, SEQ, FEE], error) {
	return nil, nil
}

// UpdateTxAttemptInProgressToBroadcast updates a transaction attempt from in_progress to broadcast.
// It also updates the transaction state to unconfirmed.
func (ms *inMemoryStore[CHAIN_ID, ADDR, TX_HASH, BLOCK_HASH, R, SEQ, FEE]) UpdateTxAttemptInProgressToBroadcast(
	ctx context.Context,
	tx *txmgrtypes.Tx[CHAIN_ID, ADDR, TX_HASH, BLOCK_HASH, SEQ, FEE],
	attempt txmgrtypes.TxAttempt[CHAIN_ID, ADDR, TX_HASH, BLOCK_HASH, SEQ, FEE],
	newAttemptState txmgrtypes.TxAttemptState,
) error {
	return nil
}

// FindNextUnstartedTransactionFromAddress returns the next unstarted transaction for a given address.
func (ms *inMemoryStore[CHAIN_ID, ADDR, TX_HASH, BLOCK_HASH, R, SEQ, FEE]) FindNextUnstartedTransactionFromAddress(_ context.Context, tx *txmgrtypes.Tx[CHAIN_ID, ADDR, TX_HASH, BLOCK_HASH, SEQ, FEE], fromAddress ADDR, chainID CHAIN_ID) error {
	return nil
}

// SaveReplacementInProgressAttempt saves a replacement attempt for a transaction that is in_progress.
func (ms *inMemoryStore[CHAIN_ID, ADDR, TX_HASH, BLOCK_HASH, R, SEQ, FEE]) SaveReplacementInProgressAttempt(
	ctx context.Context,
	oldAttempt txmgrtypes.TxAttempt[CHAIN_ID, ADDR, TX_HASH, BLOCK_HASH, SEQ, FEE],
	replacementAttempt *txmgrtypes.TxAttempt[CHAIN_ID, ADDR, TX_HASH, BLOCK_HASH, SEQ, FEE],
) error {
	return nil
}

// UpdateTxFatalError updates a transaction to fatal_error.
func (ms *inMemoryStore[CHAIN_ID, ADDR, TX_HASH, BLOCK_HASH, R, SEQ, FEE]) UpdateTxFatalError(ctx context.Context, tx *txmgrtypes.Tx[CHAIN_ID, ADDR, TX_HASH, BLOCK_HASH, SEQ, FEE]) error {
	return nil
}

// Close closes the inMemoryStore
func (ms *inMemoryStore[CHAIN_ID, ADDR, TX_HASH, BLOCK_HASH, R, SEQ, FEE]) Close() {
}

// Abandon removes all transactions for a given address
func (ms *inMemoryStore[CHAIN_ID, ADDR, TX_HASH, BLOCK_HASH, R, SEQ, FEE]) Abandon(ctx context.Context, chainID CHAIN_ID, addr ADDR) error {
	return nil
}

// SetBroadcastBeforeBlockNum sets the broadcast_before_block_num for a given chain ID
func (ms *inMemoryStore[CHAIN_ID, ADDR, TX_HASH, BLOCK_HASH, R, SEQ, FEE]) SetBroadcastBeforeBlockNum(ctx context.Context, blockNum int64, chainID CHAIN_ID) error {
	return nil
}

// FindTxAttemptsConfirmedMissingReceipt returns all transactions that are confirmed but missing a receipt
func (ms *inMemoryStore[CHAIN_ID, ADDR, TX_HASH, BLOCK_HASH, R, SEQ, FEE]) FindTxAttemptsConfirmedMissingReceipt(ctx context.Context, chainID CHAIN_ID) (
	[]txmgrtypes.TxAttempt[CHAIN_ID, ADDR, TX_HASH, BLOCK_HASH, SEQ, FEE],
	error,
) {
	return nil, nil
}

// UpdateBroadcastAts updates the broadcast_at time for a given set of attempts
func (ms *inMemoryStore[CHAIN_ID, ADDR, TX_HASH, BLOCK_HASH, R, SEQ, FEE]) UpdateBroadcastAts(ctx context.Context, now time.Time, txIDs []int64) error {
	return nil
}

// UpdateTxsUnconfirmed updates the unconfirmed transactions for a given set of ids
func (ms *inMemoryStore[CHAIN_ID, ADDR, TX_HASH, BLOCK_HASH, R, SEQ, FEE]) UpdateTxsUnconfirmed(ctx context.Context, txIDs []int64) error {
	return nil
}

// FindTxAttemptsRequiringReceiptFetch returns all transactions that are missing a receipt
func (ms *inMemoryStore[CHAIN_ID, ADDR, TX_HASH, BLOCK_HASH, R, SEQ, FEE]) FindTxAttemptsRequiringReceiptFetch(ctx context.Context, chainID CHAIN_ID) (
	attempts []txmgrtypes.TxAttempt[CHAIN_ID, ADDR, TX_HASH, BLOCK_HASH, SEQ, FEE],
	err error,
) {
	return nil, nil
}

func (ms *inMemoryStore[CHAIN_ID, ADDR, TX_HASH, BLOCK_HASH, R, SEQ, FEE]) FindTxesPendingCallback(ctx context.Context, blockNum int64, chainID CHAIN_ID) (
	[]txmgrtypes.ReceiptPlus[R],
	error,
) {
	return nil, nil
}

<<<<<<< HEAD
func (ms *InMemoryStore[CHAIN_ID, ADDR, TX_HASH, BLOCK_HASH, R, SEQ, FEE]) UpdateTxCallbackCompleted(ctx context.Context, pipelineTaskRunRid uuid.UUID, chainId CHAIN_ID) error {
	if ms.chainID.String() != chainId.String() {
		return fmt.Errorf("update_tx_callback_completed: %w", ErrInvalidChainID)
	}

	// Persist to persistent storage
	if err := ms.txStore.UpdateTxCallbackCompleted(ctx, pipelineTaskRunRid, chainId); err != nil {
		return err
	}

	// Update in memory store
	fn := func(tx *txmgrtypes.Tx[CHAIN_ID, ADDR, TX_HASH, BLOCK_HASH, SEQ, FEE]) {
		if tx.PipelineTaskRunID.UUID == pipelineTaskRunRid {
			tx.CallbackCompleted = true
		}
	}
	wg := sync.WaitGroup{}
	ms.addressStatesLock.RLock()
	defer ms.addressStatesLock.RUnlock()
	for _, as := range ms.addressStates {
		wg.Add(1)
		go func(as *AddressState[CHAIN_ID, ADDR, TX_HASH, BLOCK_HASH, R, SEQ, FEE]) {
			as.ApplyToTxsByState(nil, fn)
			wg.Done()
		}(as)
	}
	wg.Wait()

=======
func (ms *inMemoryStore[CHAIN_ID, ADDR, TX_HASH, BLOCK_HASH, R, SEQ, FEE]) UpdateTxCallbackCompleted(ctx context.Context, pipelineTaskRunRid uuid.UUID, chainId CHAIN_ID) error {
>>>>>>> 950a9b15
	return nil
}

func (ms *inMemoryStore[CHAIN_ID, ADDR, TX_HASH, BLOCK_HASH, R, SEQ, FEE]) SaveFetchedReceipts(ctx context.Context, receipts []R, chainID CHAIN_ID) error {
	return nil
}

func (ms *inMemoryStore[CHAIN_ID, ADDR, TX_HASH, BLOCK_HASH, R, SEQ, FEE]) FindTxesByMetaFieldAndStates(ctx context.Context, metaField string, metaValue string, states []txmgrtypes.TxState, chainID *big.Int) (
	[]*txmgrtypes.Tx[CHAIN_ID, ADDR, TX_HASH, BLOCK_HASH, SEQ, FEE],
	error,
) {
	return nil, nil
}
func (ms *inMemoryStore[CHAIN_ID, ADDR, TX_HASH, BLOCK_HASH, R, SEQ, FEE]) FindTxesWithMetaFieldByStates(ctx context.Context, metaField string, states []txmgrtypes.TxState, chainID *big.Int) ([]*txmgrtypes.Tx[CHAIN_ID, ADDR, TX_HASH, BLOCK_HASH, SEQ, FEE], error) {
	return nil, nil
}

func (ms *inMemoryStore[CHAIN_ID, ADDR, TX_HASH, BLOCK_HASH, R, SEQ, FEE]) FindTxesWithMetaFieldByReceiptBlockNum(ctx context.Context, metaField string, blockNum int64, chainID *big.Int) ([]*txmgrtypes.Tx[CHAIN_ID, ADDR, TX_HASH, BLOCK_HASH, SEQ, FEE], error) {
	return nil, nil
}

func (ms *inMemoryStore[CHAIN_ID, ADDR, TX_HASH, BLOCK_HASH, R, SEQ, FEE]) FindTxesWithAttemptsAndReceiptsByIdsAndState(ctx context.Context, ids []big.Int, states []txmgrtypes.TxState, chainID *big.Int) (tx []*txmgrtypes.Tx[CHAIN_ID, ADDR, TX_HASH, BLOCK_HASH, SEQ, FEE], err error) {
	return nil, nil
}

func (ms *inMemoryStore[CHAIN_ID, ADDR, TX_HASH, BLOCK_HASH, R, SEQ, FEE]) PruneUnstartedTxQueue(ctx context.Context, queueSize uint32, subject uuid.UUID) ([]int64, error) {
	return nil, nil
}

func (ms *inMemoryStore[CHAIN_ID, ADDR, TX_HASH, BLOCK_HASH, R, SEQ, FEE]) ReapTxHistory(ctx context.Context, minBlockNumberToKeep int64, timeThreshold time.Time, chainID CHAIN_ID) error {
	return nil
}
func (ms *inMemoryStore[CHAIN_ID, ADDR, TX_HASH, BLOCK_HASH, R, SEQ, FEE]) CountTransactionsByState(_ context.Context, state txmgrtypes.TxState, chainID CHAIN_ID) (uint32, error) {
	return 0, nil
}

func (ms *inMemoryStore[CHAIN_ID, ADDR, TX_HASH, BLOCK_HASH, R, SEQ, FEE]) DeleteInProgressAttempt(ctx context.Context, attempt txmgrtypes.TxAttempt[CHAIN_ID, ADDR, TX_HASH, BLOCK_HASH, SEQ, FEE]) error {
	return nil
}

func (ms *inMemoryStore[CHAIN_ID, ADDR, TX_HASH, BLOCK_HASH, R, SEQ, FEE]) FindTxsRequiringResubmissionDueToInsufficientFunds(_ context.Context, address ADDR, chainID CHAIN_ID) ([]*txmgrtypes.Tx[CHAIN_ID, ADDR, TX_HASH, BLOCK_HASH, SEQ, FEE], error) {
	return nil, nil
}

func (ms *inMemoryStore[CHAIN_ID, ADDR, TX_HASH, BLOCK_HASH, R, SEQ, FEE]) FindTxAttemptsRequiringResend(_ context.Context, olderThan time.Time, maxInFlightTransactions uint32, chainID CHAIN_ID, address ADDR) ([]txmgrtypes.TxAttempt[CHAIN_ID, ADDR, TX_HASH, BLOCK_HASH, SEQ, FEE], error) {
	return nil, nil
}

func (ms *inMemoryStore[CHAIN_ID, ADDR, TX_HASH, BLOCK_HASH, R, SEQ, FEE]) FindTxWithSequence(_ context.Context, fromAddress ADDR, seq SEQ) (*txmgrtypes.Tx[CHAIN_ID, ADDR, TX_HASH, BLOCK_HASH, SEQ, FEE], error) {
	return nil, nil
}

func (ms *inMemoryStore[CHAIN_ID, ADDR, TX_HASH, BLOCK_HASH, R, SEQ, FEE]) FindTransactionsConfirmedInBlockRange(_ context.Context, highBlockNumber, lowBlockNumber int64, chainID CHAIN_ID) ([]*txmgrtypes.Tx[CHAIN_ID, ADDR, TX_HASH, BLOCK_HASH, SEQ, FEE], error) {
	return nil, nil
}
func (ms *inMemoryStore[CHAIN_ID, ADDR, TX_HASH, BLOCK_HASH, R, SEQ, FEE]) FindEarliestUnconfirmedBroadcastTime(ctx context.Context, chainID CHAIN_ID) (null.Time, error) {
	return null.Time{}, nil
}

func (ms *inMemoryStore[CHAIN_ID, ADDR, TX_HASH, BLOCK_HASH, R, SEQ, FEE]) FindEarliestUnconfirmedTxAttemptBlock(ctx context.Context, chainID CHAIN_ID) (null.Int, error) {
	return null.Int{}, nil
}

func (ms *inMemoryStore[CHAIN_ID, ADDR, TX_HASH, BLOCK_HASH, R, SEQ, FEE]) GetInProgressTxAttempts(ctx context.Context, address ADDR, chainID CHAIN_ID) ([]txmgrtypes.TxAttempt[CHAIN_ID, ADDR, TX_HASH, BLOCK_HASH, SEQ, FEE], error) {
	return nil, nil
}

func (ms *inMemoryStore[CHAIN_ID, ADDR, TX_HASH, BLOCK_HASH, R, SEQ, FEE]) GetNonFatalTransactions(ctx context.Context, chainID CHAIN_ID) ([]*txmgrtypes.Tx[CHAIN_ID, ADDR, TX_HASH, BLOCK_HASH, SEQ, FEE], error) {
	return nil, nil
}

func (ms *inMemoryStore[CHAIN_ID, ADDR, TX_HASH, BLOCK_HASH, R, SEQ, FEE]) GetTxByID(_ context.Context, id int64) (*txmgrtypes.Tx[CHAIN_ID, ADDR, TX_HASH, BLOCK_HASH, SEQ, FEE], error) {
	return nil, nil
}

func (ms *inMemoryStore[CHAIN_ID, ADDR, TX_HASH, BLOCK_HASH, R, SEQ, FEE]) HasInProgressTransaction(_ context.Context, account ADDR, chainID CHAIN_ID) (bool, error) {
	return false, nil
}
func (ms *inMemoryStore[CHAIN_ID, ADDR, TX_HASH, BLOCK_HASH, R, SEQ, FEE]) LoadTxAttempts(_ context.Context, etx *txmgrtypes.Tx[CHAIN_ID, ADDR, TX_HASH, BLOCK_HASH, SEQ, FEE]) error {
	return nil
}
func (ms *inMemoryStore[CHAIN_ID, ADDR, TX_HASH, BLOCK_HASH, R, SEQ, FEE]) PreloadTxes(_ context.Context, attempts []txmgrtypes.TxAttempt[CHAIN_ID, ADDR, TX_HASH, BLOCK_HASH, SEQ, FEE]) error {
	return nil
}
func (ms *inMemoryStore[CHAIN_ID, ADDR, TX_HASH, BLOCK_HASH, R, SEQ, FEE]) SaveConfirmedMissingReceiptAttempt(ctx context.Context, timeout time.Duration, attempt *txmgrtypes.TxAttempt[CHAIN_ID, ADDR, TX_HASH, BLOCK_HASH, SEQ, FEE], broadcastAt time.Time) error {
	return nil
}
func (ms *inMemoryStore[CHAIN_ID, ADDR, TX_HASH, BLOCK_HASH, R, SEQ, FEE]) SaveInProgressAttempt(ctx context.Context, attempt *txmgrtypes.TxAttempt[CHAIN_ID, ADDR, TX_HASH, BLOCK_HASH, SEQ, FEE]) error {
	return nil
}
func (ms *inMemoryStore[CHAIN_ID, ADDR, TX_HASH, BLOCK_HASH, R, SEQ, FEE]) SaveInsufficientFundsAttempt(ctx context.Context, timeout time.Duration, attempt *txmgrtypes.TxAttempt[CHAIN_ID, ADDR, TX_HASH, BLOCK_HASH, SEQ, FEE], broadcastAt time.Time) error {
	return nil
}
func (ms *inMemoryStore[CHAIN_ID, ADDR, TX_HASH, BLOCK_HASH, R, SEQ, FEE]) SaveSentAttempt(ctx context.Context, timeout time.Duration, attempt *txmgrtypes.TxAttempt[CHAIN_ID, ADDR, TX_HASH, BLOCK_HASH, SEQ, FEE], broadcastAt time.Time) error {
	return nil
}
func (ms *inMemoryStore[CHAIN_ID, ADDR, TX_HASH, BLOCK_HASH, R, SEQ, FEE]) UpdateTxForRebroadcast(ctx context.Context, etx txmgrtypes.Tx[CHAIN_ID, ADDR, TX_HASH, BLOCK_HASH, SEQ, FEE], etxAttempt txmgrtypes.TxAttempt[CHAIN_ID, ADDR, TX_HASH, BLOCK_HASH, SEQ, FEE]) error {
	return nil
}
func (ms *inMemoryStore[CHAIN_ID, ADDR, TX_HASH, BLOCK_HASH, R, SEQ, FEE]) IsTxFinalized(ctx context.Context, blockHeight int64, txID int64, chainID CHAIN_ID) (bool, error) {
	return false, nil
}

func (ms *inMemoryStore[CHAIN_ID, ADDR, TX_HASH, BLOCK_HASH, R, SEQ, FEE]) FindTxsRequiringGasBump(ctx context.Context, address ADDR, blockNum, gasBumpThreshold, depth int64, chainID CHAIN_ID) ([]*txmgrtypes.Tx[CHAIN_ID, ADDR, TX_HASH, BLOCK_HASH, SEQ, FEE], error) {
	return nil, nil
}
func (ms *inMemoryStore[CHAIN_ID, ADDR, TX_HASH, BLOCK_HASH, R, SEQ, FEE]) MarkAllConfirmedMissingReceipt(ctx context.Context, chainID CHAIN_ID) error {
	return nil
}
func (ms *inMemoryStore[CHAIN_ID, ADDR, TX_HASH, BLOCK_HASH, R, SEQ, FEE]) MarkOldTxesMissingReceiptAsErrored(ctx context.Context, blockNum int64, finalityDepth uint32, chainID CHAIN_ID) error {
	return nil
}

func (ms *inMemoryStore[CHAIN_ID, ADDR, TX_HASH, BLOCK_HASH, R, SEQ, FEE]) deepCopyTx(
	tx txmgrtypes.Tx[CHAIN_ID, ADDR, TX_HASH, BLOCK_HASH, SEQ, FEE],
) *txmgrtypes.Tx[CHAIN_ID, ADDR, TX_HASH, BLOCK_HASH, SEQ, FEE] {
	copyTx := txmgrtypes.Tx[CHAIN_ID, ADDR, TX_HASH, BLOCK_HASH, SEQ, FEE]{
		ID:                 tx.ID,
		IdempotencyKey:     tx.IdempotencyKey,
		Sequence:           tx.Sequence,
		FromAddress:        tx.FromAddress,
		ToAddress:          tx.ToAddress,
		EncodedPayload:     make([]byte, len(tx.EncodedPayload)),
		Value:              *new(big.Int).Set(&tx.Value),
		FeeLimit:           tx.FeeLimit,
		Error:              tx.Error,
		BroadcastAt:        tx.BroadcastAt,
		InitialBroadcastAt: tx.InitialBroadcastAt,
		CreatedAt:          tx.CreatedAt,
		State:              tx.State,
		TxAttempts:         make([]txmgrtypes.TxAttempt[CHAIN_ID, ADDR, TX_HASH, BLOCK_HASH, SEQ, FEE], len(tx.TxAttempts)),
		Meta:               tx.Meta,
		Subject:            tx.Subject,
		ChainID:            tx.ChainID,
		PipelineTaskRunID:  tx.PipelineTaskRunID,
		MinConfirmations:   tx.MinConfirmations,
		TransmitChecker:    tx.TransmitChecker,
		SignalCallback:     tx.SignalCallback,
		CallbackCompleted:  tx.CallbackCompleted,
	}

	// Copy the EncodedPayload
	copy(copyTx.EncodedPayload, tx.EncodedPayload)

	// Copy the TxAttempts
	for i, attempt := range tx.TxAttempts {
		copyTx.TxAttempts[i] = ms.deepCopyTxAttempt(copyTx, attempt)
	}

	return &copyTx
}

func (ms *inMemoryStore[CHAIN_ID, ADDR, TX_HASH, BLOCK_HASH, R, SEQ, FEE]) deepCopyTxAttempt(
	tx txmgrtypes.Tx[CHAIN_ID, ADDR, TX_HASH, BLOCK_HASH, SEQ, FEE],
	attempt txmgrtypes.TxAttempt[CHAIN_ID, ADDR, TX_HASH, BLOCK_HASH, SEQ, FEE],
) txmgrtypes.TxAttempt[CHAIN_ID, ADDR, TX_HASH, BLOCK_HASH, SEQ, FEE] {
	copyAttempt := txmgrtypes.TxAttempt[CHAIN_ID, ADDR, TX_HASH, BLOCK_HASH, SEQ, FEE]{
		ID:                      attempt.ID,
		TxID:                    attempt.TxID,
		Tx:                      tx,
		TxFee:                   attempt.TxFee,
		ChainSpecificFeeLimit:   attempt.ChainSpecificFeeLimit,
		SignedRawTx:             make([]byte, len(attempt.SignedRawTx)),
		Hash:                    attempt.Hash,
		CreatedAt:               attempt.CreatedAt,
		BroadcastBeforeBlockNum: attempt.BroadcastBeforeBlockNum,
		State:                   attempt.State,
		Receipts:                make([]txmgrtypes.ChainReceipt[TX_HASH, BLOCK_HASH], len(attempt.Receipts)),
		TxType:                  attempt.TxType,
	}

	copy(copyAttempt.SignedRawTx, attempt.SignedRawTx)
	copy(copyAttempt.Receipts, attempt.Receipts)

	return copyAttempt
}<|MERGE_RESOLUTION|>--- conflicted
+++ resolved
@@ -5,6 +5,7 @@
 	"errors"
 	"fmt"
 	"math/big"
+	"sync"
 	"time"
 
 	"github.com/google/uuid"
@@ -46,7 +47,8 @@
 	keyStore          txmgrtypes.KeyStore[ADDR, CHAIN_ID, SEQ]
 	persistentTxStore txmgrtypes.TxStore[ADDR, CHAIN_ID, TX_HASH, BLOCK_HASH, R, SEQ, FEE]
 
-	addressStates map[ADDR]*addressState[CHAIN_ID, ADDR, TX_HASH, BLOCK_HASH, R, SEQ, FEE]
+	addressStatesLock sync.RWMutex
+	addressStates     map[ADDR]*addressState[CHAIN_ID, ADDR, TX_HASH, BLOCK_HASH, R, SEQ, FEE]
 }
 
 // NewInMemoryStore returns a new inMemoryStore
@@ -226,14 +228,13 @@
 	return nil, nil
 }
 
-<<<<<<< HEAD
-func (ms *InMemoryStore[CHAIN_ID, ADDR, TX_HASH, BLOCK_HASH, R, SEQ, FEE]) UpdateTxCallbackCompleted(ctx context.Context, pipelineTaskRunRid uuid.UUID, chainId CHAIN_ID) error {
+func (ms *inMemoryStore[CHAIN_ID, ADDR, TX_HASH, BLOCK_HASH, R, SEQ, FEE]) UpdateTxCallbackCompleted(ctx context.Context, pipelineTaskRunRid uuid.UUID, chainId CHAIN_ID) error {
 	if ms.chainID.String() != chainId.String() {
 		return fmt.Errorf("update_tx_callback_completed: %w", ErrInvalidChainID)
 	}
 
 	// Persist to persistent storage
-	if err := ms.txStore.UpdateTxCallbackCompleted(ctx, pipelineTaskRunRid, chainId); err != nil {
+	if err := ms.persistentTxStore.UpdateTxCallbackCompleted(ctx, pipelineTaskRunRid, chainId); err != nil {
 		return err
 	}
 
@@ -243,21 +244,13 @@
 			tx.CallbackCompleted = true
 		}
 	}
-	wg := sync.WaitGroup{}
+
 	ms.addressStatesLock.RLock()
 	defer ms.addressStatesLock.RUnlock()
 	for _, as := range ms.addressStates {
-		wg.Add(1)
-		go func(as *AddressState[CHAIN_ID, ADDR, TX_HASH, BLOCK_HASH, R, SEQ, FEE]) {
-			as.ApplyToTxsByState(nil, fn)
-			wg.Done()
-		}(as)
-	}
-	wg.Wait()
-
-=======
-func (ms *inMemoryStore[CHAIN_ID, ADDR, TX_HASH, BLOCK_HASH, R, SEQ, FEE]) UpdateTxCallbackCompleted(ctx context.Context, pipelineTaskRunRid uuid.UUID, chainId CHAIN_ID) error {
->>>>>>> 950a9b15
+		as.applyToTxsByState(nil, fn)
+	}
+
 	return nil
 }
 
