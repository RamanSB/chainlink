package txmgr

import (
	"fmt"
	"sync"
	"time"

	"gopkg.in/guregu/null.v4"

	"github.com/smartcontractkit/chainlink-common/pkg/logger"
	feetypes "github.com/smartcontractkit/chainlink/v2/common/fee/types"
	"github.com/smartcontractkit/chainlink/v2/common/internal/queues"
	txmgrtypes "github.com/smartcontractkit/chainlink/v2/common/txmgr/types"
	"github.com/smartcontractkit/chainlink/v2/common/types"
)

// addressState is the state of all transactions for a given address.
// It holds information about all transactions for a given address, including unstarted, in-progress, unconfirmed, confirmed, and fatal errored transactions.
// It is designed to help transition transactions between states and to provide information about the current state of transactions for a given address.
type addressState[
	CHAIN_ID types.ID,
	ADDR, TX_HASH, BLOCK_HASH types.Hashable,
	R txmgrtypes.ChainReceipt[TX_HASH, BLOCK_HASH],
	SEQ types.Sequence,
	FEE feetypes.Fee,
] struct {
	lggr        logger.SugaredLogger
	chainID     CHAIN_ID
	fromAddress ADDR

	sync.RWMutex
	idempotencyKeyToTx     map[string]*txmgrtypes.Tx[CHAIN_ID, ADDR, TX_HASH, BLOCK_HASH, SEQ, FEE]
	attemptHashToTxAttempt map[TX_HASH]*txmgrtypes.TxAttempt[CHAIN_ID, ADDR, TX_HASH, BLOCK_HASH, SEQ, FEE]
	unstartedTxs           *queues.TxPriorityQueue[CHAIN_ID, ADDR, TX_HASH, BLOCK_HASH, R, SEQ, FEE]
	inprogressTx           *txmgrtypes.Tx[CHAIN_ID, ADDR, TX_HASH, BLOCK_HASH, SEQ, FEE]
	// NOTE: below each map's key is the transaction ID that is assigned via the persistent datastore
	unconfirmedTxs             map[int64]*txmgrtypes.Tx[CHAIN_ID, ADDR, TX_HASH, BLOCK_HASH, SEQ, FEE]
	confirmedMissingReceiptTxs map[int64]*txmgrtypes.Tx[CHAIN_ID, ADDR, TX_HASH, BLOCK_HASH, SEQ, FEE]
	confirmedTxs               map[int64]*txmgrtypes.Tx[CHAIN_ID, ADDR, TX_HASH, BLOCK_HASH, SEQ, FEE]
	allTxs                     map[int64]*txmgrtypes.Tx[CHAIN_ID, ADDR, TX_HASH, BLOCK_HASH, SEQ, FEE]
	fatalErroredTxs            map[int64]*txmgrtypes.Tx[CHAIN_ID, ADDR, TX_HASH, BLOCK_HASH, SEQ, FEE]
}

// newAddressState returns a new addressState instance with initialized transaction state
func newAddressState[
	CHAIN_ID types.ID,
	ADDR, TX_HASH, BLOCK_HASH types.Hashable,
	R txmgrtypes.ChainReceipt[TX_HASH, BLOCK_HASH],
	SEQ types.Sequence,
	FEE feetypes.Fee,
](
	lggr logger.SugaredLogger,
	chainID CHAIN_ID,
	fromAddress ADDR,
	maxUnstarted uint64,
	txs []txmgrtypes.Tx[CHAIN_ID, ADDR, TX_HASH, BLOCK_HASH, SEQ, FEE],
) *addressState[CHAIN_ID, ADDR, TX_HASH, BLOCK_HASH, R, SEQ, FEE] {
	if maxUnstarted == 0 {
		panic("new_address_state: MaxUnstarted queue size must be greater than 0")
	}

	// Count the number of transactions in each state to reduce the number of map resizes
	counts := map[txmgrtypes.TxState]int{
		TxUnstarted:               0,
		TxInProgress:              0,
		TxUnconfirmed:             0,
		TxConfirmedMissingReceipt: 0,
		TxConfirmed:               0,
		TxFatalError:              0,
	}
	var idempotencyKeysCount int
	var txAttemptCount int
	for _, tx := range txs {
		counts[tx.State]++
		if tx.IdempotencyKey != nil {
			idempotencyKeysCount++
		}
		if len(tx.TxAttempts) > 0 {
			txAttemptCount += len(tx.TxAttempts)
		}
	}

	as := addressState[CHAIN_ID, ADDR, TX_HASH, BLOCK_HASH, R, SEQ, FEE]{
		lggr:        lggr,
		chainID:     chainID,
		fromAddress: fromAddress,

		idempotencyKeyToTx:         make(map[string]*txmgrtypes.Tx[CHAIN_ID, ADDR, TX_HASH, BLOCK_HASH, SEQ, FEE], idempotencyKeysCount),
		unstartedTxs:               queues.NewTxPriorityQueue[CHAIN_ID, ADDR, TX_HASH, BLOCK_HASH, R, SEQ, FEE](int(maxUnstarted)),
		inprogressTx:               nil,
		unconfirmedTxs:             make(map[int64]*txmgrtypes.Tx[CHAIN_ID, ADDR, TX_HASH, BLOCK_HASH, SEQ, FEE], counts[TxUnconfirmed]),
		confirmedMissingReceiptTxs: make(map[int64]*txmgrtypes.Tx[CHAIN_ID, ADDR, TX_HASH, BLOCK_HASH, SEQ, FEE], counts[TxConfirmedMissingReceipt]),
		confirmedTxs:               make(map[int64]*txmgrtypes.Tx[CHAIN_ID, ADDR, TX_HASH, BLOCK_HASH, SEQ, FEE], counts[TxConfirmed]),
		allTxs:                     make(map[int64]*txmgrtypes.Tx[CHAIN_ID, ADDR, TX_HASH, BLOCK_HASH, SEQ, FEE], len(txs)),
		fatalErroredTxs:            make(map[int64]*txmgrtypes.Tx[CHAIN_ID, ADDR, TX_HASH, BLOCK_HASH, SEQ, FEE], counts[TxFatalError]),
		attemptHashToTxAttempt:     make(map[TX_HASH]*txmgrtypes.TxAttempt[CHAIN_ID, ADDR, TX_HASH, BLOCK_HASH, SEQ, FEE], txAttemptCount),
	}

	// Load all transactions supplied
	for i := 0; i < len(txs); i++ {
		tx := txs[i]
		switch tx.State {
		case TxUnstarted:
			as.unstartedTxs.AddTx(&tx)
		case TxInProgress:
			as.inprogressTx = &tx
		case TxUnconfirmed:
			as.unconfirmedTxs[tx.ID] = &tx
		case TxConfirmedMissingReceipt:
			as.confirmedMissingReceiptTxs[tx.ID] = &tx
		case TxConfirmed:
			as.confirmedTxs[tx.ID] = &tx
		case TxFatalError:
			as.fatalErroredTxs[tx.ID] = &tx
		default:
			panic(fmt.Sprintf("unknown transaction state: %q", tx.State))
		}
		as.allTxs[tx.ID] = &tx
		if tx.IdempotencyKey != nil {
			as.idempotencyKeyToTx[*tx.IdempotencyKey] = &tx
		}
		for i := 0; i < len(tx.TxAttempts); i++ {
			txAttempt := tx.TxAttempts[i]
			as.attemptHashToTxAttempt[txAttempt.Hash] = &txAttempt
		}
	}

	return &as
}

// countTransactionsByState returns the number of transactions that are in the given state
func (as *addressState[CHAIN_ID, ADDR, TX_HASH, BLOCK_HASH, R, SEQ, FEE]) countTransactionsByState(txState txmgrtypes.TxState) int {
	return 0
}

// findTxWithIdempotencyKey returns the transaction with the given idempotency key. If no transaction is found, nil is returned.
func (as *addressState[CHAIN_ID, ADDR, TX_HASH, BLOCK_HASH, R, SEQ, FEE]) findTxWithIdempotencyKey(key string) *txmgrtypes.Tx[CHAIN_ID, ADDR, TX_HASH, BLOCK_HASH, SEQ, FEE] {
	return nil
}

// applyToTxsByState calls the given function for each transaction in the given states.
// If txIDs are provided, only the transactions with those IDs are considered.
// If no txIDs are provided, all transactions in the given states are considered.
// If no txStates are provided, all transactions are considered.
// Any transaction states that are unknown will cause a panic.
func (as *addressState[CHAIN_ID, ADDR, TX_HASH, BLOCK_HASH, R, SEQ, FEE]) applyToTxsByState(
	txStates []txmgrtypes.TxState,
	fn func(*txmgrtypes.Tx[CHAIN_ID, ADDR, TX_HASH, BLOCK_HASH, SEQ, FEE]),
	txIDs ...int64,
) {
	as.Lock()
	defer as.Unlock()

	// if txStates is empty then apply the filter to only the as.allTransactions map
	if len(txStates) == 0 {
		as._applyToTxs(as.allTxs, fn, txIDs...)
		return
	}

	for _, txState := range txStates {
		switch txState {
		case TxInProgress:
			if as.inprogressTx != nil {
				fn(as.inprogressTx)
			}
		case TxUnconfirmed:
			as._applyToTxs(as.unconfirmedTxs, fn, txIDs...)
		case TxConfirmedMissingReceipt:
			as._applyToTxs(as.confirmedMissingReceiptTxs, fn, txIDs...)
		case TxConfirmed:
			as._applyToTxs(as.confirmedTxs, fn, txIDs...)
		case TxFatalError:
			as._applyToTxs(as.fatalErroredTxs, fn, txIDs...)
		case TxUnstarted:
			nfn := func(tx *txmgrtypes.Tx[CHAIN_ID, ADDR, TX_HASH, BLOCK_HASH, SEQ, FEE]) {
				if tx.State == TxUnstarted {
					fn(tx)
				}
			}
			as._applyToTxs(as.allTxs, nfn, txIDs...)
		default:
			panic(fmt.Sprintf("unknown transaction state: %q", txState))
		}
	}
}

// findTxAttempts returns all attempts for the given transactions that match the given filters.
// If txIDs are provided, only the transactions with those IDs are considered.
// If no txIDs are provided, all transactions are considered.
// If no txStates are provided, all transactions are considered.
// The txFilter is applied to the transactions and the txAttemptFilter is applied to the attempts.
func (as *addressState[CHAIN_ID, ADDR, TX_HASH, BLOCK_HASH, R, SEQ, FEE]) findTxAttempts(
	txStates []txmgrtypes.TxState,
	txFilter func(*txmgrtypes.Tx[CHAIN_ID, ADDR, TX_HASH, BLOCK_HASH, SEQ, FEE]) bool,
	txAttemptFilter func(*txmgrtypes.TxAttempt[CHAIN_ID, ADDR, TX_HASH, BLOCK_HASH, SEQ, FEE]) bool,
	txIDs ...int64,
) []txmgrtypes.TxAttempt[CHAIN_ID, ADDR, TX_HASH, BLOCK_HASH, SEQ, FEE] {
	return nil
}

// findTxs returns all transactions that match the given filters.
// If txIDs are provided, only the transactions with those IDs are considered.
// If no txIDs are provided, all transactions are considered.
// If no txStates are provided, all transactions are considered.
func (as *addressState[CHAIN_ID, ADDR, TX_HASH, BLOCK_HASH, R, SEQ, FEE]) findTxs(
	txStates []txmgrtypes.TxState,
	filter func(*txmgrtypes.Tx[CHAIN_ID, ADDR, TX_HASH, BLOCK_HASH, SEQ, FEE]) bool,
	txIDs ...int64,
) []txmgrtypes.Tx[CHAIN_ID, ADDR, TX_HASH, BLOCK_HASH, SEQ, FEE] {
	as.RLock()
	defer as.RUnlock()

	// if txStates is empty then apply the filter to only the as.allTransactions map
	if len(txStates) == 0 {
		return as._findTxs(as.allTxs, filter, txIDs...)
	}

	var txs []txmgrtypes.Tx[CHAIN_ID, ADDR, TX_HASH, BLOCK_HASH, SEQ, FEE]
	for _, txState := range txStates {
		switch txState {
		case TxInProgress:
			if as.inprogressTx != nil && filter(as.inprogressTx) {
				txs = append(txs, *as.inprogressTx)
			}
		case TxUnconfirmed:
			txs = append(txs, as._findTxs(as.unconfirmedTxs, filter, txIDs...)...)
		case TxConfirmedMissingReceipt:
			txs = append(txs, as._findTxs(as.confirmedMissingReceiptTxs, filter, txIDs...)...)
		case TxConfirmed:
			txs = append(txs, as._findTxs(as.confirmedTxs, filter, txIDs...)...)
		case TxFatalError:
			txs = append(txs, as._findTxs(as.fatalErroredTxs, filter, txIDs...)...)
		case TxUnstarted:
			fn := func(tx *txmgrtypes.Tx[CHAIN_ID, ADDR, TX_HASH, BLOCK_HASH, SEQ, FEE]) bool {
				return tx.State == TxUnstarted && filter(tx)
			}
			txs = append(txs, as._findTxs(as.allTxs, fn, txIDs...)...)
		default:
			panic(fmt.Sprintf("unknown transaction state: %q", txState))
		}
	}

	return txs
}

// pruneUnstartedTxQueue removes the transactions with the given IDs from the unstarted transaction queue.
func (as *addressState[CHAIN_ID, ADDR, TX_HASH, BLOCK_HASH, R, SEQ, FEE]) pruneUnstartedTxQueue(ids []int64) {
}

// deleteTxs removes the transactions with the given IDs from the address state.
func (as *addressState[CHAIN_ID, ADDR, TX_HASH, BLOCK_HASH, R, SEQ, FEE]) deleteTxs(txs ...txmgrtypes.Tx[CHAIN_ID, ADDR, TX_HASH, BLOCK_HASH, SEQ, FEE]) {
	as.Lock()
	defer as.Unlock()

	as._deleteTxs(txs...)
}

// peekNextUnstartedTx returns the next unstarted transaction in the queue without removing it from the unstarted queue.
func (as *addressState[CHAIN_ID, ADDR, TX_HASH, BLOCK_HASH, R, SEQ, FEE]) peekNextUnstartedTx() (*txmgrtypes.Tx[CHAIN_ID, ADDR, TX_HASH, BLOCK_HASH, SEQ, FEE], error) {
	return nil, nil
}

// peekInProgressTx returns the in-progress transaction without removing it from the in-progress state.
func (as *addressState[CHAIN_ID, ADDR, TX_HASH, BLOCK_HASH, R, SEQ, FEE]) peekInProgressTx() (*txmgrtypes.Tx[CHAIN_ID, ADDR, TX_HASH, BLOCK_HASH, SEQ, FEE], error) {
	return nil, nil
}

// addTxToUnstarted adds the given transaction to the unstarted queue.
func (as *addressState[CHAIN_ID, ADDR, TX_HASH, BLOCK_HASH, R, SEQ, FEE]) addTxToUnstarted(tx *txmgrtypes.Tx[CHAIN_ID, ADDR, TX_HASH, BLOCK_HASH, SEQ, FEE]) error {
	return nil
}

// moveUnstartedToInProgress moves the next unstarted transaction to the in-progress state.
func (as *addressState[CHAIN_ID, ADDR, TX_HASH, BLOCK_HASH, R, SEQ, FEE]) moveUnstartedToInProgress(
	etx *txmgrtypes.Tx[CHAIN_ID, ADDR, TX_HASH, BLOCK_HASH, SEQ, FEE],
	txAttempt *txmgrtypes.TxAttempt[CHAIN_ID, ADDR, TX_HASH, BLOCK_HASH, SEQ, FEE],
) error {
	return nil
}

// moveConfirmedMissingReceiptToUnconfirmed moves the confirmed missing receipt transaction to the unconfirmed state.
func (as *addressState[CHAIN_ID, ADDR, TX_HASH, BLOCK_HASH, R, SEQ, FEE]) moveConfirmedMissingReceiptToUnconfirmed(
	txID int64,
) error {
	return nil
}

// moveInProgressToUnconfirmed moves the in-progress transaction to the unconfirmed state.
func (as *addressState[CHAIN_ID, ADDR, TX_HASH, BLOCK_HASH, R, SEQ, FEE]) moveInProgressToUnconfirmed(
	etx txmgrtypes.Tx[CHAIN_ID, ADDR, TX_HASH, BLOCK_HASH, SEQ, FEE],
	txAttempt txmgrtypes.TxAttempt[CHAIN_ID, ADDR, TX_HASH, BLOCK_HASH, SEQ, FEE],
) error {
	return nil
}

// moveUnconfirmedToConfirmed moves the unconfirmed transaction to the confirmed state.
func (as *addressState[CHAIN_ID, ADDR, TX_HASH, BLOCK_HASH, R, SEQ, FEE]) moveUnconfirmedToConfirmed(
	receipt txmgrtypes.ChainReceipt[TX_HASH, BLOCK_HASH],
) error {
	return nil
}

// moveTxToFatalError moves a transaction to the fatal error state.
// It returns an error if there is no transaction with the given ID.
// It returns an error if the transaction is not in an expected state.
// Unknown transaction states will cause a panic this includes Unconfirmed and Confirmed transactions.
func (as *addressState[CHAIN_ID, ADDR, TX_HASH, BLOCK_HASH, R, SEQ, FEE]) moveTxToFatalError(
	txID int64, txError null.String,
) error {
	as.Lock()
	defer as.Unlock()

	tx := as.allTxs[txID]
	if tx == nil {
		return fmt.Errorf("move_tx_to_fatal_error: no transaction with ID %d", txID)
	}
	originalState := tx.State

	// Move the transaction to the fatal error state
	as._moveTxToFatalError(tx, txError)

	// Remove the transaction from its original state
	switch originalState {
	case TxUnstarted:
		_ = as.unstartedTxs.RemoveTxByID(txID)
	case TxInProgress:
		as.inprogressTx = nil
	case TxConfirmedMissingReceipt:
		delete(as.confirmedMissingReceiptTxs, tx.ID)
	case TxFatalError:
		// Already in fatal error state
		return nil
	default:
<<<<<<< HEAD
		panic(fmt.Sprintf("move_tx_to_fatal_error: unknown transaction state: %q", tx.State))
=======
		panic(fmt.Sprintf("unknown transaction state: %q", tx.State))
>>>>>>> da6d2350
	}

	return nil
}

// moveUnconfirmedToConfirmedMissingReceipt moves the unconfirmed transaction to the confirmed missing receipt state.
// If there is no unconfirmed transaction with the given ID, an error is returned.
func (as *addressState[CHAIN_ID, ADDR, TX_HASH, BLOCK_HASH, R, SEQ, FEE]) moveUnconfirmedToConfirmedMissingReceipt(txID int64) error {
	as.Lock()
	defer as.Unlock()

	tx, ok := as.unconfirmedTxs[txID]
	if !ok || tx == nil {
		return fmt.Errorf("move_unconfirmed_to_confirmed_missing_receipt: no unconfirmed transaction with ID %d", txID)
	}
	tx.State = TxConfirmedMissingReceipt

	as.confirmedMissingReceiptTxs[tx.ID] = tx
	delete(as.unconfirmedTxs, tx.ID)

	return nil
}

// moveInProgressToConfirmedMissingReceipt moves the in-progress transaction to the confirmed missing receipt state.
// If there is no in-progress transaction, an error is returned.
func (as *addressState[CHAIN_ID, ADDR, TX_HASH, BLOCK_HASH, R, SEQ, FEE]) moveInProgressToConfirmedMissingReceipt(txAttempt txmgrtypes.TxAttempt[CHAIN_ID, ADDR, TX_HASH, BLOCK_HASH, SEQ, FEE], broadcastAt time.Time) error {
	as.Lock()
	defer as.Unlock()

	tx := as.inprogressTx
	if tx == nil {
		return fmt.Errorf("move_in_progress_to_confirmed_missing_receipt: no transaction in progress")
	}
	if len(tx.TxAttempts) == 0 {
		return fmt.Errorf("move_in_progress_to_confirmed_missing_receipt: no attempts for transaction with ID %d", tx.ID)
	}
	if tx.BroadcastAt.Before(broadcastAt) {
		tx.BroadcastAt = &broadcastAt
	}
	tx.State = TxConfirmedMissingReceipt
	txAttempt.State = txmgrtypes.TxAttemptBroadcast
	tx.TxAttempts = append(tx.TxAttempts, txAttempt)

	as.confirmedMissingReceiptTxs[tx.ID] = tx
	as.inprogressTx = nil

	return nil
}

// moveConfirmedToUnconfirmed moves the confirmed transaction to the unconfirmed state.
func (as *addressState[CHAIN_ID, ADDR, TX_HASH, BLOCK_HASH, R, SEQ, FEE]) moveConfirmedToUnconfirmed(txAttempt txmgrtypes.TxAttempt[CHAIN_ID, ADDR, TX_HASH, BLOCK_HASH, SEQ, FEE]) error {
	as.Lock()
	defer as.Unlock()

	if txAttempt.State != txmgrtypes.TxAttemptBroadcast {
		return fmt.Errorf("move_confirmed_to_unconfirmed: attempt must be in broadcast state")
	}

	tx, ok := as.confirmedTxs[txAttempt.TxID]
	if !ok || tx == nil {
		return fmt.Errorf("move_confirmed_to_unconfirmed: no confirmed transaction with ID %d", txAttempt.TxID)
	}
	if len(tx.TxAttempts) == 0 {
		return fmt.Errorf("move_confirmed_to_unconfirmed: no attempts for transaction with ID %d", txAttempt.TxID)
	}
	tx.State = TxUnconfirmed

	// Delete the receipt from the attempt
	txAttempt.Receipts = nil
	// Reset the broadcast information for the attempt
	txAttempt.State = txmgrtypes.TxAttemptInProgress
	txAttempt.BroadcastBeforeBlockNum = nil
	tx.TxAttempts = append(tx.TxAttempts, txAttempt)

	as.unconfirmedTxs[tx.ID] = tx
	delete(as.confirmedTxs, tx.ID)

	return nil
}

func (as *addressState[CHAIN_ID, ADDR, TX_HASH, BLOCK_HASH, R, SEQ, FEE]) _applyToTxs(
	txIDsToTx map[int64]*txmgrtypes.Tx[CHAIN_ID, ADDR, TX_HASH, BLOCK_HASH, SEQ, FEE],
	fn func(*txmgrtypes.Tx[CHAIN_ID, ADDR, TX_HASH, BLOCK_HASH, SEQ, FEE]),
	txIDs ...int64,
) {
	// if txIDs is not empty then only apply the filter to those transactions
	if len(txIDs) > 0 {
		for _, txID := range txIDs {
			tx := txIDsToTx[txID]
			if tx != nil {
				fn(tx)
			}
		}
		return
	}

	// if txIDs is empty then apply the filter to all transactions
	for _, tx := range txIDsToTx {
		fn(tx)
	}
}

func (as *addressState[CHAIN_ID, ADDR, TX_HASH, BLOCK_HASH, R, SEQ, FEE]) _findTxs(
	txIDsToTx map[int64]*txmgrtypes.Tx[CHAIN_ID, ADDR, TX_HASH, BLOCK_HASH, SEQ, FEE],
	filter func(*txmgrtypes.Tx[CHAIN_ID, ADDR, TX_HASH, BLOCK_HASH, SEQ, FEE]) bool,
	txIDs ...int64,
) []txmgrtypes.Tx[CHAIN_ID, ADDR, TX_HASH, BLOCK_HASH, SEQ, FEE] {
	var txs []txmgrtypes.Tx[CHAIN_ID, ADDR, TX_HASH, BLOCK_HASH, SEQ, FEE]
	// if txIDs is not empty then only apply the filter to those transactions
	if len(txIDs) > 0 {
		for _, txID := range txIDs {
			tx := txIDsToTx[txID]
			if tx != nil && filter(tx) {
				txs = append(txs, *tx)
			}
		}
		return txs
	}

	// if txIDs is empty then apply the filter to all transactions
	for _, tx := range txIDsToTx {
		if filter(tx) {
			txs = append(txs, *tx)
		}
	}

	return txs
}

func (as *addressState[CHAIN_ID, ADDR, TX_HASH, BLOCK_HASH, R, SEQ, FEE]) _deleteTxs(txs ...txmgrtypes.Tx[CHAIN_ID, ADDR, TX_HASH, BLOCK_HASH, SEQ, FEE]) {
	for _, tx := range txs {
		if tx.IdempotencyKey != nil {
			delete(as.idempotencyKeyToTx, *tx.IdempotencyKey)
		}
		txID := tx.ID
		if as.inprogressTx != nil && as.inprogressTx.ID == txID {
			as.inprogressTx = nil
		}
		delete(as.allTxs, txID)
		delete(as.unconfirmedTxs, txID)
		delete(as.confirmedMissingReceiptTxs, txID)
		delete(as.confirmedTxs, txID)
		delete(as.fatalErroredTxs, txID)
		as.unstartedTxs.RemoveTxByID(txID)
	}
}

func (as *addressState[CHAIN_ID, ADDR, TX_HASH, BLOCK_HASH, R, SEQ, FEE]) _moveTxToFatalError(
	tx *txmgrtypes.Tx[CHAIN_ID, ADDR, TX_HASH, BLOCK_HASH, SEQ, FEE],
	txError null.String,
) {
	tx.State = TxFatalError
	tx.Sequence = nil
	tx.BroadcastAt = nil
	tx.InitialBroadcastAt = nil
	tx.Error = txError
	as.fatalErroredTxs[tx.ID] = tx
}<|MERGE_RESOLUTION|>--- conflicted
+++ resolved
@@ -331,11 +331,7 @@
 		// Already in fatal error state
 		return nil
 	default:
-<<<<<<< HEAD
-		panic(fmt.Sprintf("move_tx_to_fatal_error: unknown transaction state: %q", tx.State))
-=======
 		panic(fmt.Sprintf("unknown transaction state: %q", tx.State))
->>>>>>> da6d2350
 	}
 
 	return nil
