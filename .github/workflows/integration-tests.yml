name: Integration Tests
on:
  merge_group:
  pull_request:
  push:
    tags:
      - "*"
  workflow_dispatch:

# Only run 1 of this workflow at a time per PR
concurrency:
  group: integration-tests-chainlink-${{ github.ref }}
  cancel-in-progress: true

env:
  # for run-test variables and environment
  ENV_JOB_IMAGE: ${{ secrets.QA_AWS_ACCOUNT_NUMBER }}.dkr.ecr.${{ secrets.QA_AWS_REGION }}.amazonaws.com/chainlink-tests:${{ github.sha }}
  CHAINLINK_IMAGE: ${{ secrets.QA_AWS_ACCOUNT_NUMBER }}.dkr.ecr.${{ secrets.QA_AWS_REGION }}.amazonaws.com/chainlink
  TEST_SUITE: smoke
  TEST_ARGS: -test.timeout 12m
  INTERNAL_DOCKER_REPO: ${{ secrets.QA_AWS_ACCOUNT_NUMBER }}.dkr.ecr.${{ secrets.QA_AWS_REGION }}.amazonaws.com
  MOD_CACHE_VERSION: 2

jobs:
  enforce-ctf-version:
    name: Enforce CTF Version
    runs-on: ubuntu-latest
    steps:
      - name: Checkout the repo
        uses: actions/checkout@b4ffde65f46336ab88eb53be808477a3936bae11 # v4.1.1
      - name: Check Merge Group Condition
        id: condition-check
        run: |
          echo "Checking event condition..."
          SHOULD_ENFORCE="false"
          if [[ "$GITHUB_EVENT_NAME" == "merge_group" ]]; then
              echo "We are in a merge_group event, now check if we are on the develop branch"
              target_branch=$(cat $GITHUB_EVENT_PATH | jq -r .merge_group.base_ref)
              if [[ "$target_branch" == "refs/heads/develop" ]]; then
                  echo "We are on the develop branch, we should enforce ctf version"
                  SHOULD_ENFORCE="true"
              fi
          fi
          echo "should we enforce ctf version = $SHOULD_ENFORCE"
          echo "should-enforce=$SHOULD_ENFORCE" >> $GITHUB_OUTPUT
      - name: Enforce CTF Version
        if: steps.condition-check.outputs.should-enforce == 'true'
        uses: smartcontractkit/chainlink-github-actions/chainlink-testing-framework/mod-version@e865e376b8c2d594028c8d645dd6c47169b72974 # v2.2.16
        with:
          go-project-path: ./integration-tests
          module-name: github.com/smartcontractkit/chainlink-testing-framework
          enforce-semantic-tag: "true"
  changes:
    environment: integration
    name: Check Paths That Require Tests To Run
    runs-on: ubuntu-latest
    steps:
      - name: Checkout the repo
        uses: actions/checkout@b4ffde65f46336ab88eb53be808477a3936bae11 # v4.1.1
      - uses: dorny/paths-filter@4512585405083f25c027a35db413c2b3b9006d50 # v2.11.1
        id: changes
        with:
          filters: |
            src:
              - '**/*.go'
              - '**/*go.sum'
              - '**/*go.mod'
              - '.github/workflows/integration-tests.yml'
              - '**/*Dockerfile'
              - 'core/**/config/**/*.toml'
      - name: Collect Metrics
        if: always()
        id: collect-gha-metrics
        uses: smartcontractkit/push-gha-metrics-action@d1618b772a97fd87e6505de97b872ee0b1f1729a # v2.0.2
        with:
          basic-auth: ${{ secrets.GRAFANA_CLOUD_BASIC_AUTH }}
          hostname: ${{ secrets.GRAFANA_CLOUD_HOST }}
          this-job-name: Check Paths That Require Tests To Run
        continue-on-error: true
    outputs:
      src: ${{ steps.changes.outputs.src }}

  build-lint-integration-tests:
    name: Build and Lint integration-tests
    runs-on: ubuntu20.04-16cores-64GB
    steps:
      - name: Checkout the repo
        uses: actions/checkout@b4ffde65f46336ab88eb53be808477a3936bae11 # v4.1.1
      - name: Setup Go
        uses: smartcontractkit/chainlink-github-actions/chainlink-testing-framework/setup-go@e865e376b8c2d594028c8d645dd6c47169b72974 # v2.2.16
        with:
          test_download_vendor_packages_command: cd ./integration-tests && go mod download
          go_mod_path: ./integration-tests/go.mod
          cache_key_id: core-e2e-${{ env.MOD_CACHE_VERSION }}
          cache_restore_only: "true"
      - name: Build Go
        run: |
          cd ./integration-tests
          go build ./...
          go test -run=^# ./...
      - name: Lint Go
        uses: golangci/golangci-lint-action@3a919529898de77ec3da873e3063ca4b10e7f5cc # v3.7.0
        with:
          version: v1.55.2
          # We already cache these directories in setup-go
          skip-pkg-cache: true
          skip-build-cache: true
          # only-new-issues is only applicable to PRs, otherwise it is always set to false
          only-new-issues: false # disabled for PRs due to unreliability
          args: --out-format colored-line-number,checkstyle:golangci-lint-report.xml
          working-directory: ./integration-tests

  build-chainlink:
    environment: integration
    permissions:
      id-token: write
      contents: read
    strategy:
      matrix:
        image:
          - name: ""
            dockerfile: core/chainlink.Dockerfile
            tag-suffix: ""
          # - name: (plugins)
          #   dockerfile: plugins/chainlink.Dockerfile
          #   tag-suffix: -plugins
    name: Build Chainlink Image ${{ matrix.image.name }}
    runs-on: ubuntu20.04-16cores-64GB
    needs: [changes, enforce-ctf-version]
    steps:
      - name: Collect Metrics
        if: needs.changes.outputs.src == 'true'
        id: collect-gha-metrics
        uses: smartcontractkit/push-gha-metrics-action@d1618b772a97fd87e6505de97b872ee0b1f1729a # v2.0.2
        with:
          basic-auth: ${{ secrets.GRAFANA_CLOUD_BASIC_AUTH }}
          hostname: ${{ secrets.GRAFANA_CLOUD_HOST }}
          this-job-name: Build Chainlink Image ${{ matrix.image.name }}
        continue-on-error: true
      - name: Checkout the repo
        uses: actions/checkout@b4ffde65f46336ab88eb53be808477a3936bae11 # v4.1.1
        with:
          ref: ${{ github.event.pull_request.head.sha || github.event.merge_group.head_sha }}
      - name: Build Chainlink Image
        if: needs.changes.outputs.src == 'true'
        uses: ./.github/actions/build-chainlink-image
        with:
          tag_suffix: ${{ matrix.image.tag-suffix }}
          dockerfile: ${{ matrix.image.dockerfile }}
          git_commit_sha: ${{ github.sha }}
          GRAFANA_CLOUD_BASIC_AUTH: ${{ secrets.GRAFANA_CLOUD_BASIC_AUTH }}
          GRAFANA_CLOUD_HOST: ${{ secrets.GRAFANA_CLOUD_HOST }}
          AWS_REGION: ${{ secrets.QA_AWS_REGION }}
          AWS_ROLE_TO_ASSUME: ${{ secrets.QA_AWS_ROLE_TO_ASSUME }}

  build-test-image:
    if: startsWith(github.ref, 'refs/tags/') || github.event_name == 'schedule' || contains(join(github.event.pull_request.labels.*.name, ' '), 'build-test-image')
    environment: integration
    permissions:
      id-token: write
      contents: read
    name: Build Test Image
    runs-on: ubuntu20.04-16cores-64GB
    needs: [changes]
    steps:
      - name: Collect Metrics
        if: needs.changes.outputs.src == 'true'
        id: collect-gha-metrics
        uses: smartcontractkit/push-gha-metrics-action@d1618b772a97fd87e6505de97b872ee0b1f1729a # v2.0.2
        with:
          basic-auth: ${{ secrets.GRAFANA_CLOUD_BASIC_AUTH }}
          hostname: ${{ secrets.GRAFANA_CLOUD_HOST }}
          this-job-name: Build Test Image
        continue-on-error: true
      - name: Checkout the repo
        uses: actions/checkout@b4ffde65f46336ab88eb53be808477a3936bae11 # v4.1.1
        with:
          ref: ${{ github.event.pull_request.head.sha || github.event.merge_group.head_sha }}
      - name: Build Test Image
        if: needs.changes.outputs.src == 'true'
        uses: ./.github/actions/build-test-image
        with:
          QA_AWS_ROLE_TO_ASSUME: ${{ secrets.QA_AWS_ROLE_TO_ASSUME }}
          QA_AWS_REGION: ${{ secrets.QA_AWS_REGION }}
          QA_AWS_ACCOUNT_NUMBER: ${{ secrets.QA_AWS_ACCOUNT_NUMBER }}

  compare-tests:
    needs: [changes]
    runs-on: ubuntu-latest
    name: Compare/Build Automation Test List
    outputs:
      matrix: ${{ env.MATRIX_JSON }}
    steps:
      - name: Check for Skip Tests Label
        if: contains(join(github.event.pull_request.labels.*.name, ' '), 'skip-smoke-tests')
        run: |
          echo "## \`skip-smoke-tests\` label is active, skipping E2E smoke tests" >>$GITHUB_STEP_SUMMARY
          exit 0
      - name: Checkout the repo
        uses: actions/checkout@b4ffde65f46336ab88eb53be808477a3936bae11 # v4.1.1
      - name: Compare Test Lists
        run: |
          cd ./integration-tests
          ./scripts/compareTestList.sh ./smoke/automation_test.go
          ./scripts/compareTestList.sh ./smoke/keeper_test.go
      - name: Build Test Matrix Lists
        id: build-test-matrix-list
        run: |
          cd ./integration-tests
          MATRIX_JSON_AUTOMATION=$(./scripts/buildTestMatrixList.sh ./smoke/automation_test.go automation ubuntu-latest 1)
          MATRIX_JSON_KEEPER=$(./scripts/buildTestMatrixList.sh ./smoke/keeper_test.go keeper ubuntu-latest 1)
          COMBINED_ARRAY=$(jq -c -n "$MATRIX_JSON_AUTOMATION + $MATRIX_JSON_KEEPER")

          # if we running a PR against the develop branch we should only run the automation tests unless we are in the merge group event
          if [[ "$GITHUB_EVENT_NAME" == "merge_group" ]]; then
            echo "We are in a merge_group event, run both automation and keepers tests"
            echo "MATRIX_JSON=${COMBINED_ARRAY}" >> $GITHUB_ENV
          else
            echo "we are not in a merge_group event, if this is a PR to develop run only automation tests, otherwise run everything because we could be running against a release branch"
            target_branch=$(cat $GITHUB_EVENT_PATH | jq -r .pull_request.base.ref)
            if [[ "$target_branch" == "develop" ]]; then
              echo "only run automation tests"
              echo "MATRIX_JSON=${MATRIX_JSON_AUTOMATION}" >> $GITHUB_ENV
            else
              echo "run both automation and keepers tests"
              echo "MATRIX_JSON=${COMBINED_ARRAY}" >> $GITHUB_ENV
            fi
          fi

  eth-smoke-tests-matrix-automation:
    if: ${{ !(contains(join(github.event.pull_request.labels.*.name, ' '), 'skip-smoke-tests') || github.event_name == 'workflow_dispatch') }}
    environment: integration
    permissions:
      checks: write
      pull-requests: write
      id-token: write
      contents: read
    needs:
      [build-chainlink, changes, compare-tests, build-lint-integration-tests]
    env:
      SELECTED_NETWORKS: SIMULATED,SIMULATED_1,SIMULATED_2
      CHAINLINK_COMMIT_SHA: ${{ github.sha }}
      CHAINLINK_ENV_USER: ${{ github.actor }}
      TEST_LOG_LEVEL: debug
    strategy:
      fail-fast: false
      matrix:
        product: ${{fromJson(needs.compare-tests.outputs.matrix)}}
    runs-on: ${{ matrix.product.os }}
    name: ETH Smoke Tests ${{ matrix.product.name }}
    steps:
      - name: Collect Metrics
        if: needs.changes.outputs.src == 'true'
        id: collect-gha-metrics
        uses: smartcontractkit/push-gha-metrics-action@d1618b772a97fd87e6505de97b872ee0b1f1729a # v2.0.2
        with:
          basic-auth: ${{ secrets.GRAFANA_CLOUD_BASIC_AUTH }}
          hostname: ${{ secrets.GRAFANA_CLOUD_HOST }}
          this-job-name: ETH Smoke Tests ${{ matrix.product.name }}
          test-results-file: '{"testType":"go","filePath":"/tmp/gotest.log"}'
        continue-on-error: true
      - name: Checkout the repo
        uses: actions/checkout@b4ffde65f46336ab88eb53be808477a3936bae11 # v4.1.1
        with:
          ref: ${{ github.event.pull_request.head.sha || github.event.merge_group.head_sha }}
      - name: Build Go Test Command
        id: build-go-test-command
        run: |
          # if the matrix.product.run is set, use it for a different command
          if [ "${{ matrix.product.run }}" != "" ]; then
            echo "run_command=${{ matrix.product.run }} ./smoke/${{ matrix.product.file }}_test.go" >> "$GITHUB_OUTPUT"
          else
            echo "run_command=./smoke/${{ matrix.product.name }}_test.go" >> "$GITHUB_OUTPUT"
          fi
      - name: Prepare Base64 TOML override
        env:
          PYROSCOPE_SERVER: ${{ matrix.product.pyroscope_env == '' && '' || !startsWith(github.ref, 'refs/tags/') && '' || secrets.QA_PYROSCOPE_INSTANCE }} # Avoid sending blank envs https://github.com/orgs/community/discussions/25725
          PYROSCOPE_ENVIRONMENT: ${{ matrix.product.pyroscope_env }}
          PYROSCOPE_KEY: ${{ secrets.QA_PYROSCOPE_KEY }}
          RUN_ID: ${{ github.run_id }}
          TEST_LOG_COLLECT: ${{ vars.TEST_LOG_COLLECT }}
          CHAINLINK_VERSION: ${{ github.sha }}
          LOKI_URL: ${{ secrets.LOKI_URL }}
          LOKI_TENANT_ID: ${{ vars.LOKI_TENANT_ID }}
          LOKI_BASIC_AUTH: ${{ secrets.LOKI_BASIC_AUTH }}
          LOGSTREAM_LOG_TARGETS: ${{ vars.LOGSTREAM_LOG_TARGETS }}
          GRAFANA_URL: ${{ vars.GRAFANA_URL }}
        run: |
          echo ::add-mask::$CHAINLINK_IMAGE
          # load reusable functions
          source ./.github/scripts/functions.sh
          
          selected_networks=$(convert_to_toml_array "$SELECTED_NETWORKS")      
          log_targets=$(convert_to_toml_array "$LOGSTREAM_LOG_TARGETS")             
          
          if [ -n "$PYROSCOPE_SERVER" ]; then
            pyroscope_enabled=true
          else
            pyroscope_enabled=false
          fi

          if [ -n "$ETH2_EL_CLIENT" ]; then
            execution_layer="$ETH2_EL_CLIENT"
          else
            execution_layer="geth"
          fi

          if [ -n "$TEST_LOG_COLLECT" ]; then
            test_log_collect=true
          else
            test_log_collect=false
          fi              

          cat << EOF > config.toml
          [Network]
          selected_networks=$selected_networks
          
          [ChainlinkImage]
          image="$CHAINLINK_IMAGE"
          version="$CHAINLINK_VERSION"
          
          [Pyroscope]
          enabled=$pyroscope_enabled
          server_url="$PYROSCOPE_SERVER"
          environment="$PYROSCOPE_ENVIRONMENT"
          key="$PYROSCOPE_KEY"

          [Logging]
          test_log_collect=$test_log_collect
          run_id="$RUN_ID"

          [Logging.LogStream]
          log_targets=$log_targets

          [Logging.Loki]
          tenant_id="$LOKI_TENANT_ID"
          url="$LOKI_URL"
          basic_auth="$LOKI_BASIC_AUTH"

          [Logging.Grafana]
          url="$GRAFANA_URL/d/ddf75041-1e39-42af-aa46-361fe4c36e9e/ci-e2e-tests-logs?orgId=1"
          EOF
          
          BASE64_CONFIG_OVERRIDE=$(cat config.toml | base64 -w 0)
          echo ::add-mask::$BASE64_CONFIG_OVERRIDE
          echo "BASE64_CONFIG_OVERRIDE=$BASE64_CONFIG_OVERRIDE" >> $GITHUB_ENV
      ## Run this step when changes that require tests to be run are made
      - name: Run Tests
        if: needs.changes.outputs.src == 'true'
        uses: smartcontractkit/chainlink-github-actions/chainlink-testing-framework/run-tests@e865e376b8c2d594028c8d645dd6c47169b72974 # v2.2.16
        with:
          test_command_to_run: cd ./integration-tests && go test -timeout 30m -count=1 -json -test.parallel=${{ matrix.product.nodes }} ${{ steps.build-go-test-command.outputs.run_command }} 2>&1 | tee /tmp/gotest.log | gotestfmt
          test_download_vendor_packages_command: cd ./integration-tests && go mod download
          cl_repo: ${{ env.CHAINLINK_IMAGE }}
          cl_image_tag: ${{ github.sha }}
          aws_registries: ${{ secrets.QA_AWS_ACCOUNT_NUMBER }}
          artifacts_location: ./integration-tests/smoke/logs/
          publish_check_name: ${{ matrix.product.name }}
          token: ${{ secrets.GITHUB_TOKEN }}
          go_mod_path: ./integration-tests/go.mod
          cache_key_id: core-e2e-${{ env.MOD_CACHE_VERSION }}
          cache_restore_only: "true"
          QA_AWS_REGION: ${{ secrets.QA_AWS_REGION }}
          QA_AWS_ROLE_TO_ASSUME: ${{ secrets.QA_AWS_ROLE_TO_ASSUME }}
          QA_KUBECONFIG: ""
<<<<<<< HEAD
      - name: Collect Metrics
        if: always()
        id: collect-gha-metrics
        uses: smartcontractkit/push-gha-metrics-action@d1618b772a97fd87e6505de97b872ee0b1f1729a # v2.0.2
        with:
          basic-auth: ${{ secrets.GRAFANA_CLOUD_BASIC_AUTH }}
          hostname: ${{ secrets.GRAFANA_CLOUD_HOST }}
          this-job-name: ETH Smoke Tests ${{ matrix.product.name }}
          test-results-file: '{"testType":"go","filePath":"/tmp/gotest.log"}'
        continue-on-error: true
      - name: Print failed test summary
        if: always()
        run: |
          directory="./integration-tests/smoke/.test_summary"
          files=("$directory"/*)
          if [ -d "$directory" ]; then
            echo "Test summary folder found"
            if [ ${#files[@]} -gt 0 ]; then
              first_file="${files[0]}"
              echo "Name of the first test summary file: $(basename "$first_file")"
              echo "### Failed Test Execution Logs Dashboard (over VPN):" >> $GITHUB_STEP_SUMMARY
              cat "$first_file" | jq -r '.loki[] | "* [\(.test_name)](\(.value))"' >> $GITHUB_STEP_SUMMARY
              if [ ${#files[@]} -gt 1 ]; then
                echo "Found more than one test summary file. This is incorrect, there should be only one file"
              fi
            else
                echo "Test summary directory is empty. This should not happen"
            fi
          else
            echo "No test summary folder found. If no test failed or log collection wasn't explicitly requested this is correct. Exiting"
          fi        
=======
>>>>>>> 4551522d

  eth-smoke-tests-matrix:
    if: ${{ !(contains(join(github.event.pull_request.labels.*.name, ' '), 'skip-smoke-tests') || github.event_name == 'workflow_dispatch') }}
    environment: integration
    permissions:
      checks: write
      pull-requests: write
      id-token: write
      contents: read
    needs: [build-chainlink, changes, build-lint-integration-tests]
    env:
      SELECTED_NETWORKS: SIMULATED,SIMULATED_1,SIMULATED_2
      CHAINLINK_COMMIT_SHA: ${{ github.sha }}
      CHAINLINK_ENV_USER: ${{ github.actor }}
      TEST_LOG_LEVEL: debug
    strategy:
      fail-fast: false
      matrix:
        product:
          - name: flux
            nodes: 1
            os: ubuntu-latest
            pyroscope_env: "ci-smoke-flux-evm-simulated"
          - name: ocr
            nodes: 1
            os: ubuntu-latest
            run: -run TestOCRJobReplacement
            file: ocr
            pyroscope_env: ci-smoke-ocr-evm-simulated                         
          - name: ocr2-replacement
            nodes: 1
            os: ubuntu-latest
            run: -run TestOCRv2JobReplacement
            file: ocr2
            pyroscope_env: ci-smoke-ocr2-evm-simulated
          - name: ocr2
            nodes: 1
            os: ubuntu-latest
            pyroscope_env: ci-smoke-ocr2-plugins-evm-simulated
            tag_suffix: "-plugins"
          - name: vrf
            nodes: 1
            os: ubuntu-latest
            pyroscope_env: ci-smoke-vrf-evm-simulated
          - name: vrfv2
            nodes: 1
            os: ubuntu-latest
            pyroscope_env: ci-smoke-vrf2-evm-simulated
          - name: vrfv2plus
            nodes: 1
            os: ubuntu-latest
            pyroscope_env: ci-smoke-vrf2plus-evm-simulated
          - name: forwarder_ocr
            nodes: 1
            os: ubuntu-latest
            pyroscope_env: ci-smoke-forwarder-ocr-evm-simulated
          - name: forwarders_ocr2
            nodes: 1
            os: ubuntu-latest
            pyroscope_env: ci-smoke-forwarder-ocr-evm-simulated
    runs-on: ${{ matrix.product.os }}
    name: ETH Smoke Tests ${{ matrix.product.name }}${{ matrix.product.tag_suffix }}
    steps:
      - name: Collect Metrics
        if: needs.changes.outputs.src == 'true'
        id: collect-gha-metrics
        uses: smartcontractkit/push-gha-metrics-action@d1618b772a97fd87e6505de97b872ee0b1f1729a # v2.0.2
        with:
          basic-auth: ${{ secrets.GRAFANA_CLOUD_BASIC_AUTH }}
          hostname: ${{ secrets.GRAFANA_CLOUD_HOST }}
          this-job-name: ETH Smoke Tests ${{ matrix.product.name }}${{ matrix.product.tag_suffix }}
          test-results-file: '{"testType":"go","filePath":"/tmp/gotest.log"}'
        continue-on-error: true
      - name: Checkout the repo
        uses: actions/checkout@b4ffde65f46336ab88eb53be808477a3936bae11 # v4.1.1
        with:
          ref: ${{ github.event.pull_request.head.sha || github.event.merge_group.head_sha }}
      - name: Build Go Test Command
        id: build-go-test-command
        run: |
          # if the matrix.product.run is set, use it for a different command
          if [ "${{ matrix.product.run }}" != "" ]; then
            echo "run_command=${{ matrix.product.run }} ./smoke/${{ matrix.product.file }}_test.go" >> "$GITHUB_OUTPUT"
          else
            echo "run_command=./smoke/${{ matrix.product.name }}_test.go" >> "$GITHUB_OUTPUT"
          fi
      - name: Check for "enable tracing" label
        id: check-label
        run: |
          label=$(jq -r '.pull_request.labels[]?.name // empty' "$GITHUB_EVENT_PATH")

          if [[ -n "$label" ]]; then
            if [[ "$label" == "enable tracing" ]]; then
              echo "Enable tracing label found."
              echo "trace=true" >> $GITHUB_OUTPUT
            else
              echo "Enable tracing label not found."
              echo "trace=false" >> $GITHUB_OUTPUT
            fi
          else
            echo "No labels present or labels are null."
            echo "trace=false" >> $GITHUB_OUTPUT
          fi

      - name: Setup Grafana and OpenTelemetry
        id: docker-setup
        if: steps.check-label.outputs.trace == 'true' && matrix.product.name == 'ocr2' && matrix.product.tag_suffix == '-plugins'
        run: |
          # Create network
          docker network create --driver bridge tracing

          # Make trace directory
          cd integration-tests/smoke/
          mkdir ./traces
          chmod -R 777 ./traces

          # Switch directory
          cd ../../.github/tracing

          # Create a Docker volume for traces
          # docker volume create otel-traces

          # Start OpenTelemetry Collector
          # Note the user must be set to the same user as the runner for the trace data to be accessible
          docker run -d --network=tracing --name=otel-collector \
            -v $PWD/otel-collector-ci.yaml:/etc/otel-collector.yaml \
            -v $PWD/../../integration-tests/smoke/traces:/tracing \
            --user "$(id -u):$(id -g)" \
            -p 4317:4317 otel/opentelemetry-collector:0.88.0 --config=/etc/otel-collector.yaml
      - name: Locate Docker Volume
        id: locate-volume
        if: false
        run: |
          echo "VOLUME_PATH=$(docker volume inspect --format '{{ .Mountpoint }}' otel-traces)" >> $GITHUB_OUTPUT
      - name: Show Otel-Collector Logs
        if: steps.check-label.outputs.trace == 'true' && matrix.product.name == 'ocr2' && matrix.product.tag_suffix == '-plugins'
        run: |
          docker logs otel-collector
      - name: Prepare Base64 TOML override
        env:
          PYROSCOPE_SERVER: ${{ matrix.product.pyroscope_env == '' && '' || !startsWith(github.ref, 'refs/tags/') && '' || secrets.QA_PYROSCOPE_INSTANCE }} # Avoid sending blank envs https://github.com/orgs/community/discussions/25725
          PYROSCOPE_ENVIRONMENT: ${{ matrix.product.pyroscope_env }}
          PYROSCOPE_KEY: ${{ secrets.QA_PYROSCOPE_KEY }}
          RUN_ID: ${{ github.run_id }}
          TEST_LOG_COLLECT: ${{ vars.TEST_LOG_COLLECT }}
          CHAINLINK_VERSION: ${{ github.sha }}
          LOKI_URL: ${{ secrets.LOKI_URL }}
          LOKI_TENANT_ID: ${{ vars.LOKI_TENANT_ID }}
          LOKI_BASIC_AUTH: ${{ secrets.LOKI_BASIC_AUTH }}
          LOGSTREAM_LOG_TARGETS: ${{ vars.LOGSTREAM_LOG_TARGETS }}
          GRAFANA_URL: ${{ vars.GRAFANA_URL }}
        run: |
          echo ::add-mask::$CHAINLINK_IMAGE
          # load reusable functions
          source ./.github/scripts/functions.sh
          
          selected_networks=$(convert_to_toml_array "$SELECTED_NETWORKS")      
          log_targets=$(convert_to_toml_array "$LOGSTREAM_LOG_TARGETS")             

          if [ -n "$PYROSCOPE_SERVER" ]; then
            pyroscope_enabled=true
          else
            pyroscope_enabled=false
          fi

          if [ -n "$ETH2_EL_CLIENT" ]; then
            execution_layer="$ETH2_EL_CLIENT"
          else
            execution_layer="geth"
          fi

          if [ -n "$TEST_LOG_COLLECT" ]; then
            test_log_collect=true
          else
            test_log_collect=false
          fi              

          cat << EOF > config.toml
          [Network]
          selected_networks=$selected_networks
          
          [ChainlinkImage]
          image="$CHAINLINK_IMAGE"
          version="$CHAINLINK_VERSION"
          
          [Pyroscope]
          enabled=$pyroscope_enabled
          server_url="$PYROSCOPE_SERVER"
          environment="$PYROSCOPE_ENVIRONMENT"
          key="$PYROSCOPE_KEY"

          [Logging]
          test_log_collect=$test_log_collect
          run_id="$RUN_ID"

          [Logging.LogStream]
          log_targets=$log_targets

          [Logging.Loki]
          tenant_id="$LOKI_TENANT_ID"
          url="$LOKI_URL"
          basic_auth="$LOKI_BASIC_AUTH"

          [Logging.Grafana]
          url="$GRAFANA_URL/d/ddf75041-1e39-42af-aa46-361fe4c36e9e/ci-e2e-tests-logs?orgId=1"
          EOF
          
          BASE64_CONFIG_OVERRIDE=$(cat config.toml | base64 -w 0)
          echo ::add-mask::$BASE64_CONFIG_OVERRIDE
          echo "BASE64_CONFIG_OVERRIDE=$BASE64_CONFIG_OVERRIDE" >> $GITHUB_ENV
      ## Run this step when changes that require tests to be run are made
      - name: Run Tests
        if: needs.changes.outputs.src == 'true'
        uses: smartcontractkit/chainlink-github-actions/chainlink-testing-framework/run-tests@e865e376b8c2d594028c8d645dd6c47169b72974 # v2.2.16
        with:
          test_command_to_run: cd ./integration-tests && go test -timeout 30m -count=1 -json -test.parallel=${{ matrix.product.nodes }} ${{ steps.build-go-test-command.outputs.run_command }} 2>&1 | tee /tmp/gotest.log | gotestfmt
          test_download_vendor_packages_command: cd ./integration-tests && go mod download
          cl_repo: ${{ env.CHAINLINK_IMAGE }}
          cl_image_tag: ${{ github.sha }}${{ matrix.product.tag_suffix }}
          aws_registries: ${{ secrets.QA_AWS_ACCOUNT_NUMBER }}
          artifacts_name: ${{ matrix.product.name }}-test-logs
          artifacts_location: ./integration-tests/smoke/logs/
          publish_check_name: ${{ matrix.product.name }}
          token: ${{ secrets.GITHUB_TOKEN }}
          go_mod_path: ./integration-tests/go.mod
          cache_key_id: core-e2e-${{ env.MOD_CACHE_VERSION }}
          cache_restore_only: "true"
          QA_AWS_REGION: ${{ secrets.QA_AWS_REGION }}
          QA_AWS_ROLE_TO_ASSUME: ${{ secrets.QA_AWS_ROLE_TO_ASSUME }}
          QA_KUBECONFIG: ""
      # Run this step when changes that do not need the test to run are made
      - name: Run Setup
        if: needs.changes.outputs.src == 'false'
        uses: smartcontractkit/chainlink-github-actions/chainlink-testing-framework/setup-run-tests-environment@e865e376b8c2d594028c8d645dd6c47169b72974 # v2.2.16
        with:
          test_download_vendor_packages_command: cd ./integration-tests && go mod download
          go_mod_path: ./integration-tests/go.mod
          cache_key_id: core-e2e-${{ env.MOD_CACHE_VERSION }}
          cache_restore_only: "true"
          QA_AWS_REGION: ${{ secrets.QA_AWS_REGION }}
          QA_AWS_ROLE_TO_ASSUME: ${{ secrets.QA_AWS_ROLE_TO_ASSUME }}
          QA_KUBECONFIG: ${{ secrets.QA_KUBECONFIG }}
      - name: Show Otel-Collector Logs
        if: steps.check-label.outputs.trace == 'true' && matrix.product.name == 'ocr2' && matrix.product.tag_suffix == '-plugins'
        run: |
          docker logs otel-collector
      - name: Permissions on traces
        if: steps.check-label.outputs.trace == 'true' && matrix.product.name == 'ocr2' && matrix.product.tag_suffix == '-plugins'
        run: |
          ls -l ./integration-tests/smoke/traces
      - name: Upload Trace Data
        if: steps.check-label.outputs.trace == 'true' && matrix.product.name == 'ocr2' && matrix.product.tag_suffix == '-plugins'
        uses: actions/upload-artifact@0b7f8abb1508181956e8e162db84b466c27e18ce # v3.1.2
        with:
          name: trace-data
          path: ./integration-tests/smoke/traces/trace-data.json
      - name: Print failed test summary
        if: always()
        run: |
          directory="./integration-tests/smoke/.test_summary"
          files=("$directory"/*)
          if [ -d "$directory" ]; then
            echo "Test summary folder found"
            if [ ${#files[@]} -gt 0 ]; then
              first_file="${files[0]}"
              echo "Name of the first test summary file: $(basename "$first_file")"
              echo "### Failed Test Execution Logs Dashboard (over VPN):" >> $GITHUB_STEP_SUMMARY
              cat "$first_file" | jq -r '.loki[] | "* [\(.test_name)](\(.value))"' >> $GITHUB_STEP_SUMMARY
              if [ ${#files[@]} -gt 1 ]; then
                echo "Found more than one test summary file. This is incorrect, there should be only one file"
              fi
            else
                echo "Test summary directory is empty. This should not happen"
            fi
          else
            echo "No test summary folder found. If no test failed or log collection wasn't explicitly requested this is correct. Exiting"
          fi

  ### Used to check the required checks box when the matrix completes
  eth-smoke-tests:
    if: always()
    runs-on: ubuntu-latest
    name: ETH Smoke Tests
    needs: [eth-smoke-tests-matrix, eth-smoke-tests-matrix-automation]
    # needs: [eth-smoke-tests-matrix]
    steps:
      - name: Check smoke test matrix status
        if: needs.eth-smoke-tests-matrix.result != 'success' || needs.eth-smoke-tests-matrix-automation.result != 'success'
        run: |
          echo "${{ needs.eth-smoke-tests-matrix.result }}"
          exit 1
      - name: Collect Metrics
        if: always()
        id: collect-gha-metrics
        uses: smartcontractkit/push-gha-metrics-action@d1618b772a97fd87e6505de97b872ee0b1f1729a # v2.0.2
        with:
          basic-auth: ${{ secrets.GRAFANA_CLOUD_BASIC_AUTH }}
          hostname: ${{ secrets.GRAFANA_CLOUD_HOST }}
          this-job-name: ETH Smoke Tests
          matrix-aggregator-status: ${{ needs.eth-smoke-tests-matrix.result }}
        continue-on-error: true

  cleanup:
    name: Clean up integration environment deployments
    if: always()
    needs: [eth-smoke-tests]
    runs-on: ubuntu-latest
    steps:
      - name: Checkout repo
        if: ${{ github.event_name == 'pull_request' }}
        uses: actions/checkout@b4ffde65f46336ab88eb53be808477a3936bae11 # v4.1.1

      - name: 🧼 Clean up Environment
        if: ${{ github.event_name == 'pull_request' }}
        uses: ./.github/actions/delete-deployments
        with:
          environment: integration
          ref: ${{ github.head_ref }} # See https://github.com/github/docs/issues/15319#issuecomment-1476705663

      - name: Collect Metrics
        if: ${{ github.event_name == 'pull_request' }}
        id: collect-gha-metrics
        uses: smartcontractkit/push-gha-metrics-action@d1618b772a97fd87e6505de97b872ee0b1f1729a # v2.0.2
        with:
          basic-auth: ${{ secrets.GRAFANA_CLOUD_BASIC_AUTH }}
          hostname: ${{ secrets.GRAFANA_CLOUD_HOST }}
          this-job-name: Clean up integration environment deployments
        continue-on-error: true

  # Run the setup if the matrix finishes but this time save the cache if we have a cache hit miss
  # this will also only run if both of the matrix jobs pass
  eth-smoke-go-mod-cache:
    environment: integration
    needs: [eth-smoke-tests]
    runs-on: ubuntu20.04-16cores-64GB
    name: ETH Smoke Tests Go Mod Cache
    continue-on-error: true
    steps:
      - name: Checkout the repo
        uses: actions/checkout@b4ffde65f46336ab88eb53be808477a3936bae11 # v4.1.1
        with:
          ref: ${{ github.event.pull_request.head.sha || github.event.merge_group.head_sha }}
      - name: Run Setup
        uses: smartcontractkit/chainlink-github-actions/chainlink-testing-framework/setup-go@e865e376b8c2d594028c8d645dd6c47169b72974 # v2.2.16
        with:
          test_download_vendor_packages_command: |
            cd ./integration-tests
            go mod download
            # force download of test dependencies
            go test -run=NonExistentTest ./smoke/... || echo "ignore expected test failure"
          go_mod_path: ./integration-tests/go.mod
          cache_key_id: core-e2e-${{ env.MOD_CACHE_VERSION }}
          cache_restore_only: "false"

  ### Migration tests
  node-migration-tests:
    name: Version Migration Tests
    environment: integration
    permissions:
      checks: write
      pull-requests: write
      id-token: write
      contents: read
    runs-on: ubuntu-latest
    needs: [build-chainlink, changes, build-test-image]
    # Only run migration tests on new tags
    if: startsWith(github.ref, 'refs/tags/')
    env:
      SELECTED_NETWORKS: SIMULATED,SIMULATED_1,SIMULATED_2
      CHAINLINK_COMMIT_SHA: ${{ github.sha }}
      CHAINLINK_ENV_USER: ${{ github.actor }}
      CHAINLINK_IMAGE: public.ecr.aws/chainlink/chainlink
      UPGRADE_VERSION: ${{ github.sha }}
      UPGRADE_IMAGE: ${{ secrets.QA_AWS_ACCOUNT_NUMBER }}.dkr.ecr.${{ secrets.QA_AWS_REGION }}.amazonaws.com/chainlink
      TEST_LOG_LEVEL: debug
      TEST_SUITE: migration
    steps:
      - name: Checkout the repo
        uses: actions/checkout@b4ffde65f46336ab88eb53be808477a3936bae11 # v4.1.1
        with:
          ref: ${{ github.event.pull_request.head.sha || github.event.merge_group.head_sha }}
      - name: Get Latest Version
        id: get_latest_version
        run: |
          untrimmed_ver=$(curl --header "Authorization: token ${{ secrets.GITHUB_TOKEN }}" --request GET https://api.github.com/repos/${{ github.repository }}/releases/latest | jq -r .name)
          latest_version="${untrimmed_ver:1}"
          echo "latest_version=${latest_version} | tee -a $GITHUB_OUTPUT"
      - name: Name Versions
        run: |
          echo "Running migration tests from version '${{ steps.get_latest_version.outputs.latest_version }}' to: '${{ github.sha }}'"
      - name: Run Migration Tests
        uses: smartcontractkit/chainlink-github-actions/chainlink-testing-framework/run-tests@e865e376b8c2d594028c8d645dd6c47169b72974 # v2.2.16
        with:
          test_command_to_run: cd ./integration-tests && go test -timeout 30m -count=1 -json ./migration 2>&1 | tee /tmp/gotest.log | gotestfmt
          test_download_vendor_packages_command: cd ./integration-tests && go mod download
          cl_repo: ${{ env.CHAINLINK_IMAGE }}
          cl_image_tag: ${{ steps.get_latest_version.outputs.latest_version }}
          artifacts_location: ./integration-tests/migration/logs
          publish_check_name: Node Migration Test Results
          token: ${{ secrets.GITHUB_TOKEN }}
          go_mod_path: ./integration-tests/go.mod
          cache_key_id: core-e2e-${{ env.MOD_CACHE_VERSION }}
          cache_restore_only: "true"
          QA_AWS_REGION: ${{ secrets.QA_AWS_REGION }}
          QA_AWS_ROLE_TO_ASSUME: ${{ secrets.QA_AWS_ROLE_TO_ASSUME }}
          QA_KUBECONFIG: ${{ secrets.QA_KUBECONFIG }}
      - name: Upload test log
        uses: actions/upload-artifact@0b7f8abb1508181956e8e162db84b466c27e18ce # v3.1.2
        if: failure()
        with:
          name: test-log-${{ matrix.product.name }}
          path: /tmp/gotest.log
          retention-days: 7
        continue-on-error: true
      - name: Collect Metrics
        if: always()
        id: collect-gha-metrics
        uses: smartcontractkit/push-gha-metrics-action@d1618b772a97fd87e6505de97b872ee0b1f1729a # v2.0.2
        with:
          basic-auth: ${{ secrets.GRAFANA_CLOUD_BASIC_AUTH }}
          hostname: ${{ secrets.GRAFANA_CLOUD_HOST }}
          this-job-name: Version Migration Tests
          test-results-file: '{"testType":"go","filePath":"/tmp/gotest.log"}'
        continue-on-error: true

  ## Solana Section
  get_solana_sha:
    name: Get Solana Sha From Go Mod
    environment: Integration
    runs-on: ubuntu-latest
    outputs:
      sha: ${{ steps.getsha.outputs.sha }}
    steps:
      - name: Checkout the repo
        uses: actions/checkout@b4ffde65f46336ab88eb53be808477a3936bae11 # v4.1.1
        with:
          ref: ${{ github.event.pull_request.head.sha || github.event.merge_group.head_sha }}
      - name: Setup Go
        uses: ./.github/actions/setup-go
        with:
          only-modules: "true"
      - name: Get the sha from go mod
        id: getshortsha
        run: |
          sol_ver=$(go list -m -json github.com/smartcontractkit/chainlink-solana  | jq -r .Version)
          if [ -z "${sol_ver}" ]; then
              echo "Error: could not get the solana version from the go.mod file, look above for error(s)"
              exit 1
          fi
          short_sha="${sol_ver##*-}"
          echo "short sha is: ${short_sha}"
          echo "short_sha=${short_sha}" >> "$GITHUB_OUTPUT"
      - name: Checkout solana
        uses: actions/checkout@b4ffde65f46336ab88eb53be808477a3936bae11 # v4.1.1
        with:
          repository: smartcontractkit/chainlink-solana
          ref: develop
          fetch-depth: 0
          path: solanapath
      - name: Get long sha
        id: getsha
        run: |
          cd solanapath
          full_sha=$(git rev-parse ${{steps.getshortsha.outputs.short_sha}})
          if [ -z "${full_sha}" ]; then
              echo "Error: could not get the full sha from the short sha using git, look above for error(s)"
              exit 1
          fi
          echo "sha is: ${full_sha}"
          echo "sha=${full_sha}" >> "$GITHUB_OUTPUT"

  get_projectserum_version:
    name: Get ProjectSerum Version
    environment: integration
    runs-on: ubuntu-latest
    needs: [get_solana_sha]
    outputs:
      projectserum_version: ${{ steps.psversion.outputs.projectserum_version }}
    steps:
      - name: Checkout the solana repo
        uses: actions/checkout@b4ffde65f46336ab88eb53be808477a3936bae11 # v4.1.1
        with:
          repository: smartcontractkit/chainlink-solana
          ref: ${{ needs.get_solana_sha.outputs.sha }}
      - name: Get ProjectSerum Version
        id: psversion
        uses: smartcontractkit/chainlink-solana/.github/actions/projectserum_version@4b971869e26b79c7ce3fb7c98005cc2e3f350915 # stable action on Oct 12 2022

  solana-test-image-exists:
    environment: integration
    permissions:
      checks: write
      pull-requests: write
      id-token: write
      contents: read
    name: Check If Solana Test Image Exists
    runs-on: ubuntu-latest
    needs: [get_solana_sha]
    outputs:
      exists: ${{ steps.check-image.outputs.exists }}
    steps:
      - name: Check if image exists
        id: check-image
        uses: smartcontractkit/chainlink-github-actions/docker/image-exists@e865e376b8c2d594028c8d645dd6c47169b72974 # v2.2.16
        with:
          repository: chainlink-solana-tests
          tag: ${{ needs.get_solana_sha.outputs.sha }}
          AWS_REGION: ${{ secrets.QA_AWS_REGION }}
          AWS_ROLE_TO_ASSUME: ${{ secrets.QA_AWS_ROLE_TO_ASSUME }}

  solana-build-contracts:
    environment: integration
    permissions:
      checks: write
      pull-requests: write
      id-token: write
      contents: read
    name: Solana Build Artifacts
    runs-on: ubuntu20.04-16cores-64GB
    needs:
      [
        changes,
        get_projectserum_version,
        solana-test-image-exists,
        get_solana_sha,
      ]
    container:
      image: projectserum/build:${{ needs.get_projectserum_version.outputs.projectserum_version }}
      env:
        RUSTUP_HOME: "/root/.rustup"
        FORCE_COLOR: 1
    steps:
      - name: Collect Metrics
        if: needs.changes.outputs.src == 'true'
        id: collect-gha-metrics
        uses: smartcontractkit/push-gha-metrics-action@d1618b772a97fd87e6505de97b872ee0b1f1729a # v2.0.2
        with:
          basic-auth: ${{ secrets.GRAFANA_CLOUD_BASIC_AUTH }}
          hostname: ${{ secrets.GRAFANA_CLOUD_HOST }}
          this-job-name: Solana Build Artifacts
        continue-on-error: true
      - name: Checkout the solana repo
        # Use v3.6.0 because the custom runner (container configured above)
        # doesn't have node20 installed which is required for versions >=4
        uses: actions/checkout@f43a0e5ff2bd294095638e18286ca9a3d1956744 # v3.6.0
        with:
          repository: smartcontractkit/chainlink-solana
          ref: ${{ needs.get_solana_sha.outputs.sha }}
      - name: Build contracts
        if: needs.changes.outputs.src == 'true' && needs.solana-test-image-exists.outputs.exists == 'false'
        uses: smartcontractkit/chainlink-solana/.github/actions/build_contract_artifacts@21675b3a7dcdff8e790391708d4763020cace21e # stable action on December 18 2023
        with:
          ref: ${{ needs.get_solana_sha.outputs.sha }}

  solana-build-test-image:
    environment: integration
    permissions:
      checks: write
      pull-requests: write
      id-token: write
      contents: read
    name: Solana Build Test Image
    runs-on: ubuntu20.04-16cores-64GB
    needs:
      [
        solana-build-contracts,
        solana-test-image-exists,
        changes,
        get_solana_sha,
      ]
    env:
      CONTRACT_ARTIFACTS_PATH: contracts/target/deploy
    steps:
      - name: Collect Metrics
        if: needs.changes.outputs.src == 'true' && needs.solana-test-image-exists.outputs.exists == 'false'
        id: collect-gha-metrics
        uses: smartcontractkit/push-gha-metrics-action@d1618b772a97fd87e6505de97b872ee0b1f1729a # v2.0.2
        with:
          basic-auth: ${{ secrets.GRAFANA_CLOUD_BASIC_AUTH }}
          hostname: ${{ secrets.GRAFANA_CLOUD_HOST }}
          this-job-name: Solana Build Test Image
        continue-on-error: true
      - name: Checkout the repo
        if: needs.changes.outputs.src == 'true' && needs.solana-test-image-exists.outputs.exists == 'false'
        uses: actions/checkout@b4ffde65f46336ab88eb53be808477a3936bae11 # v4.1.1
        with:
          repository: smartcontractkit/chainlink-solana
          ref: ${{ needs.get_solana_sha.outputs.sha }}
      - name: Build Test Image
        if: needs.changes.outputs.src == 'true' && needs.solana-test-image-exists.outputs.exists == 'false'
        uses: ./.github/actions/build-test-image
        with:
          tag: ${{ needs.get_solana_sha.outputs.sha }}
          artifacts_path: ${{ env.CONTRACT_ARTIFACTS_PATH }}
          QA_AWS_ROLE_TO_ASSUME: ${{ secrets.QA_AWS_ROLE_TO_ASSUME }}
          QA_AWS_REGION: ${{ secrets.QA_AWS_REGION }}
          QA_AWS_ACCOUNT_NUMBER: ${{ secrets.QA_AWS_ACCOUNT_NUMBER }}
      - run: echo "this exists so we don't have to run anything else if the build is skipped"
        if: needs.changes.outputs.src == 'false' || needs.solana-test-image-exists.outputs.exists == 'true'

  solana-smoke-tests:
    if: ${{ !contains(join(github.event.pull_request.labels.*.name, ' '), 'skip-smoke-tests') }}
    environment: integration
    permissions:
      checks: write
      pull-requests: write
      id-token: write
      contents: read
    name: Solana Smoke Tests
    runs-on: ubuntu20.04-16cores-64GB
    needs:
      [
        build-chainlink,
        solana-build-contracts,
        solana-build-test-image,
        changes,
        get_solana_sha,
      ]
    env:
      CHAINLINK_COMMIT_SHA: ${{ github.sha }}
      CHAINLINK_ENV_USER: ${{ github.actor }}
      TEST_LOG_LEVEL: debug
      CONTRACT_ARTIFACTS_PATH: contracts/target/deploy
    steps:
      - name: Collect Metrics
        if: needs.changes.outputs.src == 'true'
        id: collect-gha-metrics
        uses: smartcontractkit/push-gha-metrics-action@d1618b772a97fd87e6505de97b872ee0b1f1729a # v2.0.2
        with:
          basic-auth: ${{ secrets.GRAFANA_CLOUD_BASIC_AUTH }}
          hostname: ${{ secrets.GRAFANA_CLOUD_HOST }}
          this-job-name: Solana Smoke Tests
          test-results-file: '{"testType":"go","filePath":"/tmp/gotest.log"}'
        continue-on-error: true
      - name: Checkout the repo
        uses: actions/checkout@b4ffde65f46336ab88eb53be808477a3936bae11 # v4.1.1
        with:
          repository: smartcontractkit/chainlink-solana
          ref: ${{ needs.get_solana_sha.outputs.sha }}
      - name: Run Setup
        if: needs.changes.outputs.src == 'true'
        uses: smartcontractkit/chainlink-github-actions/chainlink-testing-framework/setup-run-tests-environment@e865e376b8c2d594028c8d645dd6c47169b72974 # v2.2.16
        with:
          go_mod_path: ./integration-tests/go.mod
          cache_restore_only: true
          cache_key_id: core-solana-e2e-${{ env.MOD_CACHE_VERSION }}
          aws_registries: ${{ secrets.QA_AWS_ACCOUNT_NUMBER }}
          dockerhub_username: ${{ secrets.DOCKERHUB_READONLY_USERNAME }}
          dockerhub_password: ${{ secrets.DOCKERHUB_READONLY_PASSWORD }}
          QA_AWS_REGION: ${{ secrets.QA_AWS_REGION }}
          QA_AWS_ROLE_TO_ASSUME: ${{ secrets.QA_AWS_ROLE_TO_ASSUME }}
          QA_KUBECONFIG: ${{ secrets.QA_KUBECONFIG }}
      - name: Pull Artfacts
        if: needs.changes.outputs.src == 'true'
        run: |
          IMAGE_NAME=${{ secrets.QA_AWS_ACCOUNT_NUMBER }}.dkr.ecr.${{ secrets.QA_AWS_REGION }}.amazonaws.com/chainlink-solana-tests:${{ needs.get_solana_sha.outputs.sha }}
          # Pull the Docker image
          docker pull "$IMAGE_NAME"

          # Create a container without starting it
          CONTAINER_ID=$(docker create "$IMAGE_NAME")

          # Copy the artifacts from the container
          mkdir -p ./${{env.CONTRACT_ARTIFACTS_PATH}}/
          docker cp "$CONTAINER_ID:/go/testdir/${{env.CONTRACT_ARTIFACTS_PATH}}/" "./${{env.CONTRACT_ARTIFACTS_PATH}}/../"

          # Remove the created container
          docker rm "$CONTAINER_ID"
      - name: Run Tests
        if: needs.changes.outputs.src == 'true'
        uses: smartcontractkit/chainlink-github-actions/chainlink-testing-framework/run-tests@e865e376b8c2d594028c8d645dd6c47169b72974 # v2.2.16
        with:
          test_command_to_run: export ENV_JOB_IMAGE=${{ secrets.QA_AWS_ACCOUNT_NUMBER }}.dkr.ecr.${{ secrets.QA_AWS_REGION }}.amazonaws.com/chainlink-solana-tests:${{ needs.get_solana_sha.outputs.sha }} && make test_smoke
          cl_repo: ${{ env.CHAINLINK_IMAGE }}
          cl_image_tag: ${{ github.sha }}
          artifacts_location: /home/runner/work/chainlink-solana/chainlink-solana/integration-tests/logs
          publish_check_name: Solana Smoke Test Results
          go_mod_path: ./integration-tests/go.mod
          cache_key_id: core-solana-e2e-${{ env.MOD_CACHE_VERSION }}
          token: ${{ secrets.GITHUB_TOKEN }}
          aws_registries: ${{ secrets.QA_AWS_ACCOUNT_NUMBER }}
          QA_AWS_REGION: ${{ secrets.QA_AWS_REGION }}
          QA_AWS_ROLE_TO_ASSUME: ${{ secrets.QA_AWS_ROLE_TO_ASSUME }}
          QA_KUBECONFIG: ""
          run_setup: false
      - name: Upload test log
        uses: actions/upload-artifact@0b7f8abb1508181956e8e162db84b466c27e18ce # v3.1.2
        if: failure()
        with:
          name: test-log-solana
          path: /tmp/gotest.log
          retention-days: 7
        continue-on-error: true<|MERGE_RESOLUTION|>--- conflicted
+++ resolved
@@ -363,19 +363,8 @@
           QA_AWS_REGION: ${{ secrets.QA_AWS_REGION }}
           QA_AWS_ROLE_TO_ASSUME: ${{ secrets.QA_AWS_ROLE_TO_ASSUME }}
           QA_KUBECONFIG: ""
-<<<<<<< HEAD
-      - name: Collect Metrics
-        if: always()
-        id: collect-gha-metrics
-        uses: smartcontractkit/push-gha-metrics-action@d1618b772a97fd87e6505de97b872ee0b1f1729a # v2.0.2
-        with:
-          basic-auth: ${{ secrets.GRAFANA_CLOUD_BASIC_AUTH }}
-          hostname: ${{ secrets.GRAFANA_CLOUD_HOST }}
-          this-job-name: ETH Smoke Tests ${{ matrix.product.name }}
-          test-results-file: '{"testType":"go","filePath":"/tmp/gotest.log"}'
-        continue-on-error: true
       - name: Print failed test summary
-        if: always()
+        if: needs.changes.outputs.src == 'true'
         run: |
           directory="./integration-tests/smoke/.test_summary"
           files=("$directory"/*)
@@ -394,9 +383,7 @@
             fi
           else
             echo "No test summary folder found. If no test failed or log collection wasn't explicitly requested this is correct. Exiting"
-          fi        
-=======
->>>>>>> 4551522d
+          fi                  
 
   eth-smoke-tests-matrix:
     if: ${{ !(contains(join(github.event.pull_request.labels.*.name, ' '), 'skip-smoke-tests') || github.event_name == 'workflow_dispatch') }}
